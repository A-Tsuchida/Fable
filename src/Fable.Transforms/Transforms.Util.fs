namespace Fable.Transforms

[<RequireQualifiedAccess>]
module Atts =
    let [<Literal>] noEquality = "Microsoft.FSharp.Core.NoEqualityAttribute" // typeof<NoEqualityAttribute>.FullName
    let [<Literal>] noComparison = "Microsoft.FSharp.Core.NoComparisonAttribute" // typeof<NoComparisonAttribute>.FullName
    let [<Literal>] customEquality = "Microsoft.FSharp.Core.CustomEqualityAttribute" // typeof<CustomEqualityAttribute>.FullName
    let [<Literal>] customComparison = "Microsoft.FSharp.Core.CustomComparisonAttribute" // typeof<CustomComparisonAttribute>.FullName
    let [<Literal>] abstractClass = "Microsoft.FSharp.Core.AbstractClassAttribute" // typeof<AbstractClassAttribute>.FullName
    let [<Literal>] compiledName = "Microsoft.FSharp.Core.CompiledNameAttribute" // typeof<CompiledNameAttribute>.FullName
    let [<Literal>] compiledValue = "Fable.Core.CompiledValueAttribute" // typeof<CompiledValueAttribute>.FullName
    let [<Literal>] entryPoint = "Microsoft.FSharp.Core.EntryPointAttribute" // typeof<Microsoft.FSharp.Core.EntryPointAttribute>.FullName
    let [<Literal>] sealed_ = "Microsoft.FSharp.Core.SealedAttribute" // typeof<Microsoft.FSharp.Core.SealedAttribute>.FullName
    let [<Literal>] mangle = "Fable.Core.MangleAttribute" // typeof<Fable.Core.MangleAttribute>.FullName
    let [<Literal>] attachMembers = "Fable.Core.AttachMembersAttribute"
    let [<Literal>] import = "Fable.Core.Import"
    let [<Literal>] importAll = "Fable.Core.ImportAllAttribute" // typeof<Fable.Core.ImportAllAttribute>.FullName
    let [<Literal>] importDefault = "Fable.Core.ImportDefaultAttribute" // typeof<Fable.Core.ImportDefaultAttribute>.FullName
    let [<Literal>] importMember = "Fable.Core.ImportMemberAttribute" // typeof<Fable.Core.ImportMemberAttribute>.FullName
    let [<Literal>] global_ = "Fable.Core.GlobalAttribute" // typeof<Fable.Core.GlobalAttribute>.FullName
    let [<Literal>] emit = "Fable.Core.Emit"
    let [<Literal>] emitMethod = "Fable.Core.EmitMethodAttribute" // typeof<Fable.Core.EmitAttribute>.FullName
    let [<Literal>] emitConstructor = "Fable.Core.EmitConstructorAttribute" // typeof<Fable.Core.EmitAttribute>.FullName
    let [<Literal>] emitIndexer = "Fable.Core.EmitIndexerAttribute" // typeof<Fable.Core.EmitAttribute>.FullName
    let [<Literal>] emitProperty = "Fable.Core.EmitPropertyAttribute" // typeof<Fable.Core.EmitAttribute>.FullName
    let [<Literal>] erase = "Fable.Core.EraseAttribute" // typeof<Fable.Core.EraseAttribute>.FullName
    let [<Literal>] tsTaggedUnion = "Fable.Core.TypeScriptTaggedUnionAttribute" // typeof<Fable.Core.TypeScriptTaggedUnionAttribute>.FullName
    let [<Literal>] stringEnum = "Fable.Core.StringEnumAttribute" // typeof<Fable.Core.StringEnumAttribute>.FullName
    let [<Literal>] inject = "Fable.Core.InjectAttribute" // typeof<Fable.Core.InjectAttribute>.FullName
    let [<Literal>] paramList = "Fable.Core.ParamListAttribute"// typeof<Fable.Core.ParamListAttribute>.FullName
    let [<Literal>] paramObject = "Fable.Core.ParamObjectAttribute"// typeof<Fable.Core.ParamObjectAttribute>.FullName
    let [<Literal>] decorator = "Fable.Core.JS.DecoratorAttribute" // typeof<Fable.Core.JS.DecoratorAttribute>.FullName
    let [<Literal>] reflectedDecorator = "Fable.Core.JS.ReflectedDecoratorAttribute" // typeof<Fable.Core.JS.ReflectedDecoratorAttribute>.FullName

[<RequireQualifiedAccess>]
module Types =
    let [<Literal>] attribute = "System.Attribute"
    let [<Literal>] object = "System.Object"
    let [<Literal>] valueType = "System.ValueType"
    let [<Literal>] array = "System.Array"
    let [<Literal>] type_ = "System.Type"
    let [<Literal>] exception_ = "System.Exception"
    let [<Literal>] systemException = "System.SystemException"
    let [<Literal>] timeoutException = "System.TimeoutException"
    let [<Literal>] bool = "System.Boolean"
    let [<Literal>] char = "System.Char"
    let [<Literal>] string = "System.String"
    let [<Literal>] guid = "System.Guid"
    let [<Literal>] timespan = "System.TimeSpan"
    let [<Literal>] datetime = "System.DateTime"
    let [<Literal>] datetimeOffset = "System.DateTimeOffset"
    let [<Literal>] dateOnly = "System.DateOnly"
    let [<Literal>] timeOnly = "System.TimeOnly"
    let [<Literal>] int8 = "System.SByte"
    let [<Literal>] uint8 = "System.Byte"
    let [<Literal>] int16 = "System.Int16"
    let [<Literal>] uint16 = "System.UInt16"
    let [<Literal>] int32 = "System.Int32"
    let [<Literal>] uint32 = "System.UInt32"
    let [<Literal>] int64 = "System.Int64"
    let [<Literal>] uint64 = "System.UInt64"
    let [<Literal>] nativeint = "System.IntPtr"
    let [<Literal>] unativeint = "System.UIntPtr"
    let [<Literal>] float32 = "System.Single"
    let [<Literal>] float64 = "System.Double"
    let [<Literal>] decimal = "System.Decimal"
    let [<Literal>] bigint = "System.Numerics.BigInteger"
    let [<Literal>] regex = "System.Text.RegularExpressions.Regex"
    let [<Literal>] unit = "Microsoft.FSharp.Core.Unit"
    let [<Literal>] option = "Microsoft.FSharp.Core.FSharpOption`1"
    let [<Literal>] valueOption = "Microsoft.FSharp.Core.FSharpValueOption`1"
    let [<Literal>] result = "Microsoft.FSharp.Core.FSharpResult`2"
    let [<Literal>] matchFail = "Microsoft.FSharp.Core.MatchFailureException"
    let [<Literal>] choiceNonGeneric = "Microsoft.FSharp.Core.FSharpChoice"
    let [<Literal>] list = "Microsoft.FSharp.Collections.FSharpList`1"
    let [<Literal>] resizeArray = "System.Collections.Generic.List`1"
    let [<Literal>] dictionary = "System.Collections.Generic.Dictionary`2"
    let [<Literal>] idictionary = "System.Collections.Generic.IDictionary`2"
    let [<Literal>] ireadonlydictionary = "System.Collections.Generic.IReadOnlyDictionary`2"
    let [<Literal>] hashset = "System.Collections.Generic.HashSet`1"
    let [<Literal>] iset = "System.Collections.Generic.ISet`1"
    let [<Literal>] stack = "System.Collections.Generic.Stack`1"
    let [<Literal>] queue = "System.Collections.Generic.Queue`1"
    let [<Literal>] keyValuePair = "System.Collections.Generic.KeyValuePair`2"
    let [<Literal>] fsharpMap = "Microsoft.FSharp.Collections.FSharpMap`2"
    let [<Literal>] fsharpSet = "Microsoft.FSharp.Collections.FSharpSet`1"
    let [<Literal>] fsharpAsyncGeneric = "Microsoft.FSharp.Control.FSharpAsync`1"
    let [<Literal>] taskBuilder = "Microsoft.FSharp.Control.TaskBuilder"
    let [<Literal>] task = "System.Threading.Tasks.Task"
    let [<Literal>] taskGeneric = "System.Threading.Tasks.Task`1"
    let [<Literal>] cancellationToken = "System.Threading.CancellationToken"
    let [<Literal>] ienumerableGeneric = "System.Collections.Generic.IEnumerable`1"
    let [<Literal>] ienumerable = "System.Collections.IEnumerable"
    let [<Literal>] ienumeratorGeneric = "System.Collections.Generic.IEnumerator`1"
    let [<Literal>] ienumerator = "System.Collections.IEnumerator"
    let [<Literal>] icollectionGeneric = "System.Collections.Generic.ICollection`1"
    let [<Literal>] icollection = "System.Collections.ICollection"
    let [<Literal>] iequatableGeneric = "System.IEquatable`1"
    let [<Literal>] iequatable = "System.IEquatable"
    let [<Literal>] icomparableGeneric = "System.IComparable`1"
    let [<Literal>] icomparable = "System.IComparable"
    let [<Literal>] iStructuralEquatableGeneric = "System.IStructuralEquatable`1"
    let [<Literal>] iStructuralEquatable = "System.IStructuralEquatable"
    let [<Literal>] iStructuralComparableGeneric = "System.IStructuralComparable`1"
    let [<Literal>] iStructuralComparable = "System.IStructuralComparable"
    let [<Literal>] idisposable = "System.IDisposable"
    let [<Literal>] iobserverGeneric = "System.IObserver`1"
    let [<Literal>] iobservableGeneric = "System.IObservable`1"
    let [<Literal>] reference = "Microsoft.FSharp.Core.FSharpRef`1"
    let [<Literal>] printfModule = "Microsoft.FSharp.Core.PrintfModule"
    let [<Literal>] printfFormat = "Microsoft.FSharp.Core.PrintfFormat"
    let [<Literal>] createEvent = "Microsoft.FSharp.Core.CompilerServices.RuntimeHelpers.CreateEvent"

    // Types compatible with Inject attribute (fable library)
    let [<Literal>] comparer = "System.Collections.Generic.IComparer`1"
    let [<Literal>] equalityComparer = "System.Collections.Generic.IEqualityComparer`1"
    let [<Literal>] arrayCons = "Array.Cons`1"
    let [<Literal>] adder = "Fable.Core.IGenericAdder`1"
    let [<Literal>] averager = "Fable.Core.IGenericAverager`1"

[<RequireQualifiedAccess>]
module Operators =
    let [<Literal>] addition = "op_Addition"
    let [<Literal>] subtraction = "op_Subtraction"
    let [<Literal>] multiply = "op_Multiply"
    let [<Literal>] division = "op_Division"
    let [<Literal>] modulus = "op_Modulus"
    let [<Literal>] leftShift = "op_LeftShift"
    let [<Literal>] rightShift = "op_RightShift"
    let [<Literal>] bitwiseAnd = "op_BitwiseAnd"
    let [<Literal>] bitwiseOr = "op_BitwiseOr"
    let [<Literal>] exclusiveOr = "op_ExclusiveOr"
    let [<Literal>] booleanAnd = "op_BooleanAnd"
    let [<Literal>] booleanOr = "op_BooleanOr"
    let [<Literal>] logicalNot = "op_LogicalNot"
    let [<Literal>] unaryNegation = "op_UnaryNegation"
    let [<Literal>] divideByInt = "DivideByInt"

    let [<Literal>] equality = "op_Equality"
    let [<Literal>] inequality = "op_Inequality"
    let [<Literal>] lessThan = "op_LessThan"
    let [<Literal>] greaterThan = "op_GreaterThan"
    let [<Literal>] lessThanOrEqual = "op_LessThanOrEqual"
    let [<Literal>] greaterThanOrEqual = "op_GreaterThanOrEqual"

    let standardSet =
        set [ addition
              subtraction
              multiply
              division
              modulus
              leftShift
              rightShift
              bitwiseAnd
              bitwiseOr
              exclusiveOr
              booleanAnd
              booleanOr
              logicalNot
              unaryNegation ]

    // let equalitySet =
    //     set [ equality
    //           inequality
    //           lessThan
    //           greaterThan
    //           lessThanOrEqual
    //           greaterThanOrEqual ]

[<AutoOpen>]
module Extensions =
    type System.Collections.Generic.Dictionary<'TKey,'TValue> with
        member dic.GetOrAdd(key, addFn) =
            match dic.TryGetValue(key) with
            | true, v -> v
            | false, _ ->
                let v = addFn()
                dic.Add(key, v)
                v
        member dic.AddOrUpdate(key, addFn, updateFn) =
            let v =
                match dic.TryGetValue(key) with
                | true, v ->
                    dic.Remove(key) |> ignore
                    updateFn key v
                | false, _ -> addFn key
            dic.Add(key, v)
            v

[<AutoOpen>]
module Log =
    open Fable
    open Fable.AST

    type InlinePath = {
        ToFile: string
        ToRange: SourceLocation option
        FromFile: string
        FromRange: SourceLocation option
    }

    let private addLog (com: Compiler) (inlinePath: InlinePath list) range msg severity =
        let printInlineSource fromPath (p: InlinePath) =
            let path = Path.getRelativeFileOrDirPath false fromPath false p.FromFile
            match p.FromRange with
            | Some r -> $"%s{path}(%i{r.start.line},%i{r.start.column})"
            | None -> path
        let actualFile, msg =
            match inlinePath with
            | [] -> com.CurrentFile, msg
            | { ToFile = file }::_ ->
                let inlinePath =
                    inlinePath
                    |> List.map (printInlineSource file)
                    |> String.concat " < "
                file, msg + " - Inline call from " + inlinePath
        com.AddLog(msg, severity, ?range=range, fileName=actualFile)

    let addWarning (com: Compiler) inlinePath range warning =
        addLog com inlinePath range warning Severity.Warning

    let addError (com: Compiler) inlinePath range error =
        addLog com inlinePath range error Severity.Error

    let addWarningAndReturnNull (com: Compiler) inlinePath range error =
        addLog com inlinePath range error Severity.Warning
        Fable.Value(Fable.Null Fable.Any, None)

    let addErrorAndReturnNull (com: Compiler) inlinePath range error =
        addLog com inlinePath range error Severity.Error
        Fable.Value(Fable.Null Fable.Any, None)

    let attachRange (range: SourceLocation option) msg =
        match range with
        | Some range -> msg + " " + (string range)
        | None -> msg

    let attachRangeAndFile (range: SourceLocation option) (fileName: string) msg =
        match range with
        | Some range -> msg + " " + (string range) + " (" + fileName + ")"
        | None -> msg + " (" + fileName + ")"


[<AutoOpen>]
module AST =
    open Fable
    open Fable.AST
    open Fable.AST.Fable

    let inline (|ExprType|) (e: Expr) = e.Type
    let inline (|ExprTypeAs|) (e: Expr) = e.Type, e
    let inline (|IdentType|) (id: Ident) = id.Type

    let (|NestedLambdaType|_|) t =
        let rec nestedLambda acc = function
            | LambdaType(arg, returnType) ->
                nestedLambda (arg::acc) returnType
            | returnType -> Some(List.rev acc, returnType)
        match t with
        | LambdaType(arg, returnType) -> nestedLambda [arg] returnType
        | _ -> None

    /// Only matches lambda immediately nested within each other
    let rec nestedLambda checkArity expr =
        let rec inner accArgs body name =
            match body with
            | Lambda(arg, body, None) ->
                inner (arg::accArgs) body name
            | _ -> List.rev accArgs, body, name
        match expr with
        | Lambda(arg, body, name) ->
            let args, body, name = inner [arg] body name
            if checkArity then
                match expr.Type with
                | NestedLambdaType(argTypes, _)
                    when List.sameLength args argTypes -> Some(args, body, name)
                | _ -> None
            else
                Some(args, body, name)
        | _ -> None

    let (|NestedLambdaWithSameArity|_|) expr =
        nestedLambda true expr

    /// Doesn't check the type of lambda body has same arity as discovered arguments
    let (|NestedLambda|_|) expr =
        nestedLambda false expr

    let (|NestedApply|_|) expr =
        let rec nestedApply r t accArgs applied =
            match applied with
            | CurriedApply(applied, args, _, _) ->
                nestedApply r t (args@accArgs) applied
            | _ -> Some(applied, accArgs, t, r)
        match expr with
        | CurriedApply(applied, args, t, r) ->
            nestedApply r t args applied
        | _ -> None

    let (|LambdaUncurriedAtCompileTime|_|) arity expr =
        let rec uncurryLambdaInner name accArgs remainingArity expr =
            if remainingArity = Some 0
            then Delegate(List.rev accArgs, expr, name) |> Some
            else
                match expr, remainingArity with
                | Lambda(arg, body, name2), _ ->
                    let remainingArity = remainingArity |> Option.map (fun x -> x - 1)
                    uncurryLambdaInner (Option.orElse name2 name) (arg::accArgs) remainingArity body
                // If there's no arity expectation we can return the flattened part
                | _, None when List.isEmpty accArgs |> not ->
                    Delegate(List.rev accArgs, expr, name) |> Some
                // We cannot flatten lambda to the expected arity
                | _, _ -> None
        match expr with
        // Uncurry also function options
        | Value(NewOption(Some expr, _, isStruct), r) ->
            uncurryLambdaInner None [] arity expr
            |> Option.map (fun expr -> Value(NewOption(Some expr, expr.Type, isStruct), r))
        | _ -> uncurryLambdaInner None [] arity expr

    let (|NestedRevLets|_|) expr =
        let rec inner bindings = function
            | Let(i,v, body) -> inner ((i,v)::bindings) body
            | body -> bindings, body
        match expr with
        | Let(i, v, body) -> inner [i, v] body |> Some
        | _ -> None

    let (|MaybeCasted|) e =
        let rec inner = function
            | TypeCast(e,_) -> inner e
            | e -> e
        inner e

    /// Try to uncurry lambdas at compile time in dynamic assignments
    let (|MaybeLambdaUncurriedAtCompileTime|) = function
        | MaybeCasted(LambdaUncurriedAtCompileTime None lambda) -> lambda
        | e -> e

    let (|StringConst|_|) = function
        | MaybeCasted(Value(StringConstant str, _)) -> Some str
        | _ -> None

    let (|BoolConst|_|) = function
        | MaybeCasted(Value(BoolConstant v, _)) -> Some v
        | _ -> None

    let (|NumberOrEnumConst|_|) = function
        | MaybeCasted(Value(NumberConstant(value, kind, _), _)) -> Some(value, kind)
        | MaybeCasted(Value(EnumConstant(Value(NumberConstant(value, kind, _), _),_),_)) -> Some(value, kind)
        | _ -> None

    // TODO: Improve this, see https://github.com/fable-compiler/Fable/issues/1659#issuecomment-445071965
    let rec canHaveSideEffects = function
        | Import _ -> false
        | Lambda _ | Delegate _ -> false
        | TypeCast(e,_) -> canHaveSideEffects e
        | Value(value,_) ->
            match value with
            | ThisValue _ | BaseValue _ -> true
            | TypeInfo _ | Null _ | UnitConstant | NumberConstant _ | BoolConstant _
            | CharConstant _ | StringConstant _ | RegexConstant _  -> false
            | EnumConstant(e, _) -> canHaveSideEffects e
            | NewList(None,_) | NewOption(None,_,_) -> false
            | NewOption(Some e,_,_) -> canHaveSideEffects e
            | NewList(Some(h,t),_) -> canHaveSideEffects h || canHaveSideEffects t
            | NewTuple(exprs,_)
            | NewUnion(exprs,_,_,_) -> (false, exprs) ||> List.fold (fun result e -> result || canHaveSideEffects e)
            // Arrays can be mutable
            | NewArray _ | NewArrayFrom _ -> true
            | NewRecord _ | NewAnonymousRecord _ -> true
        | IdentExpr id -> id.IsMutable
        | Get(e,kind,_,_) ->
            match kind with
            // OptionValue has a runtime check
            | ListHead | ListTail | TupleIndex _
            | UnionTag | UnionField _ -> canHaveSideEffects e
            | FieldGet(_, isMutable) ->
                if isMutable then true
                else canHaveSideEffects e
            | _ -> true
        | _ -> true

    /// For unit, unresolved generics or nested options or unknown types,
    /// create a runtime wrapper. See fable-library/Option.ts for more info.
    let rec mustWrapOption = function
        | Any | Unit | GenericParam _ | Option _ -> true
        | _ -> false

    /// ATTENTION: Make sure the ident name is unique
    let makeTypedIdent typ name =
        { Name = name
          Type = typ
          IsCompilerGenerated = true
          IsThisArgument = false
          IsMutable = false
          Range = None }

    /// ATTENTION: Make sure the ident name is unique
    let makeIdent name =
        makeTypedIdent Any name

    /// ATTENTION: Make sure the ident name is unique
    let makeIdentExpr name =
        makeIdent name |> IdentExpr

    let makeTypedIdentExpr typ name =
        makeTypedIdent typ name |> IdentExpr

    let makeWhileLoop range guardExpr bodyExpr =
        WhileLoop (guardExpr, bodyExpr, None, range)

    let makeForLoop range isUp ident start limit body =
        ForLoop (ident, start, limit, body, isUp, range)

    let makeBinOp range typ left right op =
        Operation(Binary(op, left, right), typ, range)

    let makeUnOp range typ arg op =
        Operation(Unary(op, arg), typ, range)

    let makeLogOp range left right op =
        Operation(Logical(op, left, right), Boolean, range)

    let makeEqOp range left right op =
        Operation(Binary(op, left, right), Boolean, range)

    let makeNull () =
        Value(Null Any, None)

    let makeValue r value =
        Value(value, r)

    let makeTuple r values =
        Value(NewTuple(values, false), r)

    let makeArray elementType arrExprs =
        NewArray(arrExprs, elementType) |> makeValue None

    let makeDelegate args body =
        Delegate(args, body, None)

    let makeLambda (args: Ident list) (body: Expr) =
        (args, body) ||> List.foldBack (fun arg body ->
            Lambda(arg, body, None))

    let makeBoolConst (x: bool) = BoolConstant x |> makeValue None
    let makeStrConst (x: string) = StringConstant x |> makeValue None
    let makeIntConst (x: int) = NumberConstant (float x, Int32, None) |> makeValue None
    let makeFloatConst (x: float) = NumberConstant (x, Float64, None) |> makeValue None

    let getLibPath (com: Compiler) (moduleName: string) =
        match com.Options.Language with
        | Python ->
            // Python modules should be all lower case without any dots (PEP8)
            let moduleName' = moduleName |> Naming.applyCaseRule Fable.Core.CaseRules.SnakeCase |> (fun str -> str.Replace(".", "_"))
            com.LibraryDir + "/" + moduleName' + ".py"
        | Rust ->
            com.LibraryDir + "/" + moduleName + ".rs"
        | _ -> com.LibraryDir + "/" + moduleName + ".js"

    let makeImportUserGenerated r t (selector: string) (path: string) =
        Import({ Selector = selector.Trim()
                 Path = path.Trim()
                 Kind = UserImport false }, t, r)

    let makeImportLib (com: Compiler) t memberName moduleName =
        Import({ Selector = memberName
                 Path = getLibPath com moduleName
                 Kind = LibraryImport }, t, None)

<<<<<<< HEAD
    let makeInternalMemberImport (com: Compiler) t isInstance (selector: string) (path: string) =
        Import({ Selector = selector
                 Path = Path.getRelativeFileOrDirPath false com.CurrentFile false path
                 Kind = MemberImport(isInstance, path) }, t, None)
=======
    let makeImportInternal sourceFile t (selector: string) (path: string) =
        let path =
            if sourceFile = path then "./" + Path.GetFileName(path)
            else Path.getRelativeFileOrDirPath false sourceFile false path
        makeImportCompilerGenerated t selector path
>>>>>>> 66c491d3

    let makeInternalClassImport (com: Compiler) (selector: string) (path: string) =
        Import({ Selector = selector
                 Path = Path.getRelativeFileOrDirPath false com.CurrentFile false path
                 Kind = ClassImport(path) }, Any, None)

    let makeCallInfo thisArg args sigArgTypes =
        CallInfo.Make(?thisArg=thisArg, args=args, sigArgTypes=sigArgTypes)

    let emitJs r t args isStatement macro =
        let emitInfo =
            { Macro = macro
              IsStatement = isStatement
              CallInfo = CallInfo.Make(args=args) }
        Emit(emitInfo, t, r)

    let emitJsExpr r t args macro =
        emitJs r t args false macro

    let emitJsStatement r t args macro =
        emitJs r t args true macro

    let makeThrow r t err =
        Extended(Throw(err, t), r)

    let makeDebugger range =
        Extended(Debugger, range)

    let destructureTupleArgs = function
        | [MaybeCasted(Value(UnitConstant,_))] -> []
        | [MaybeCasted(Value(NewTuple(args,_),_))] -> args
        | args -> args

    let makeCall r t argInfo calleeExpr =
        Call(calleeExpr, argInfo, t, r)

    let getExpr r t left memb =
        Get(left, ExprGet memb, t, r)

    let setExpr r left memb (value: Expr) =
        Set(left, ExprSet memb, value.Type, value, r)

    let getAttachedMemberWith r t callee membName =
        Get(callee, FieldGet(membName, true), t, r)

    let getAttachedMember (e: Expr) membName =
        getAttachedMemberWith e.Range Any e membName

    let getNumberKindName kind =
        match kind with
        | Int8 -> "int8"
        | UInt8 -> "uint8"
        | Int16 -> "int16"
        | UInt16 -> "uint16"
        | Int32 -> "int32"
        | UInt32 -> "uint32"
        | Float32 -> "float32"
        | Float64 -> "float64"

    let getTypedArrayName (com: Compiler) numberKind =
        match numberKind with
        | Int8 -> "Int8Array"
        | UInt8 -> if com.Options.ClampByteArrays then "Uint8ClampedArray" else "Uint8Array"
        | Int16 -> "Int16Array"
        | UInt16 -> "Uint16Array"
        | Int32 -> "Int32Array"
        | UInt32 -> "Uint32Array"
        | Float32 -> "Float32Array"
        | Float64 -> "Float64Array"

    /// Used to compare arg idents of a lambda wrapping a function call
    let argEquals (argIdents: Ident list) argExprs =
        // When the lambda has a single unit arg, usually the method call has no args
        // so we ignore single unit args just in case
        let argIdents = match argIdents with [i] when i.Type = Unit -> [] | _ -> argIdents
        let argExprs = match argExprs with [Value(UnitConstant,_)] -> [] | _ -> argExprs

        if List.sameLength argIdents argExprs |> not then false
        else
            (true, List.zip argIdents argExprs)
            ||> List.fold (fun eq (id, expr) ->
                    if not eq then false
                    else
                        match expr with
                        | IdentExpr id2 -> id.Name = id2.Name
                        | _ -> false)

    let rec listEquals f li1 li2 =
        match li1, li2 with
        | [], [] -> true
        | h1::t1, h2::t2 -> f h1 h2 && listEquals f t1 t2
        | _ -> false

    /// When strict is false doesn't take generic params into account (e.g. when solving SRTP)
    let rec typeEquals strict typ1 typ2 =
        match typ1, typ2 with
        | Any, Any
        | Unit, Unit
        | Boolean, Boolean
        | Char, Char
        | String, String
        | Regex, Regex -> true
        | Number(kind1, None), Number(kind2, None) -> kind1 = kind2
        | Number(kind1, Some uom1), Number(kind2, Some uom2) -> uom1 = uom2 && kind1 = kind2
        | Enum ent1, Enum ent2 -> ent1 = ent2
        | Option(t1, isStruct1), Option(t2, isStruct2) -> isStruct1 = isStruct2 && typeEquals strict t1 t2
        | Array t1, Array t2
        | List t1, List t2 -> typeEquals strict t1 t2
        | Tuple(ts1, isStruct1), Tuple(ts2, isStruct2) -> isStruct1 = isStruct2 && listEquals (typeEquals strict) ts1 ts2
        | LambdaType(a1, t1), LambdaType(a2, t2) ->
            typeEquals strict a1 a2 && typeEquals strict t1 t2
        | DelegateType(as1, t1), DelegateType(as2, t2) ->
            listEquals (typeEquals strict) as1 as2 && typeEquals strict t1 t2
        | DeclaredType(ent1, gen1), DeclaredType(ent2, gen2) ->
            ent1 = ent2 && listEquals (typeEquals strict) gen1 gen2
        | GenericParam _, _ | _, GenericParam _ when not strict -> true
        | GenericParam(name1,_), GenericParam(name2,_) -> name1 = name2
        // Field names must be already sorted
        | AnonymousRecordType(fields1, gen1), AnonymousRecordType(fields2, gen2) ->
            fields1.Length = fields2.Length
            && Array.zip fields1 fields2 |> Array.forall (fun (f1, f2) -> f1 = f2)
            && listEquals (typeEquals strict) gen1 gen2
        | _ -> false

    let getNumberFullName uom kind =
        let name =
            match kind with
            | Int8    -> Types.int8
            | UInt8   -> Types.uint8
            | Int16   -> Types.int16
            | UInt16  -> Types.uint16
            | Int32   -> Types.int32
            | UInt32  -> Types.uint32
            | Float32 -> Types.float32
            | Float64 -> Types.float64
        match uom with
        | None -> name
        | Some uom -> name + "[" + uom + "]"

    let rec getTypeFullName prettify t =
        let getEntityFullName (entRef: EntityRef) gen =
            let fullname = entRef.FullName
            if List.isEmpty gen then fullname
            else
                let gen = (List.map (getTypeFullName prettify) gen |> String.concat ",")
                let fullname =
                    if prettify then
                        match fullname with
                        | Types.result -> "Result"
                        | Naming.StartsWith Types.choiceNonGeneric _ -> "Choice"
                        | _ -> fullname // TODO: Prettify other types?
                    else fullname
                fullname + "[" + gen + "]"
        match t with
        | Measure fullname -> fullname
        | AnonymousRecordType _ -> ""
        | GenericParam(name,_) -> "'" + name
        | Enum ent -> getEntityFullName ent []
        | Regex    -> Types.regex
        | MetaType -> Types.type_
        | Unit    -> Types.unit
        | Boolean -> Types.bool
        | Char    -> Types.char
        | String  -> Types.string
        | Any -> Types.object
        | Number(kind, uom) -> getNumberFullName uom kind
        | LambdaType(argType, returnType) ->
            let argType = getTypeFullName prettify argType
            let returnType = getTypeFullName prettify returnType
            if prettify
            then argType + " -> " + returnType
            else "Microsoft.FSharp.Core.FSharpFunc`2[" + argType + "," + returnType + "]"
        | DelegateType(argTypes, returnType) ->
            sprintf "System.Func`%i[%s,%s]"
                (List.length argTypes + 1)
                (List.map (getTypeFullName prettify) argTypes |> String.concat ",")
                (getTypeFullName prettify returnType)
        | Tuple(genArgs, isStruct) ->
            let genArgs = List.map (getTypeFullName prettify) genArgs
            if prettify
            then (if isStruct then "struct " else "") + String.concat " * " genArgs
            else
                let isStruct = if isStruct then "Value" else ""
                let genArgsLength = List.length genArgs
                let genArgs = String.concat "," genArgs
                $"System.{isStruct}Tuple`{genArgsLength}[{genArgs}]"
        | Array gen ->
            (getTypeFullName prettify gen) + "[]"
        | Option(gen, isStruct) ->
            let gen = getTypeFullName prettify gen
            if prettify then gen + " " + (if isStruct then "v" else "") + "option"
            else (if isStruct then Types.valueOption else Types.option) + "[" + gen + "]"
        | List gen ->
            let gen = getTypeFullName prettify gen
            if prettify then gen + " list" else Types.list + "[" + gen + "]"
        | DeclaredType(ent, gen) ->
            getEntityFullName ent gen

    let addRanges (locs: SourceLocation option seq) =
        let addTwo (r1: SourceLocation option) (r2: SourceLocation option) =
            match r1, r2 with
            | Some r1, None -> Some r1
            | None, Some r2 -> Some r2
            | None, None -> None
            | Some r1, Some r2 -> Some(r1 + r2)
        (None, locs) ||> Seq.fold addTwo

    let visit f e =
        match e with
        | Unresolved _ -> e // Unresolved expressions must be matched explicitly
        | IdentExpr _ -> e
        | TypeCast(e, t) -> TypeCast(f e, t)
        | Import(info, t, r) ->
            Import({ info with Selector = info.Selector
                               Path = info.Path }, t, r)
        | Extended(kind, r) ->
            match kind with
            | Curry(e, arity) -> Extended(Curry(f e, arity), r)
            | Throw(e, t) -> Extended(Throw(f e, t), r)
            | Return e -> Extended(Return(f e), r)
            | Break _
            | Debugger -> e
        | Value(kind, r) ->
            match kind with
            | ThisValue _ | BaseValue _
            | TypeInfo _ | Null _ | UnitConstant
            | BoolConstant _ | CharConstant _ | StringConstant _
            | NumberConstant _ | RegexConstant _ -> e
            | EnumConstant(exp, ent) -> EnumConstant(f exp, ent) |> makeValue r
            | NewOption(e, t, isStruct) -> NewOption(Option.map f e, t, isStruct) |> makeValue r
            | NewTuple(exprs, isStruct) -> NewTuple(List.map f exprs, isStruct) |> makeValue r
            | NewArray(exprs, t) -> NewArray(List.map f exprs, t) |> makeValue r
            | NewArrayFrom(e, t) -> NewArrayFrom(f e, t) |> makeValue r
            | NewList(ht, t) ->
                let ht = ht |> Option.map (fun (h,t) -> f h, f t)
                NewList(ht, t) |> makeValue r
            | NewRecord(exprs, ent, genArgs) ->
                NewRecord(List.map f exprs, ent, genArgs) |> makeValue r
            | NewAnonymousRecord(exprs, ent, genArgs) ->
                NewAnonymousRecord(List.map f exprs, ent, genArgs) |> makeValue r
            | NewUnion(exprs, uci, ent, genArgs) ->
                NewUnion(List.map f exprs, uci, ent, genArgs) |> makeValue r
        | Test(e, kind, r) -> Test(f e, kind, r)
        | Lambda(arg, body, name) -> Lambda(arg, f body, name)
        | Delegate(args, body, name) -> Delegate(args, f body, name)
        | ObjectExpr(members, t, baseCall) ->
            let baseCall = Option.map f baseCall
            let members = members |> List.map (fun m -> { m with Body = f m.Body })
            ObjectExpr(members, t, baseCall)
        | CurriedApply(callee, args, t, r) ->
            CurriedApply(f callee, List.map f args, t, r)
        | Call(callee, info, t, r) ->
            let info = { info with ThisArg = Option.map f info.ThisArg
                                   Args = List.map f info.Args }
            Call(f callee, info, t, r)
        | Emit(info, t, r) ->
            let callInfo =
                { info.CallInfo with ThisArg = Option.map f info.CallInfo.ThisArg
                                     Args = List.map f info.CallInfo.Args }
            Emit({ info with CallInfo = callInfo }, t, r)
        | Operation(kind, t, r) ->
            match kind with
            | Unary(operator, operand) ->
                Operation(Unary(operator, f operand), t, r)
            | Binary(op, left, right) ->
                Operation(Binary(op, f left, f right), t, r)
            | Logical(op, left, right) ->
                Operation(Logical(op, f left, f right), t, r)
        | Get(e, kind, t, r) ->
            match kind with
            | ListHead | ListTail | OptionValue | TupleIndex _ | UnionTag
            | UnionField _ | FieldGet _ -> Get(f e, kind, t, r)
            | ExprGet e2 -> Get(f e, ExprGet(f e2), t, r)
        | Sequential exprs -> Sequential(List.map f exprs)
        | Let(ident, value, body) -> Let(ident, f value, f body)
        | LetRec(bs, body) ->
            let bs = bs |> List.map (fun (i,e) -> i, f e)
            LetRec(bs, f body)
        | IfThenElse(cond, thenExpr, elseExpr, r) ->
            IfThenElse(f cond, f thenExpr, f elseExpr, r)
        | Set(e, kind, t, v, r) ->
            match kind with
            | ExprSet e2 -> Set(f e, ExprSet(f e2), t, f v, r)
            | FieldSet _ | ValueSet -> Set(f e, kind, t, f v, r)
        | WhileLoop(e1, e2, label, r) -> WhileLoop(f e1, f e2, label, r)
        | ForLoop(i, e1, e2, e3, up, r) -> ForLoop(i, f e1, f e2, f e3, up, r)
        | TryCatch(body, catch, finalizer, r) ->
            TryCatch(f body,
                     Option.map (fun (i, e) -> i, f e) catch,
                     Option.map f finalizer, r)
        | DecisionTree(expr, targets) ->
            let targets = targets |> List.map (fun (idents, v) -> idents, f v)
            DecisionTree(f expr, targets)
        | DecisionTreeSuccess(idx, boundValues, t) ->
            DecisionTreeSuccess(idx, List.map f boundValues, t)

    let rec visitFromInsideOut f e =
        visit (visitFromInsideOut f) e |> f

    let rec visitFromOutsideIn (f: Expr->Expr option) e =
        match f e with
        | Some e -> e
        | None -> visit (visitFromOutsideIn f) e<|MERGE_RESOLUTION|>--- conflicted
+++ resolved
@@ -469,23 +469,17 @@
                  Path = getLibPath com moduleName
                  Kind = LibraryImport }, t, None)
 
-<<<<<<< HEAD
-    let makeInternalMemberImport (com: Compiler) t isInstance (selector: string) (path: string) =
-        Import({ Selector = selector
-                 Path = Path.getRelativeFileOrDirPath false com.CurrentFile false path
-                 Kind = MemberImport(isInstance, path) }, t, None)
-=======
-    let makeImportInternal sourceFile t (selector: string) (path: string) =
+    let private makeInternalImport sourceFile t (selector: string) (path: string) kind =
         let path =
             if sourceFile = path then "./" + Path.GetFileName(path)
             else Path.getRelativeFileOrDirPath false sourceFile false path
-        makeImportCompilerGenerated t selector path
->>>>>>> 66c491d3
-
-    let makeInternalClassImport (com: Compiler) (selector: string) (path: string) =
-        Import({ Selector = selector
-                 Path = Path.getRelativeFileOrDirPath false com.CurrentFile false path
-                 Kind = ClassImport(path) }, Any, None)
+        Import({ Selector = selector; Path = path; Kind = kind }, t, None)
+
+    let makeInternalMemberImport sourceFile t isInstance (selector: string) (path: string) =
+        MemberImport(isInstance, path) |> makeInternalImport sourceFile t selector path
+
+    let makeInternalClassImport sourceFile (selector: string) (path: string) =
+        ClassImport(path) |> makeInternalImport sourceFile Any selector path
 
     let makeCallInfo thisArg args sigArgTypes =
         CallInfo.Make(?thisArg=thisArg, args=args, sigArgTypes=sigArgTypes)
