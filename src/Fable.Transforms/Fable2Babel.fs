--- conflicted
+++ resolved
@@ -228,10 +228,7 @@
                 let ent = com.GetEntity(entRef)
                 let generics = generics |> List.map (transformTypeInfo com ctx r genMap) |> List.toArray
                 // Check if the entity is actually declared in JS code
-<<<<<<< HEAD
-=======
                 // TODO: Interfaces should be declared when generating Typescript
->>>>>>> 47081820
                 if ent.IsInterface
                     || FSharp2Fable.Util.isErasedOrStringEnumEntity ent
                     || FSharp2Fable.Util.isGlobalOrImportedEntity ent
@@ -1625,11 +1622,6 @@
     let rec transformAsExpr (com: IBabelCompiler) ctx (expr: Fable.Expr): Expression =
         match expr with
         | Fable.Unresolved e -> addErrorAndReturnNull com e.Range "Unexpected unresolved expression"
-<<<<<<< HEAD
-=======
-
-        | Fable.TypeCast(e,t,tag) -> transformCast com ctx t tag e
->>>>>>> 47081820
 
         | Fable.TypeCast(e, t) -> transformCast com ctx t e
 
@@ -1718,12 +1710,6 @@
         | Fable.Unresolved e ->
             addError com [] e.Range "Unexpected unresolved expression"
             [||]
-<<<<<<< HEAD
-=======
-
-        | Fable.TypeCast(e, t, tag) ->
-            [|transformCast com ctx t tag e |> resolveExpr t returnStrategy|]
->>>>>>> 47081820
 
         | Fable.Extended(kind, r) ->
             match kind with
