[<RequireQualifiedAccess>]
module Fable.Transforms.Replacements

#nowarn "1182"

open System.Text.RegularExpressions
open Fable
open Fable.AST
open Fable.AST.Fable

type Context = FSharp2Fable.Context
type ICompiler = FSharp2Fable.IFableCompiler
type CallInfo = ReplaceCallInfo

type Helper =
    static member JsConstructorCall(consExpr: Expr, returnType: Type, args: Expr list, ?argTypes, ?loc: SourceLocation) =
        let info = defaultArg argTypes [] |> makeCallInfo None args
        Call(consExpr, { info with IsConstructor = true }, returnType, loc)

    static member InstanceCall(callee: Expr, memb: string, returnType: Type, args: Expr list,
                               ?argTypes: Type list, ?loc: SourceLocation) =
        let callee = getAttachedMember callee memb
        let info = defaultArg argTypes [] |> makeCallInfo None args
        Call(callee, info, returnType, loc)

    static member Application(callee: Expr, returnType: Type, args: Expr list,
                               ?argTypes: Type list, ?loc: SourceLocation) =
        let info = defaultArg argTypes [] |> makeCallInfo None args
        Call(callee, info, returnType, loc)

    static member LibValue(com, coreModule: string, coreMember: string, returnType: Type) =
        makeImportLib com returnType coreMember coreModule

    static member LibCall(com, coreModule: string, coreMember: string, returnType: Type, args: Expr list,
                           ?argTypes: Type list, ?thisArg: Expr, ?hasSpread: bool, ?isJsConstructor: bool, ?loc: SourceLocation) =
        let callee = makeImportLib com Any coreMember coreModule
        let info = makeCallInfo thisArg args (defaultArg argTypes [])
        Call(callee, { info with HasSpread = defaultArg hasSpread false
                                 IsConstructor = defaultArg isJsConstructor false }, returnType, loc)

    static member GlobalCall(ident: string, returnType: Type, args: Expr list, ?argTypes: Type list,
                             ?memb: string, ?isJsConstructor: bool, ?loc: SourceLocation) =
        let callee =
            match memb with
            | Some memb -> getAttachedMember (makeIdentExpr ident) memb
            | None -> makeIdentExpr ident
        let info = makeCallInfo None args (defaultArg argTypes [])
        Call(callee, { info with IsConstructor = defaultArg isJsConstructor false }, returnType, loc)

    static member GlobalIdent(ident: string, memb: string, typ: Type, ?loc: SourceLocation) =
        getAttachedMemberWith loc typ (makeIdentExpr ident) memb

module Helpers =
    let resolveArgTypes argTypes (genArgs: (string * Type) list) =
        argTypes |> List.map (function
            | GenericParam(name,_) as t ->
                genArgs |> List.tryPick (fun (name2, t) ->
                    if name = name2 then Some t else None)
                |> Option.defaultValue t
            | t -> t)

    let asOptimizable optimization = function
        | Call(e, i, t, r) -> Call(e, { i with OptimizableInto = Some optimization }, t, r)
        | e -> e

    let objValue (k, v): MemberDecl =
        {
            Name = k
            FullDisplayName = k
            Args = []
            Body = v
            UsedNames = Set.empty
            Info = FSharp2Fable.MemberInfo(isValue=true)
            ExportDefault = false
        }

    let typedObjExpr t kvs =
        ObjectExpr(List.map objValue kvs, t, None)

    let objExpr kvs =
        typedObjExpr Any kvs

    let add left right =
        Operation(Binary(BinaryPlus, left, right), left.Type, None)

    let sub left right =
        Operation(Binary(BinaryMinus, left, right), left.Type, None)

    let eq left right =
        Operation(Binary(BinaryEqualStrict, left, right), Boolean, None)

    let neq left right =
        Operation(Binary(BinaryUnequalStrict, left, right), Boolean, None)

    let isNull expr =
        Operation(Binary(BinaryEqual, expr, Value(Null Any, None)), Boolean, None)

    let error msg =
        Helper.JsConstructorCall(makeIdentExpr "Error", Any, [msg])

    let s txt = Value(StringConstant txt, None)

    let genArg (com: ICompiler) (ctx: Context) r i (genArgs: (string * Type) list) =
        List.tryItem i genArgs
        |> Option.map snd
        |> Option.defaultWith (fun () ->
            "Couldn't find generic argument in position " + (string i)
            |> addError com ctx.InlinePath r
            Any)

open Helpers
open Fable.Transforms

type BuiltinType =
    | BclGuid
    | BclTimeSpan
    | BclDateTime
    | BclDateTimeOffset
    | BclDateOnly
    | BclTimeOnly
    | BclTimer
    | BclInt64
    | BclUInt64
    | BclDecimal
    | BclBigInt
    | BclHashSet of Type
    | BclDictionary of key:Type * value:Type
    | BclKeyValuePair of key:Type * value:Type
    | FSharpSet of Type
    | FSharpMap of key:Type * value:Type
    | FSharpChoice of Type list
    | FSharpResult of Type * Type
    | FSharpReference of Type

let (|BuiltinDefinition|_|) = function
    | Types.guid -> Some BclGuid
    | Types.timespan -> Some BclTimeSpan
    | Types.datetime -> Some BclDateTime
    | Types.datetimeOffset -> Some BclDateTimeOffset
    | Types.dateOnly -> Some BclDateOnly
    | Types.timeOnly -> Some BclTimeOnly
    | "System.Timers.Timer" -> Some BclTimer
    | Types.int64 -> Some BclInt64
    | Types.uint64 -> Some BclUInt64
    | "Microsoft.FSharp.Core.int64`1" -> Some BclInt64
    | Types.decimal
    | "Microsoft.FSharp.Core.decimal`1" -> Some BclDecimal
    | Types.bigint -> Some BclBigInt
    | Types.fsharpSet -> Some(FSharpSet(Any))
    | Types.fsharpMap -> Some(FSharpMap(Any,Any))
    | Types.hashset -> Some(BclHashSet(Any))
    | Types.dictionary -> Some(BclDictionary(Any,Any))
    | Types.keyValuePair -> Some(BclKeyValuePair(Any,Any))
    | Types.result -> Some(FSharpResult(Any,Any))
    | Types.reference -> Some(FSharpReference(Any))
    | (Naming.StartsWith Types.choiceNonGeneric genArgs) ->
        List.replicate (int genArgs.[1..]) Any |> FSharpChoice |> Some
    | _ -> None

let (|BuiltinEntity|_|) (ent: string, genArgs) =
    match ent, genArgs with
    | BuiltinDefinition(FSharpSet _), [t] -> Some(FSharpSet(t))
    | BuiltinDefinition(FSharpMap _), [k;v] -> Some(FSharpMap(k,v))
    | BuiltinDefinition(BclHashSet _), [t] -> Some(BclHashSet(t))
    | BuiltinDefinition(BclDictionary _), [k;v] -> Some(BclDictionary(k,v))
    | BuiltinDefinition(BclKeyValuePair _), [k;v] -> Some(BclKeyValuePair(k,v))
    | BuiltinDefinition(FSharpResult _), [k;v] -> Some(FSharpResult(k,v))
    | BuiltinDefinition(FSharpReference _), [v] -> Some(FSharpReference(v))
    | BuiltinDefinition(FSharpChoice _), genArgs -> Some(FSharpChoice genArgs)
    | BuiltinDefinition t, _ -> Some t
    | _ -> None

let (|Builtin|_|) = function
    | DeclaredType(ent, genArgs) ->
        match ent.FullName, genArgs with
        | BuiltinEntity x -> Some x
        | _ -> None
    | _ -> None

let (|Integer|Float|) = function
    | Int8 | UInt8 | Int16 | UInt16 | Int32 | UInt32 -> Integer
    | Float32 | Float64 -> Float

type NumberExtKind =
    | JsNumber of NumberKind
    | Decimal
    | Long of unsigned: bool
    | BigInt

let (|NumberExtKind|_|) = function
    | Patterns.DicContains FSharp2Fable.TypeHelpers.numberTypes kind -> Some (JsNumber kind)
    | Types.int64 -> Some (Long false)
    | Types.uint64 -> Some (Long true)
    | Types.decimal -> Some Decimal
    | Types.bigint -> Some BigInt
    | _ -> None

let (|NumberExt|_|) = function
    | Number(n, _) -> Some (JsNumber n)
    | Builtin BclInt64 -> Some (Long false)
    | Builtin BclUInt64 -> Some (Long true)
    | Builtin BclDecimal -> Some Decimal
    | Builtin BclBigInt -> Some BigInt
    | _ -> None

let genericTypeInfoError (name: string) =
    $"Cannot get type info of generic parameter {name}. Fable erases generics at runtime, try inlining the functions so generics can be resolved at compile time."

let splitFulName (fullname: string) =
    let fullname =
        match fullname.IndexOf("[") with
        | -1 -> fullname
        | i -> fullname.[..i - 1]
    match fullname.LastIndexOf(".") with
    | -1 -> "", fullname
    | i -> fullname.Substring(0, i), fullname.Substring(i + 1)

let rec getTypeName com (ctx: Context) r t =
    match t with
    | GenericParam(name,_) ->
        genericTypeInfoError name
        |> addError com ctx.InlinePath r
        name
    | Array elemType ->
        getTypeName com ctx r elemType + "[]"
    | _ ->
        getTypeFullName false t |> splitFulName |> snd

let rec namesof com ctx acc e =
    match acc, e with
    | acc, Get(e, ExprGet(StringConst prop), _, _) -> namesof com ctx (prop::acc) e
    | acc, Get(e, FieldGet(fieldName, _), _, _) -> namesof com ctx (fieldName::acc) e
    | [], IdentExpr ident -> ident.DisplayName::acc |> Some
    | [], NestedLambda(args, Call(IdentExpr ident, info, _, _), None) ->
        if List.sameLength args info.Args && List.zip args info.Args |> List.forall (fun (a1, a2) ->
            match a2 with IdentExpr id2 -> a1.Name = id2.Name | _ -> false)
        then ident.DisplayName::acc |> Some
        else None
    | [], Value(TypeInfo t, r) -> (getTypeName com ctx r t)::acc |> Some
    | [], _ -> None
    | acc, _ -> Some acc

let (|Namesof|_|) com ctx e = namesof com ctx [] e
let (|Nameof|_|) com ctx e = namesof com ctx [] e |> Option.bind List.tryLast

let (|ReplaceName|_|) (namesAndReplacements: (string*string) list) name =
    namesAndReplacements |> List.tryPick (fun (name2, replacement) ->
        if name2 = name then Some replacement else None)

let (|OrDefault|) (def:'T) = function
    | Some v -> v
    | None -> def

let (|EntFullName|_|) (typ: Type) =
    match typ with
    | DeclaredType(ent, _) -> Some ent.FullName
    | _ -> None

let (|ListLiteral|_|) e =
    let rec untail t acc = function
        | Value(NewList(None, _),_) -> Some(List.rev acc, t)
        | Value(NewList(Some(head, tail), _),_) -> untail t (head::acc) tail
        | _ -> None
    match e with
    | NewList(None, t) -> Some([], t)
    | NewList(Some(head, tail), t) -> untail t [head] tail
    | _ -> None

let (|ArrayOrListLiteral|_|) = function
    | MaybeCasted(Value((NewArray(vals, t)|ListLiteral(vals, t)),_)) -> Some(vals, t)
    | _ -> None

let (|IDictionary|IEqualityComparer|Other|) = function
    | DeclaredType(ent,_) ->
        match ent.FullName with
        | Types.idictionary -> IDictionary
        | Types.equalityComparer -> IEqualityComparer
        | _ -> Other
    | _ -> Other

let (|IEnumerable|IEqualityComparer|Other|) = function
    | DeclaredType(ent,_) ->
        match ent.FullName with
        | Types.ienumerableGeneric -> IEnumerable
        | Types.equalityComparer -> IEqualityComparer
        | _ -> Other
    | _ -> Other

let (|NewAnonymousRecord|_|) = function
    // The F# compiler may create some bindings of expression arguments to fix https://github.com/dotnet/fsharp/issues/6487
    | NestedRevLets(bindings, Value(NewAnonymousRecord(exprs, fieldNames, genArgs), r)) ->
        Some(List.rev bindings, exprs, fieldNames, genArgs, r)
    | Value(NewAnonymousRecord(exprs, fieldNames, genArgs), r) ->
        Some([], exprs, fieldNames, genArgs, r)
    | _ -> None

let coreModFor = function
    | BclGuid -> "Guid"
    | BclDateTime -> "Date"
    | BclDateTimeOffset -> "DateOffset"
    | BclDateOnly -> "DateOnly"
    | BclTimeOnly -> "TimeOnly"
    | BclTimer -> "Timer"
    | BclInt64 | BclUInt64 -> "Long"
    | BclDecimal -> "Decimal"
    | BclBigInt -> "BigInt"
    | BclTimeSpan -> "TimeSpan"
    | FSharpSet _ -> "Set"
    | FSharpMap _ -> "Map"
    | FSharpResult _ -> "Choice"
    | FSharpChoice _ -> "Choice"
    | FSharpReference _ -> "Types"
    | BclHashSet _ -> "MutableSet"
    | BclDictionary _ -> "MutableMap"
    | BclKeyValuePair _ -> failwith "Cannot decide core module"

let makeUniqueIdent ctx t name =
    FSharp2Fable.Helpers.getIdentUniqueName ctx name
    |> makeTypedIdent t

let makeLongInt com r t signed (x: uint64) =
    let lowBits = NumberConstant (float (uint32 x), Float64, None)
    let highBits = NumberConstant (float (x >>> 32), Float64, None)
    let unsigned = BoolConstant (not signed)
    let args = [makeValue None lowBits; makeValue None highBits; makeValue None unsigned]
    Helper.LibCall(com, "Long", "fromBits", t, args, ?loc=r)

let makeDecimal com r t (x: decimal) =
    let str = x.ToString(System.Globalization.CultureInfo.InvariantCulture)
    Helper.LibCall(com, "Decimal", "default", t, [makeStrConst str], isJsConstructor=true, ?loc=r)

let makeDecimalFromExpr com r t (e: Expr) =
    Helper.LibCall(com, "Decimal", "default", t, [e], isJsConstructor=true, ?loc=r)

let makeFloat32 r (x: float32) =
    Helper.GlobalCall("Math", Number(Float32, None), [NumberConstant (float x, Float32, None) |> makeValue r], memb="fround")

let makeTypeConst com r (typ: Type) (value: obj) =
    match typ, value with
    // Long Integer types
    | Builtin BclInt64, (:? int64 as x) -> makeLongInt com r typ true (uint64 x)
    | Builtin BclUInt64, (:? uint64 as x) -> makeLongInt com r typ false x
    // Decimal type
    | Builtin BclDecimal, (:? decimal as x) -> makeDecimal com r typ x
    | Boolean, (:? bool as x) -> BoolConstant x |> makeValue r
    | String, (:? string as x) -> StringConstant x |> makeValue r
    | Char, (:? char as x) -> CharConstant x |> makeValue r
    // Integer types
    | Number(UInt8, uom), (:? byte as x) -> NumberConstant(float x, UInt8, uom) |> makeValue r
    | Number(Int8, uom), (:? sbyte as x) -> NumberConstant(float x, Int8, uom) |> makeValue r
    | Number(Int16, uom), (:? int16 as x) -> NumberConstant(float x, Int16, uom) |> makeValue r
    | Number(UInt16, uom), (:? uint16 as x) -> NumberConstant(float x, UInt16, uom) |> makeValue r
    | Number(Int32, uom), (:? int as x) -> NumberConstant(float x, Int32, uom) |> makeValue r
    | Number(UInt32, uom), (:? uint32 as x) -> NumberConstant(float x, UInt32, uom) |> makeValue r
    // Float types
    | Number(Float32, uom), (:? float32 as x) -> NumberConstant(float x, Float32, uom) |> makeValue r
    | Number(Float64, uom), (:? float as x) -> NumberConstant(float x, Float64, uom) |> makeValue r
    // Enums
    | Enum _, (:? int64)
    | Enum _, (:? uint64) -> failwith "int64 enums are not supported"
    | Enum e, (:? byte as x) -> EnumConstant(NumberConstant(float x, UInt8, None) |> makeValue None, e) |> makeValue r
    | Enum e, (:? sbyte as x) -> EnumConstant(NumberConstant(float x, Int8, None) |> makeValue None, e) |> makeValue r
    | Enum e, (:? int16 as x) -> EnumConstant(NumberConstant(float x, Int16, None) |> makeValue None, e) |> makeValue r
    | Enum e, (:? uint16 as x) -> EnumConstant(NumberConstant(float x, UInt16, None) |> makeValue None, e) |> makeValue r
    | Enum e, (:? int as x) -> EnumConstant(NumberConstant(float x, Int32, None) |> makeValue None, e) |> makeValue r
    | Enum e, (:? uint32 as x) -> EnumConstant(NumberConstant(float x, UInt32, None) |> makeValue None, e) |> makeValue r
    // TODO: Regex
    | Unit, _ -> UnitConstant |> makeValue r
    // Arrays with small data type (ushort, byte) are represented
    // in F# AST as BasicPatterns.Const
<<<<<<< HEAD
    | Array (Number(kind, uom)), (:? (byte[]) as arr) ->
        let values = arr |> Array.map (fun x -> NumberConstant (float x, kind, uom) |> makeValue None) |> Seq.toList
        NewArray (values, Number(kind, uom)) |> makeValue r
    | Array (Number(kind, uom)), (:? (uint16[]) as arr) ->
        let values = arr |> Array.map (fun x -> NumberConstant (float x, kind, uom) |> makeValue None) |> Seq.toList
        NewArray (values, Number(kind, uom)) |> makeValue r
=======
    | Array (Number kind), (:? (byte[]) as arr) ->
        let values = arr |> Array.map (fun x -> NumberConstant (float x, kind) |> makeValue None) |> Seq.toList
        NewArray (values, Number kind) |> makeValue r
    | Array (Number kind), (:? (uint16[]) as arr) ->
        let values = arr |> Array.map (fun x -> NumberConstant (float x, kind) |> makeValue None) |> Seq.toList
        NewArray (values, Number kind) |> makeValue r
>>>>>>> 47081820
    | _ -> failwith $"Unexpected type %A{typ} for literal {value} (%s{value.GetType().FullName})"

let makeTypeInfo r t =
    TypeInfo t |> makeValue r

// HACK: We canot alter the AST so we wrap type infos like this when generics are allowed
let makeGenericTypeInfo r t =
    let info = makeTypeInfo r t
    TypeCast(info, info.Type) //, Some("generic"))

let makeTypeDefinitionInfo r t =
    let t =
        match t with
        | Option(_, isStruct) -> Option(Any, isStruct)
        | Array _ -> Array Any
        | List _ -> List Any
        | Tuple(genArgs, isStruct) ->
            Tuple(genArgs |> List.map (fun _ -> Any), isStruct)
        | DeclaredType(ent, genArgs) ->
            let genArgs = genArgs |> List.map (fun _ -> Any)
            DeclaredType(ent, genArgs)
        // TODO: Do something with FunctionType and ErasedUnion?
        | t -> t
    makeTypeInfo r t

let createAtom com (value: Expr) =
    let typ = value.Type
    Helper.LibCall(com, "Util", "createAtom", typ, [value], [typ])

let makeRefFromMutableValue com ctx r t (value: Expr) =
    let getter =
        Delegate([], value, None)
    let setter =
        let v = makeUniqueIdent ctx t "v"
        Delegate([v], Set(value, ValueSet, t, IdentExpr v, None), None)
    Helper.LibCall(com, "Types", "FSharpRef", t, [getter; setter], isJsConstructor=true)

let makeRefFromMutableField com ctx r t callee key =
    let getter =
<<<<<<< HEAD
        Delegate([], Get(callee, FieldGet(key, true), t, r), None)
    let setter =
        let v = makeUniqueIdent ctx t "v"
        Delegate([v], Set(callee, FieldSet(key), t, IdentExpr v, r), None)
=======
        Delegate([], Get(callee, ByKey key, t, r), None)
    let setter =
        let v = makeUniqueIdent ctx Any "v"
        Delegate([v], Set(callee, Some key, IdentExpr v, r), None)
>>>>>>> 47081820
    Helper.LibCall(com, "Types", "FSharpRef", t, [getter; setter], isJsConstructor=true)

// Mutable and public module values are compiled as functions, because
// values imported from ES2015 modules cannot be modified (see #986)
let makeRefFromMutableFunc com ctx r t (value: Expr) =
    let getter =
        let info = makeCallInfo None [] []
        let value = makeCall r t info value
        Delegate([], value, None)
    let setter =
        let v = makeUniqueIdent ctx t "v"
        let args = [IdentExpr v; makeBoolConst true]
        let info = makeCallInfo None args [t; Boolean]
        let value = makeCall r Unit info value
        Delegate([v], value, None)
    Helper.LibCall(com, "Types", "FSharpRef", t, [getter; setter], isJsConstructor=true)

// let turnLastArgIntoRef com ctx args =
//     let args, defValue = List.splitLast args
//     args @ [makeRefFromMutableValue com ctx defValue]

let toChar (arg: Expr) =
    match arg.Type with
    | Char | String -> arg
    | _ -> Helper.GlobalCall("String", Char, [arg], memb="fromCharCode")

let toString com (ctx: Context) r (args: Expr list) =
    match args with
    | [] ->
        "toString is called with empty args"
        |> addErrorAndReturnNull com ctx.InlinePath r
    | head::tail ->
        match head.Type with
        | Char | String -> head
        | Builtin BclGuid when tail.IsEmpty -> head
        | Builtin (BclGuid|BclTimeSpan|BclTimeOnly|BclDateOnly|BclInt64|BclUInt64|BclDecimal|BclBigInt as bt) ->
            Helper.LibCall(com, coreModFor bt, "toString", String, args)
        | Number(Int16,_) -> Helper.LibCall(com, "Util", "int16ToString", String, args)
        | Number(Int32,_) -> Helper.LibCall(com, "Util", "int32ToString", String, args)
        | Number _ -> Helper.InstanceCall(head, "toString", String, tail)
        | Array _ | List _ ->
            Helper.LibCall(com, "Types", "seqToString", String, [head], ?loc=r)
        // | DeclaredType(ent, _) when ent.IsFSharpUnion || ent.IsFSharpRecord || ent.IsValueType ->
        //     Helper.InstanceCall(head, "toString", String, [], ?loc=r)
        // | DeclaredType(ent, _) ->
        | _ -> Helper.LibCall(com, "Types", "toString", String, [head], ?loc=r)

let getParseParams (kind: NumberExtKind) =
    let isFloatOrDecimal, numberModule, unsigned, bitsize =
        match kind with
        | JsNumber Int8 -> false, "Int32", false, 8
        | JsNumber UInt8 -> false, "Int32", true, 8
        | JsNumber Int16 -> false, "Int32", false, 16
        | JsNumber UInt16 -> false, "Int32", true, 16
        | JsNumber Int32 -> false, "Int32", false, 32
        | JsNumber UInt32 -> false, "Int32", true, 32
        | JsNumber Float32 -> true, "Double", false, 32
        | JsNumber Float64 -> true, "Double", false, 64
        | Long unsigned -> false, "Long", unsigned, 64
        | Decimal -> true, "Decimal", false, 128
        | x -> failwith $"Unexpected kind in getParseParams: %A{x}"
    isFloatOrDecimal, numberModule, unsigned, bitsize

let castBigIntMethod typeTo =
    match typeTo with
    | NumberExt n ->
        match n with
        | JsNumber Int8 -> "toSByte"
        | JsNumber Int16 -> "toInt16"
        | JsNumber Int32 -> "toInt32"
        | JsNumber UInt8 -> "toByte"
        | JsNumber UInt16 -> "toUInt16"
        | JsNumber UInt32 -> "toUInt32"
        | Long unsigned -> if unsigned then "toUInt64" else "toInt64"
        | JsNumber Float32 -> "toSingle"
        | JsNumber Float64 -> "toDouble"
        | Decimal -> "toDecimal"
        | BigInt -> failwith "Unexpected bigint-bigint conversion"
    | _ -> failwith $"Unexpected non-number type %A{typeTo}"

let kindIndex t =           //         0   1   2   3   4   5   6   7   8   9  10  11
    match t with            //         i8 i16 i32 i64  u8 u16 u32 u64 f32 f64 dec big
    | JsNumber Int8 -> 0    //  0 i8   -   -   -   -   +   +   +   +   -   -   -   +
    | JsNumber Int16 -> 1   //  1 i16  +   -   -   -   +   +   +   +   -   -   -   +
    | JsNumber Int32 -> 2   //  2 i32  +   +   -   -   +   +   +   +   -   -   -   +
    | Long false -> 3       //  3 i64  +   +   +   -   +   +   +   +   -   -   -   +
    | JsNumber UInt8 -> 4   //  4 u8   +   +   +   +   -   -   -   -   -   -   -   +
    | JsNumber UInt16 -> 5  //  5 u16  +   +   +   +   +   -   -   -   -   -   -   +
    | JsNumber UInt32 -> 6  //  6 u32  +   +   +   +   +   +   -   -   -   -   -   +
    | Long true -> 7        //  7 u64  +   +   +   +   +   +   +   -   -   -   -   +
    | JsNumber Float32 -> 8 //  8 f32  +   +   +   +   +   +   +   +   -   -   -   +
    | JsNumber Float64 -> 9 //  9 f64  +   +   +   +   +   +   +   +   -   -   -   +
    | Decimal -> 10         // 10 dec  +   +   +   +   +   +   +   +   -   -   -   +
    | BigInt -> 11          // 11 big  +   +   +   +   +   +   +   +   +   +   +   -

let needToCast typeFrom typeTo =
    let v = kindIndex typeFrom // argument type (vertical)
    let h = kindIndex typeTo   // return type (horizontal)
    ((v > h) || (v < 4 && h > 3)) && (h < 8) || (h <> v && (h = 11 || v = 11))

/// Conversions to floating point
let toFloat com (ctx: Context) r targetType (args: Expr list): Expr =
    match args.Head.Type with
    | Char -> Helper.InstanceCall(args.Head, "charCodeAt", Number(Int32, None), [makeIntConst 0])
    | String -> Helper.LibCall(com, "Double", "parse", targetType, args)
    | NumberExt kind ->
        match kind with
        | BigInt -> Helper.LibCall(com, "BigInt", castBigIntMethod targetType, targetType, args)
        | Long _ -> Helper.LibCall(com, "Long", "toNumber", targetType, args)
        | Decimal -> Helper.LibCall(com, "Decimal", "toNumber", targetType, args)
        | JsNumber _ -> TypeCast(args.Head, targetType)
    | Enum _ -> TypeCast(args.Head, targetType)
    | _ ->
        addWarning com ctx.InlinePath r "Cannot make conversion because source type is unknown"
        TypeCast(args.Head, targetType)

let toDecimal com (ctx: Context) r targetType (args: Expr list): Expr =
    match args.Head.Type with
    | Char ->
        Helper.InstanceCall(args.Head, "charCodeAt", Number(Int32, None), [makeIntConst 0])
        |> makeDecimalFromExpr com r targetType
    | String -> makeDecimalFromExpr com r targetType args.Head
    | NumberExt kind ->
        match kind with
        | BigInt -> Helper.LibCall(com, "BigInt", castBigIntMethod targetType, targetType, args)
        | Long _ -> Helper.LibCall(com, "Long", "toNumber", Number(Float64, None), args)
                    |> makeDecimalFromExpr com r targetType
        | Decimal -> args.Head
        | JsNumber _ -> makeDecimalFromExpr com r targetType args.Head
    | Enum _ -> makeDecimalFromExpr com r targetType args.Head
    | _ ->
        addWarning com ctx.InlinePath r "Cannot make conversion because source type is unknown"
        TypeCast(args.Head, targetType)

// Apparently ~~ is faster than Math.floor (see https://coderwall.com/p/9b6ksa/is-faster-than-math-floor)
let fastIntFloor expr =
    let inner = makeUnOp None Any expr UnaryNotBitwise
    makeUnOp None (Number(Int32, None)) inner UnaryNotBitwise

let stringToInt com (ctx: Context) r targetType (args: Expr list): Expr =
    let kind =
        match targetType with
        | NumberExt kind -> kind
        | x -> failwith $"Unexpected type in stringToInt: %A{x}"
    let style = int System.Globalization.NumberStyles.Any
    let _isFloatOrDecimal, numberModule, unsigned, bitsize = getParseParams kind
    let parseArgs = [makeIntConst style; makeBoolConst unsigned; makeIntConst bitsize]
    Helper.LibCall(com, numberModule, "parse", targetType,
        [args.Head] @ parseArgs @ args.Tail, ?loc=r)

let toLong com (ctx: Context) r (unsigned: bool) targetType (args: Expr list): Expr =
    let fromInteger kind arg =
        let kind = makeIntConst (kindIndex (JsNumber kind))
        Helper.LibCall(com, "Long", "fromInteger", targetType, [arg; makeBoolConst unsigned; kind])
    let sourceType = args.Head.Type
    match sourceType with
    | Char ->
        Helper.InstanceCall(args.Head, "charCodeAt", Number(Int32, None), [makeIntConst 0])
        |> fromInteger UInt16
    | String -> stringToInt com ctx r targetType args
    | NumberExt kind ->
        match kind with
        | BigInt -> Helper.LibCall(com, "BigInt", castBigIntMethod targetType, targetType, args)
        | Long _ -> Helper.LibCall(com, "Long", "fromValue", targetType, args @ [makeBoolConst unsigned])
        | Decimal ->
            let n = Helper.LibCall(com, "Decimal", "toNumber", Number(Float64, None), args)
            Helper.LibCall(com, "Long", "fromNumber", targetType, [n; makeBoolConst unsigned])
        | JsNumber (Integer as kind) -> fromInteger kind args.Head
        | JsNumber Float -> Helper.LibCall(com, "Long", "fromNumber", targetType, args @ [makeBoolConst unsigned])
    | Enum _ -> fromInteger Int32 args.Head
    | _ ->
        addWarning com ctx.InlinePath r "Cannot make conversion because source type is unknown"
        TypeCast(args.Head, targetType)

/// Conversion to integers (excluding longs and bigints)
let toInt com (ctx: Context) r targetType (args: Expr list) =
    let transformEnumType = function Enum _ -> Number(Int32, None) | t -> t
    let sourceType = transformEnumType args.Head.Type
    let targetType = transformEnumType targetType
    let emitCast typeTo arg =
        match typeTo with
        | JsNumber Int8 -> emitJsExpr None (Number(Int8, None)) [arg] "($0 + 0x80 & 0xFF) - 0x80"
        | JsNumber Int16 -> emitJsExpr None (Number(Int16, None)) [arg] "($0 + 0x8000 & 0xFFFF) - 0x8000"
        | JsNumber Int32 -> fastIntFloor arg
<<<<<<< HEAD
        | JsNumber UInt8 -> emitJsExpr None (Number(UInt8, None)) [arg] "$0 & 0xFF"
        | JsNumber UInt16 -> emitJsExpr None (Number(UInt16, None)) [arg] "$0 & 0xFFFF"
        | JsNumber UInt32 -> emitJsExpr None (Number(UInt32, None)) [arg] "$0 >>> 0"
=======
        | JsNumber UInt8 -> emitJsExpr None (Number UInt8) [arg] "$0 & 0xFF"
        | JsNumber UInt16 -> emitJsExpr None (Number UInt16) [arg] "$0 & 0xFFFF"
        | JsNumber UInt32 -> emitJsExpr None (Number UInt32) [arg] "$0 >>> 0"
>>>>>>> 47081820
        | _ -> failwithf $"Unexpected non-integer type %A{typeTo}"
    match sourceType, targetType with
    | Char, _ ->
        match targetType, args with
        | Number(kind, _), Value(CharConstant c, r)::_ -> Value(NumberConstant(float c, kind, None), r)
        | _ -> Helper.InstanceCall(args.Head, "charCodeAt", targetType, [makeIntConst 0])
    | String, _ -> stringToInt com ctx r targetType args
    | Builtin BclBigInt, _ -> Helper.LibCall(com, "BigInt", castBigIntMethod targetType, targetType, args)
    | NumberExt typeFrom, NumberExt typeTo  ->
        if needToCast typeFrom typeTo then
            match typeFrom with
            | Long _ -> Helper.LibCall(com, "Long", "toInt", targetType, args)
            | Decimal -> Helper.LibCall(com, "Decimal", "toNumber", targetType, args)
            | _ -> args.Head
            |> emitCast typeTo
        else TypeCast(args.Head, targetType)
    | _ ->
        addWarning com ctx.InlinePath r "Cannot make conversion because source type is unknown"
        TypeCast(args.Head, targetType)

let round com (args: Expr list) =
    match args.Head.Type with
    | Builtin BclDecimal ->
        let n = Helper.LibCall(com, "Decimal", "toNumber", Number(Float64, None), [args.Head])
        let rounded = Helper.LibCall(com, "Util", "round", Number(Float64, None), [n])
        rounded::args.Tail
    | Number(Float,_) ->
        let rounded = Helper.LibCall(com, "Util", "round", Number(Float64, None), [args.Head])
        rounded::args.Tail
    | _ -> args

let toList com returnType expr =
    Helper.LibCall(com, "List", "ofSeq", returnType, [expr])

let toArray r t expr =
    let t =
        match t with
        | Array t
        // This is used also by Seq.cache, which returns `'T seq` instead of `'T array`
        | DeclaredType(_, [t]) -> t
        | t -> t
    Value(NewArrayFrom(expr, t), r)

let stringToCharArray t e =
    Helper.InstanceCall(e, "split", t, [makeStrConst ""])

let toSeq t (e: Expr) =
    match e.Type with
    // Convert to array to get 16-bit code units, see #1279
    | String -> stringToCharArray t e
    | _ -> TypeCast(e, t)

let (|ListSingleton|) x = [x]

let findInScope (ctx: Context) identName =
    let rec findInScopeInner scope identName =
        match scope with
        | [] -> None
        | (ident2: Ident, expr: Expr option)::prevScope ->
            if identName = ident2.Name then
                match expr with
                | Some(MaybeCasted(IdentExpr ident)) when not ident.IsMutable -> findInScopeInner prevScope ident.Name
                | expr -> expr
            else findInScopeInner prevScope identName
    let scope1 = ctx.Scope |> List.map (fun (_,i,e) -> i,e)
    let scope2 = ctx.ScopeInlineArgs |> List.map (fun (i,e) -> i, Some e)
    findInScopeInner (scope1 @ scope2) identName

let (|RequireStringConst|_|) com (ctx: Context) r e =
    (match e with
     | StringConst s -> Some s
     | MaybeCasted(IdentExpr ident) ->
        match findInScope ctx ident.Name with
        | Some(StringConst s) -> Some s
        | _ -> None
     | _ -> None)
    |> Option.orElseWith(fun () ->
        addError com ctx.InlinePath r "Expecting string literal"
        Some "")

let (|CustomOp|_|) (com: ICompiler) (ctx: Context) opName argTypes sourceTypes =
    sourceTypes |> List.tryPick (function
        | DeclaredType(ent,_) ->
            let ent = com.GetEntity(ent)
            FSharp2Fable.TypeHelpers.tryFindMember com ent ctx.GenericArgs opName false argTypes
        | _ -> None)

let applyOp (com: ICompiler) (ctx: Context) r t opName (args: Expr list) argTypes genArgs =
    let unOp operator operand =
        Operation(Unary(operator, operand), t, r)
    let binOp op left right =
        Operation(Binary(op, left, right), t, r)
    let truncateUnsigned operation = // see #1550
        match t with
        | Number(UInt32,_) ->
            Operation(Binary(BinaryShiftRightZeroFill,operation,makeIntConst 0), t, r)
        | _ -> operation
    let logicOp op left right =
        Operation(Logical(op, left, right), Boolean, r)
    let nativeOp opName argTypes args =
        match opName, args with
        | Operators.addition, [left; right] ->
            match argTypes with
            | Char::_ ->
                let toUInt16 e = toInt com ctx None (Number(UInt16, None)) [e]
                Operation(Binary(BinaryPlus, toUInt16 left, toUInt16 right), Number(UInt16, None), r) |> toChar
            | _ -> binOp BinaryPlus left right
        | Operators.subtraction, [left; right] -> binOp BinaryMinus left right
        | Operators.multiply, [left; right] -> binOp BinaryMultiply left right
        | (Operators.division | Operators.divideByInt), [left; right] ->
            match argTypes with
            // Floor result of integer divisions (see #172)
            | Number(Integer,_)::_ -> binOp BinaryDivide left right |> fastIntFloor
            | _ -> binOp BinaryDivide left right
        | Operators.modulus, [left; right] -> binOp BinaryModulus left right
        | Operators.leftShift, [left; right] -> binOp BinaryShiftLeft left right |> truncateUnsigned // See #1530
        | Operators.rightShift, [left; right] ->
            match argTypes with
            | Number(UInt32,_)::_ -> binOp BinaryShiftRightZeroFill left right // See #646
            | _ -> binOp BinaryShiftRightSignPropagating left right
        | Operators.bitwiseAnd, [left; right] -> binOp BinaryAndBitwise left right |> truncateUnsigned
        | Operators.bitwiseOr, [left; right] -> binOp BinaryOrBitwise left right |> truncateUnsigned
        | Operators.exclusiveOr, [left; right] -> binOp BinaryXorBitwise left right |> truncateUnsigned
        | Operators.booleanAnd, [left; right] -> logicOp LogicalAnd left right
        | Operators.booleanOr, [left; right] -> logicOp LogicalOr left right
        | Operators.logicalNot, [operand] -> unOp UnaryNotBitwise operand |> truncateUnsigned
        | Operators.unaryNegation, [operand] ->
            match argTypes with
            | Number(Int8,_)::_ -> Helper.LibCall(com, "Int32", "op_UnaryNegation_Int8", t, args, ?loc=r)
            | Number(Int16,_)::_ -> Helper.LibCall(com, "Int32", "op_UnaryNegation_Int16", t, args, ?loc=r)
            | Number(Int32,_)::_ -> Helper.LibCall(com, "Int32", "op_UnaryNegation_Int32", t, args, ?loc=r)
            | _ -> unOp UnaryMinus operand
        | _ -> $"Operator %s{opName} not found in %A{argTypes}"
               |> addErrorAndReturnNull com ctx.InlinePath r
    let argTypes = resolveArgTypes argTypes genArgs
    match argTypes with
    | Builtin (BclInt64|BclUInt64|BclDecimal|BclBigInt|BclDateTime|BclDateTimeOffset|BclDateOnly as bt)::_ ->
        let opName =
            match bt, opName with
            | BclUInt64, Operators.rightShift -> "op_RightShiftUnsigned" // See #1482
            | BclDecimal, Operators.divideByInt -> Operators.division
            | _ -> opName
        Helper.LibCall(com, coreModFor bt, opName, t, args, argTypes, ?loc=r)
    | Builtin (FSharpSet _)::_ ->
        let mangledName = Naming.buildNameWithoutSanitationFrom "FSharpSet" true opName ""
        Helper.LibCall(com, "Set", mangledName, t, args, argTypes, ?loc=r)
    // | Builtin (FSharpMap _)::_ ->
    //     let mangledName = Naming.buildNameWithoutSanitationFrom "FSharpMap" true opName overloadSuffix.Value
    //     Helper.LibCall(com, "Map", mangledName, t, args, argTypes, ?loc=r)
    | Builtin BclTimeSpan::_ ->
        nativeOp opName argTypes args
    | CustomOp com ctx opName argTypes m ->
        let genArgs = genArgs |> Seq.map snd
        FSharp2Fable.Util.makeCallFrom com ctx r t genArgs None args m
    | _ -> nativeOp opName argTypes args

let isCompatibleWithJsComparison = function
    | Builtin (BclInt64|BclUInt64|BclDecimal|BclBigInt)
    | Array _ | List _ | Tuple _ | Option _ | MetaType | Measure _ -> false
    | Builtin (BclGuid|BclTimeSpan|BclTimeOnly) -> true
    // TODO: Non-record/union declared types without custom equality
    // should be compatible with JS comparison
    | DeclaredType _ -> false
    | GenericParam _ -> false
    | AnonymousRecordType _ -> false
    | Any | Unit | Boolean | Number _ | String | Char | Regex
    | Enum _ | DelegateType _ | LambdaType _ -> true

// Overview of hash rules:
// * `hash`, `Unchecked.hash` first check if GetHashCode is implemented and then default to structural hash.
// * `.GetHashCode` called directly defaults to identity hash (for reference types except string) if not implemented.
// * `LanguagePrimitive.PhysicalHash` creates an identity hash no matter whether GetHashCode is implemented or not.

let identityHash com r (arg: Expr) =
    let methodName =
        match arg.Type with
        // These are the same for identity/structural hashing
        | Char | String | Builtin BclGuid -> "stringHash"
        | Number _ | Enum _ | Builtin BclTimeSpan | Builtin BclTimeOnly -> "numberHash"
        | List _ -> "safeHash"
        | Tuple _ -> "arrayHash" // F# tuples must use structural hashing
        // These are only used for structural hashing
        // | Array _ -> "arrayHash"
        // | Builtin (BclDateTime|BclDateTimeOffset) -> "dateHash"
        // | Builtin (BclInt64|BclUInt64|BclDecimal) -> "fastStructuralHash"
        | DeclaredType _ -> "safeHash"
        | _ -> "identityHash"
    Helper.LibCall(com, "Util", methodName, Number(Int32, None), [arg], ?loc=r)

let structuralHash (com: ICompiler) r (arg: Expr) =
    let methodName =
        match arg.Type with
        | Char | String | Builtin BclGuid -> "stringHash"
        | Number _ | Enum _ | Builtin BclTimeSpan | Builtin BclTimeOnly -> "numberHash"
        | List _ -> "safeHash"
        // TODO: Get hash functions of the generic arguments
        // for better performance when using tuples as map keys
        | Tuple _
        | Array _ -> "arrayHash"
        | Builtin (BclDateTime|BclDateTimeOffset|BclDateOnly) -> "dateHash"
        | Builtin (BclInt64|BclUInt64|BclDecimal) -> "fastStructuralHash"
        | DeclaredType(ent, _) ->
            let ent = com.GetEntity(ent)
            if not ent.IsInterface then "safeHash"
            else "structuralHash"
        | _ -> "structuralHash"
    Helper.LibCall(com, "Util", methodName, Number(Int32, None), [arg], ?loc=r)

let rec equals (com: ICompiler) ctx r equal (left: Expr) (right: Expr) =
    let is equal expr =
        if equal then expr
        else makeUnOp None Boolean expr UnaryNot
    match left.Type with
    | Builtin (BclGuid|BclTimeSpan|BclTimeOnly)
    | Boolean | Char | String | Number _ | Enum _ ->
        let op = if equal then BinaryEqualStrict else BinaryUnequalStrict
        makeBinOp r Boolean left right op
    | Builtin (BclDateTime|BclDateTimeOffset|BclDateOnly) ->
        Helper.LibCall(com, "Date", "equals", Boolean, [left; right], ?loc=r) |> is equal
    | Builtin (FSharpSet _|FSharpMap _) ->
        Helper.InstanceCall(left, "Equals", Boolean, [right]) |> is equal
    | Builtin (BclInt64|BclUInt64|BclDecimal|BclBigInt as bt) ->
        Helper.LibCall(com, coreModFor bt, "equals", Boolean, [left; right], ?loc=r) |> is equal
    | DeclaredType _ ->
        Helper.LibCall(com, "Util", "equals", Boolean, [left; right], ?loc=r) |> is equal
    | Array t ->
        let f = makeEqualityFunction com ctx t
        Helper.LibCall(com, "Array", "equalsWith", Boolean, [f; left; right], ?loc=r) |> is equal
    | List _ ->
        Helper.LibCall(com, "Util", "equals", Boolean, [left; right], ?loc=r) |> is equal
    | MetaType ->
        Helper.LibCall(com, "Reflection", "equals", Boolean, [left; right], ?loc=r) |> is equal
    | Tuple _ ->
        Helper.LibCall(com, "Util", "equalArrays", Boolean, [left; right], ?loc=r) |> is equal
    | _ ->
        Helper.LibCall(com, "Util", "equals", Boolean, [left; right], ?loc=r) |> is equal

/// Compare function that will call Util.compare or instance `CompareTo` as appropriate
and compare (com: ICompiler) ctx r (left: Expr) (right: Expr) =
    match left.Type with
    | Builtin (BclGuid|BclTimeSpan|BclTimeOnly)
    | Boolean | Char | String | Number _ | Enum _ ->
        Helper.LibCall(com, "Util", "comparePrimitives", Number(Int32, None), [left; right], ?loc=r)
    | Builtin (BclDateTime|BclDateTimeOffset|BclDateOnly) ->
        Helper.LibCall(com, "Date", "compare", Number(Int32, None), [left; right], ?loc=r)
    | Builtin (BclInt64|BclUInt64|BclDecimal|BclBigInt as bt) ->
        Helper.LibCall(com, coreModFor bt, "compare", Number(Int32, None), [left; right], ?loc=r)
    | DeclaredType _ ->
        Helper.LibCall(com, "Util", "compare", Number(Int32, None), [left; right], ?loc=r)
    | Array t ->
        let f = makeComparerFunction com ctx t
        Helper.LibCall(com, "Array", "compareWith", Number(Int32, None), [f; left; right], ?loc=r)
    | List _ ->
        Helper.LibCall(com, "Util", "compare", Number(Int32, None), [left; right], ?loc=r)
    | Tuple _ ->
        Helper.LibCall(com, "Util", "compareArrays", Number(Int32, None), [left; right], ?loc=r)
    | _ ->
        Helper.LibCall(com, "Util", "compare", Number(Int32, None), [left; right], ?loc=r)

/// Wraps comparison with the binary operator, like `comparison < 0`
and compareIf (com: ICompiler) ctx r (left: Expr) (right: Expr) op =
    match left.Type with
    | Builtin (BclGuid|BclTimeSpan|BclTimeOnly)
    | Boolean | Char | String | Number _ | Enum _ ->
        makeEqOp r left right op
    | _ ->
        let comparison = compare com ctx r left right
        makeEqOp r comparison (makeIntConst 0) op

and makeComparerFunction (com: ICompiler) ctx typArg =
    let x = makeUniqueIdent ctx typArg "x"
    let y = makeUniqueIdent ctx typArg "y"
    let body = compare com ctx None (IdentExpr x) (IdentExpr y)
    Delegate([x; y], body, None)

and makeComparer (com: ICompiler) ctx typArg =
    objExpr ["Compare", makeComparerFunction com ctx typArg]

and makeEqualityFunction (com: ICompiler) ctx typArg =
    let x = makeUniqueIdent ctx typArg "x"
    let y = makeUniqueIdent ctx typArg "y"
    let body = equals com ctx None true (IdentExpr x) (IdentExpr y)
    Delegate([x; y], body, None)

let makeEqualityComparer (com: ICompiler) ctx typArg =
    let x = makeUniqueIdent ctx typArg "x"
    let y = makeUniqueIdent ctx typArg "y"
    objExpr ["Equals",  Delegate([x; y], equals com ctx None true (IdentExpr x) (IdentExpr y), None)
             "GetHashCode", Delegate([x], structuralHash com None (IdentExpr x), None)]

// TODO: Try to detect at compile-time if the object already implements `Compare`?
let inline makeComparerFromEqualityComparer e =
    e // leave it as is, if implementation supports it
    // Helper.LibCall(com, "Util", "comparerFromEqualityComparer", Any, [e])

/// Adds comparer as last argument for set creator methods
let makeSet (com: ICompiler) ctx r t methName args genArg =
    let args = args @ [makeComparer com ctx genArg]
    Helper.LibCall(com, "Set", Naming.lowerFirst methName, t, args, ?loc=r)

/// Adds comparer as last argument for map creator methods
let makeMap (com: ICompiler) ctx r t methName args genArg =
    let args = args @ [makeComparer com ctx genArg]
    Helper.LibCall(com, "Map", Naming.lowerFirst methName, t, args, ?loc=r)

let makeDictionaryWithComparer com r t sourceSeq comparer =
    Helper.LibCall(com, "MutableMap", "Dictionary", t, [sourceSeq; comparer], isJsConstructor=true, ?loc=r)

let makeDictionary (com: ICompiler) ctx r t sourceSeq =
    match t with
    | DeclaredType(_,[key;_]) when not(isCompatibleWithJsComparison key) ->
        // makeComparer com ctx key
        makeEqualityComparer com ctx key
        |> makeDictionaryWithComparer com r t sourceSeq
    | _ -> Helper.GlobalCall("Map", t, [sourceSeq], isJsConstructor=true, ?loc=r)

let makeHashSetWithComparer com r t sourceSeq comparer =
    Helper.LibCall(com, "MutableSet", "HashSet", t, [sourceSeq; comparer], isJsConstructor=true, ?loc=r)

let makeHashSet (com: ICompiler) ctx r t sourceSeq =
    match t with
    | DeclaredType(_,[key]) when not(isCompatibleWithJsComparison key) ->
        // makeComparer com ctx key
        makeEqualityComparer com ctx key
        |> makeHashSetWithComparer com r t sourceSeq
    | _ -> Helper.GlobalCall("Set", t, [sourceSeq], isJsConstructor=true, ?loc=r)

let rec getZero (com: ICompiler) (ctx: Context) (t: Type) =
    match t with
    | Boolean -> makeBoolConst false
    | Char | String -> makeStrConst "" // TODO: Use null for string?
    | Number _ | Builtin (BclTimeSpan|BclTimeOnly) -> makeIntConst 0
    | Builtin BclDateTime as t -> Helper.LibCall(com, "Date", "minValue", t, [])
    | Builtin BclDateTimeOffset as t -> Helper.LibCall(com, "DateOffset", "minValue", t, [])
    | Builtin BclDateOnly as t -> Helper.LibCall(com, "DateOnly", "minValue", t, [])
    | Builtin (FSharpSet genArg) as t -> makeSet com ctx None t "Empty" [] genArg
    | Builtin (BclInt64|BclUInt64) as t -> Helper.LibCall(com, "Long", "fromInt", t, [makeIntConst 0])
    | Builtin BclBigInt as t -> Helper.LibCall(com, "BigInt", "fromInt32", t, [makeIntConst 0])
    | Builtin BclDecimal as t -> makeIntConst 0 |> makeDecimalFromExpr com None t
    | Builtin (BclKeyValuePair(k,v)) ->
        makeTuple None [getZero com ctx k; getZero com ctx v]
    | ListSingleton(CustomOp com ctx "get_Zero" [] m) ->
        FSharp2Fable.Util.makeCallFrom com ctx None t [] None [] m
    | _ -> Value(Null Any, None) // null

let getOne (com: ICompiler) (ctx: Context) (t: Type) =
    match t with
    | Builtin (BclInt64|BclUInt64) as t -> Helper.LibCall(com, "Long", "fromInt", t, [makeIntConst 1])
    | Builtin BclBigInt as t -> Helper.LibCall(com, "BigInt", "fromInt32", t, [makeIntConst 1])
    | Builtin BclDecimal as t -> makeIntConst 1 |> makeDecimalFromExpr com None t
    | ListSingleton(CustomOp com ctx "get_One" [] m) ->
        FSharp2Fable.Util.makeCallFrom com ctx None t [] None [] m
    | _ -> makeIntConst 1

let makeAddFunction (com: ICompiler) ctx t =
    let x = makeUniqueIdent ctx t "x"
    let y = makeUniqueIdent ctx t "y"
    let body = applyOp com ctx None t Operators.addition [IdentExpr x; IdentExpr y] [t; t] []
    Delegate([x; y], body, None)

let makeGenericAdder (com: ICompiler) ctx t =
    objExpr [
        "GetZero", getZero com ctx t |> makeDelegate []
        "Add", makeAddFunction com ctx t
    ]

let makeGenericAverager (com: ICompiler) ctx t =
    let divideFn =
        let x = makeUniqueIdent ctx t "x"
        let i = makeUniqueIdent ctx (Number(Int32, None)) "i"
        let body = applyOp com ctx None t Operators.divideByInt [IdentExpr x; IdentExpr i] [t; Number(Int32, None)] []
        Delegate([x; i], body, None)
    objExpr [
        "GetZero", getZero com ctx t |> makeDelegate []
        "Add", makeAddFunction com ctx t
        "DivideByInt", divideFn
    ]

let makePojoFromLambda com arg =
    let rec flattenSequential = function
        | Sequential statements ->
            List.collect flattenSequential statements
        | e -> [e]
    match arg with
    | Lambda(_, lambdaBody, _) ->
        (flattenSequential lambdaBody, Some []) ||> List.foldBack (fun statement acc ->
            match acc, statement with
            | Some acc, Set(_, FieldSet(fieldName), _, value, _) ->
                objValue (fieldName, value)::acc |> Some
            | _ -> None)
    | _ -> None
    |> Option.map (fun members -> ObjectExpr(members, Any, None))
    |> Option.defaultWith (fun () -> Helper.LibCall(com, "Util", "jsOptions", Any, [arg]))

let makePojo (com: Compiler) caseRule keyValueList =
    let makeObjMember caseRule name values =
        let value =
            match values with
            | [] -> makeBoolConst true
            | [value] -> value
            | values -> Value(NewArray(values, Any), None)
        objValue(Naming.applyCaseRule caseRule name, value)

    // let rec findKeyValueList scope identName =
    //     match scope with
    //     | [] -> None
    //     | (_,ident2,expr)::prevScope ->
    //         if identName = ident2.Name then
    //             match expr with
    //             | Some(ArrayOrListLiteral(kvs,_)) -> Some kvs
    //             | Some(MaybeCasted(IdentExpr ident)) -> findKeyValueList prevScope ident.Name
    //             | _ -> None
    //         else findKeyValueList prevScope identName

    let caseRule =
        match caseRule with
        | Some(Value(NumberConstant(rule,_,_),_))
        | Some(Value(EnumConstant(Value(NumberConstant(rule,_,_),_),_),_)) -> Some rule
        | _ -> None
        |> Option.map (fun rule -> enum(int rule))
        |> Option.defaultValue Fable.Core.CaseRules.None

    match keyValueList with
    | ArrayOrListLiteral(kvs,_) -> Some kvs
    // | MaybeCasted(IdentExpr ident) -> findKeyValueList ctx.Scope ident.Name
    | _ -> None
    |> Option.bind (fun kvs ->
        (kvs, Some []) ||> List.foldBack (fun m acc ->
            match acc, m with
            // Try to get the member key and value at compile time for unions and tuples
            | Some acc, MaybeCasted(Value(NewUnion(values, uci, ent, _),_)) ->
                let uci = com.GetEntity(ent).UnionCases |> List.item uci
                let name = defaultArg uci.CompiledName uci.Name
                makeObjMember caseRule name values::acc |> Some
            | Some acc, MaybeCasted(Value(NewTuple((StringConst name)::values,_),_)) ->
                // Don't change the case for tuples in disguise
                makeObjMember Core.CaseRules.None name values::acc |> Some
            | _ -> None))
    |> Option.map (fun members -> ObjectExpr(members, Any, None))

let injectArg (com: ICompiler) (ctx: Context) r moduleName methName (genArgs: (string * Type) list) args =
    let injectArgInner args (injectType, injectGenArgIndex) =
        let fail () =
            $"Cannot inject arg to %s{moduleName}.%s{methName} (genArgs %A{List.map fst genArgs} - expected index %i{injectGenArgIndex})"
            |> addError com ctx.InlinePath r
            args

        match List.tryItem injectGenArgIndex genArgs with
        | None -> fail()
        | Some (_,genArg) ->
            match injectType with
            | Types.comparer ->
                args @ [makeComparer com ctx genArg]
            | Types.equalityComparer ->
                args @ [makeEqualityComparer com ctx genArg]
            | Types.arrayCons ->
                match genArg with
                | Number(numberKind,_) when com.Options.TypedArrays ->
                    args @ [getTypedArrayName com numberKind |> makeIdentExpr]
                // Python will complain if we miss an argument
                | _ when com.Options.Language = Python ->
                    args @ [ Expr.Value(ValueKind.NewOption(None, genArg, false), None) ]
                | _ -> args
            | Types.adder ->
                args @ [makeGenericAdder com ctx genArg]
            | Types.averager ->
                args @ [makeGenericAverager com ctx genArg]
            | _ -> fail()

    Map.tryFind moduleName ReplacementsInject.fableReplacementsModules
    |> Option.bind (Map.tryFind methName)
    |> function
        | None -> args
        | Some injectInfo -> injectArgInner args injectInfo

let tryEntityRef (com: Compiler) entFullName =
    match entFullName with
    | BuiltinDefinition BclDateOnly
    | BuiltinDefinition BclDateTime
    | BuiltinDefinition BclDateTimeOffset -> makeIdentExpr "Date" |> Some
    | BuiltinDefinition BclTimer -> makeImportLib com Any "default" "Timer" |> Some
    | BuiltinDefinition BclInt64
    | BuiltinDefinition BclUInt64 -> makeImportLib com Any "default" "Long" |> Some
    | BuiltinDefinition BclDecimal -> makeImportLib com Any "default" "Decimal" |> Some
    | BuiltinDefinition BclBigInt -> makeImportLib com Any "BigInteger" "BigInt/z" |> Some
    | BuiltinDefinition(FSharpReference _) -> makeImportLib com Any "FSharpRef" "Types" |> Some
    | BuiltinDefinition(FSharpResult _) -> makeImportLib com Any "FSharpResult$2" "Choice" |> Some
    | BuiltinDefinition(FSharpChoice genArgs) ->
        let membName = $"FSharpChoice${List.length genArgs}"
        makeImportLib com Any membName "Choice" |> Some
    // | BuiltinDefinition BclGuid -> jsTypeof "string" expr
    // | BuiltinDefinition BclTimeSpan -> jsTypeof "number" expr
    // | BuiltinDefinition BclHashSet _ -> fail "MutableSet" // TODO:
    // | BuiltinDefinition BclDictionary _ -> fail "MutableMap" // TODO:
    // | BuiltinDefinition BclKeyValuePair _ -> fail "KeyValuePair" // TODO:
    // | BuiltinDefinition FSharpSet _ -> fail "Set" // TODO:
    // | BuiltinDefinition FSharpMap _ -> fail "Map" // TODO:
    | Types.matchFail -> makeImportLib com Any "MatchFailureException" "Types" |> Some
    | Types.exception_ -> makeIdentExpr "Error" |> Some
    | Types.systemException -> makeImportLib com Any "SystemException" "SystemException" |> Some
    | Types.timeoutException -> makeImportLib com Any "TimeoutException" "SystemException" |> Some
    | _ -> None

let tryJsConstructor com (ent: Entity) =
    if FSharp2Fable.Util.isReplacementCandidate ent
    then tryEntityRef com ent.FullName
    else FSharp2Fable.Util.tryEntityRefMaybeGlobalOrImported com ent

let jsConstructor com ent =
    match tryJsConstructor com ent with
    | Some e -> e
    | None ->
        ent.FullName
        |> sprintf "Cannot find %s constructor"
        |> addErrorAndReturnNull com [] None

let tryOp com r t op args =
    Helper.LibCall(com, "Option", "tryOp", t, op::args, ?loc=r)

let tryCoreOp com r t coreModule coreMember args =
    let op = Helper.LibValue(com, coreModule, coreMember, Any)
    tryOp com r t op args

let emptyGuid () =
    makeStrConst "00000000-0000-0000-0000-000000000000"

let rec defaultof (com: ICompiler) (ctx: Context) (t: Type) =
    match t with
    | Number _ -> makeIntConst 0
    | Boolean -> makeBoolConst false
    // Non-struct tuples default to null
    | Tuple(args, true) -> NewTuple(args |> List.map (defaultof com ctx), true) |> makeValue None
    | Builtin BclTimeSpan
    | Builtin BclDateTime
    | Builtin BclDateTimeOffset
    | Builtin BclDateOnly
    | Builtin BclTimeOnly
    | Builtin (BclInt64|BclUInt64)
    | Builtin BclBigInt
    | Builtin BclDecimal -> getZero com ctx t
    | Builtin BclGuid -> emptyGuid()
    | DeclaredType(ent,_)  ->
        let ent = com.GetEntity(ent)
        // TODO: For BCL types we cannot access the constructor, raise error or warning?
        if ent.IsValueType
        then tryJsConstructor com ent
        else None
        |> Option.map (fun e -> Helper.JsConstructorCall(e, t, []))
        |> Option.defaultWith (fun () -> Null t |> makeValue None)
    // TODO: Fail (or raise warning) if this is an unresolved generic parameter?
    | _ -> Null t |> makeValue None

let fableCoreLib (com: ICompiler) (ctx: Context) r t (i: CallInfo) (thisArg: Expr option) (args: Expr list) =
    let fixDynamicImportPath = function
        | Value(StringConstant path, r) when path.EndsWith(".fs") ->
            // In imports *.ts extensions have to be converted to *.js extensions instead
            let fileExt = com.Options.FileExtension
            let fileExt = if fileExt.EndsWith(".ts") then Path.replaceExtension ".js" fileExt else fileExt
            Value(StringConstant(Path.replaceExtension fileExt path), r)
        | path -> path

    match i.DeclaringEntityFullName, i.CompiledName with
    | _, "op_ErasedCast" -> List.tryHead args
    | _, ".ctor" -> typedObjExpr t [] |> Some
    | _, ("jsNative"|"nativeOnly") ->
        // TODO: Fail at compile time?
        addWarning com ctx.InlinePath r $"{i.CompiledName} is being compiled without replacement, this will fail at runtime."
        let runtimeMsg =
            "A function supposed to be replaced by JS native code has been called, please check."
            |> StringConstant |> makeValue None
        makeThrow r t (error runtimeMsg) |> Some
    | _, ("nameof"|"nameof2" as meth) ->
        match args with
        | [Nameof com ctx name as arg] ->
            if meth = "nameof2"
            then makeTuple r [makeStrConst name; arg] |> Some
            else makeStrConst name |> Some
        | _ -> "Cannot infer name of expression"
               |> addError com ctx.InlinePath r
               makeStrConst Naming.unknown |> Some
    | _, ("nameofLambda"|"namesofLambda" as meth) ->
        match args with
        | [Lambda(_, (Namesof com ctx names), _)] -> Some names
        | [MaybeCasted(IdentExpr ident)] ->
            match findInScope ctx ident.Name with
            | Some(Lambda(_, (Namesof com ctx names), _)) -> Some names
            | _ -> None
        | _ -> None
        |> Option.defaultWith (fun () ->
            "Cannot infer name of expression"
            |> addError com ctx.InlinePath r
            [Naming.unknown])
        |> fun names ->
            if meth = "namesofLambda" then List.map makeStrConst names |> makeArray String |> Some
            else List.tryHead names |> Option.map makeStrConst

    | _, ("casenameWithFieldCount"|"casenameWithFieldIndex" as meth) ->
        let rec inferCasename = function
            | Lambda(arg, IfThenElse(Test(IdentExpr arg2, UnionCaseTest tag,_),thenExpr,_,_),_) when arg.Name = arg2.Name ->
                match arg.Type with
                | DeclaredType(e,_) ->
                    let e = com.GetEntity(e)
                    if e.IsFSharpUnion then
                        let c = e.UnionCases.[tag]
                        let caseName = defaultArg c.CompiledName c.Name
                        if meth = "casenameWithFieldCount" then
                            Some(caseName, c.UnionCaseFields.Length)
                        else
                            match thenExpr with
                            | NestedRevLets(bindings, IdentExpr i) ->
                                bindings |> List.tryPick (fun (i2, v) ->
                                    match v with
                                    | Get(_, UnionField(_,fieldIdx),_,_) when i.Name = i2.Name -> Some fieldIdx
                                    | _ -> None)
                                |> Option.map (fun fieldIdx -> caseName, fieldIdx)
                            | _ -> None
                    else None
                | _ -> None
            | _ -> None

        match args with
        | [MaybeCasted(IdentExpr ident)] -> findInScope ctx ident.Name |> Option.bind inferCasename
        | [e] -> inferCasename e
        | _ -> None
        |> Option.orElseWith (fun () ->
            "Cannot infer case name of expression"
            |> addError com ctx.InlinePath r
            Some(Naming.unknown, -1))
        |> Option.map (fun (s, i) ->
            makeTuple r [makeStrConst s; makeIntConst i])

    // Extensions
    | _, "Async.AwaitPromise.Static" -> Helper.LibCall(com, "Async", "awaitPromise", t, args, ?loc=r) |> Some
    | _, "Async.StartAsPromise.Static" -> Helper.LibCall(com, "Async", "startAsPromise", t, args, ?loc=r) |> Some
    | _, "FormattableString.GetStrings" -> getAttachedMemberWith r t thisArg.Value "strs" |> Some

    | "Fable.Core.Testing.Assert", _ ->
        match i.CompiledName with
        | "AreEqual" -> Helper.LibCall(com, "Util", "assertEqual", t, args, ?loc=r) |> Some
        | "NotEqual" -> Helper.LibCall(com, "Util", "assertNotEqual", t, args, ?loc=r) |> Some
        | _ -> None
    | "Fable.Core.Reflection", meth ->
        Helper.LibCall(com, "Reflection", meth, t, args, ?loc=r) |> Some
    | "Fable.Core.Compiler", meth ->
        match meth with
        | "version" -> makeStrConst Literals.VERSION |> Some
        | "majorMinorVersion" ->
            try
                let m = System.Text.RegularExpressions.Regex.Match(Literals.VERSION, @"^\d+\.\d+")
                float m.Value |> makeFloatConst |> Some
            with _ ->
                "Cannot parse compiler version"
                |> addErrorAndReturnNull com ctx.InlinePath r |> Some
        | "debugMode" -> makeBoolConst com.Options.DebugMode |> Some
        | "typedArrays" -> makeBoolConst com.Options.TypedArrays |> Some
        | "extension" -> makeStrConst com.Options.FileExtension |> Some
        | "triggeredByDependency" -> makeBoolConst com.Options.TriggeredByDependency |> Some
        | _ -> None
    | "Fable.Core.PyInterop", _
    | "Fable.Core.JsInterop", _ ->
        match i.CompiledName, args with
        | "importDynamic", [path] ->
            let path = fixDynamicImportPath path
            Helper.GlobalCall("import", t, [path], ?loc=r) |> Some
        | "importValueDynamic", [arg] ->
            let dynamicImport selector path =
                let path = fixDynamicImportPath path
                let import = Helper.GlobalCall("import", t, [path], ?loc=r)
                match selector with
                | StringConst "*" -> import
                | selector ->
                    let selector =
                        let m = makeIdent "m"
                        Delegate([m], Get(IdentExpr m, ExprGet selector, Any, None), None)
                    Helper.InstanceCall(import, "then", t, [selector])
            let arg =
                match arg with
                | IdentExpr ident ->
                    findInScope ctx ident.Name
                    |> Option.defaultValue arg
                | arg -> arg
            match arg with
            // TODO: Check this is not a fable-library import?
            | Import(info,_,_) ->
                dynamicImport (makeStrConst info.Selector) (makeStrConst info.Path) |> Some
            | NestedLambda(args, Call(Import(importInfo,_,_),callInfo,_,_), None)
                when argEquals args callInfo.Args ->
                dynamicImport (makeStrConst importInfo.Selector) (makeStrConst importInfo.Path) |> Some
            | _ ->
                "The imported value is not coming from a different file"
                |> addErrorAndReturnNull com ctx.InlinePath r |> Some
        | Naming.StartsWith "import" suffix, _ ->
            match suffix, args with
            | "Member", [RequireStringConst com ctx r path]      -> makeImportUserGenerated r t Naming.placeholder path |> Some
            | "Default", [RequireStringConst com ctx r path]     -> makeImportUserGenerated r t "default" path |> Some
            | "SideEffects", [RequireStringConst com ctx r path] -> makeImportUserGenerated r t "" path |> Some
            | "All", [RequireStringConst com ctx r path]         -> makeImportUserGenerated r t "*" path |> Some
            | _, [RequireStringConst com ctx r selector; RequireStringConst com ctx r path] -> makeImportUserGenerated r t selector path |> Some
            | _ -> None
        // Dynamic casting, erase
        | "op_BangHat", [arg] -> Some arg
        | "op_BangBang", [arg] ->
            match arg, i.GenericArgs with
            | NewAnonymousRecord(_, exprs, fieldNames, _, _),
              [_; (_,DeclaredType(ent, []))] ->
                let ent = com.GetEntity(ent)
                if ent.IsInterface then
                    FSharp2Fable.TypeHelpers.fitsAnonRecordInInterface com r exprs fieldNames ent
                    |> function
                       | Error errors ->
                            errors
                            |> List.iter (fun (range, error) -> addWarning com ctx.InlinePath range error)
                            Some arg
                       | Ok () ->
                            Some arg
                else Some arg
            | _ -> Some arg
        | "op_Dynamic", [left; memb] ->
            getExpr r t left memb |> Some
        | "op_DynamicAssignment", [callee; prop; MaybeLambdaUncurriedAtCompileTime value] ->
            setExpr r callee prop value |> Some
        | ("op_Dollar"|"createNew" as m), callee::args ->
            let args = destructureTupleArgs args
            if m = "createNew" then "new $0($1...)" else "$0($1...)"
            |> emitJsExpr r t (callee::args) |> Some
        | Naming.StartsWith "emitJs" rest, [args; macro] ->
            match macro with
            | RequireStringConst com ctx r macro ->
                let args = destructureTupleArgs [args]
                let isStatement = rest = "Statement"
                emitJs r t args isStatement macro |> Some
            | _ -> None
        | "op_EqualsEqualsGreater", [name; MaybeLambdaUncurriedAtCompileTime value] ->
            makeTuple r [name; value] |> Some
        | "createObj", _ ->
            Helper.LibCall(com, "Util", "createObj", Any, args) |> asOptimizable "pojo" |> Some
         | "keyValueList", [caseRule; keyValueList] ->
            // makePojo com ctx caseRule keyValueList
            let args = [keyValueList; caseRule]
            Helper.LibCall(com, "MapUtil", "keyValueList", Any, args) |> asOptimizable "pojo" |> Some
        | "toPlainJsObj", _ ->
            let emptyObj = ObjectExpr([], t, None)
            Helper.GlobalCall("Object", Any, emptyObj::args, memb="assign", ?loc=r) |> Some
        | "jsOptions", [arg] ->
            makePojoFromLambda com arg |> Some
        | "jsThis", _ ->
            emitJsExpr r t [] "this" |> Some
        | "jsConstructor", _ ->
            match (genArg com ctx r 0 i.GenericArgs) with
            | DeclaredType(ent, _) -> com.GetEntity(ent) |> jsConstructor com |> Some
            | _ -> "Only declared types define a function constructor in JS"
                   |> addError com ctx.InlinePath r; None
        | "createEmpty", _ ->
            typedObjExpr t [] |> Some
        // Deprecated methods
        | "ofJson", _ -> Helper.GlobalCall("JSON", t, args, memb="parse", ?loc=r) |> Some
        | "toJson", _ -> Helper.GlobalCall("JSON", t, args, memb="stringify", ?loc=r) |> Some
        | ("inflate"|"deflate"), _ -> List.tryHead args
        | _ -> None
    | _ -> None

let getReference r t expr = getAttachedMemberWith r t expr "contents"
let setReference r expr value = setExpr r expr (makeStrConst "contents") value
let newReference com r t value = Helper.LibCall(com, "Types", "FSharpRef", t, [value], isJsConstructor=true, ?loc=r)

let references (com: ICompiler) (ctx: Context) r t (i: CallInfo) (thisArg: Expr option) (args: Expr list) =
    match i.CompiledName, thisArg, args with
    | "get_Value", Some callee, _ -> getReference r t callee |> Some
    | "set_Value", Some callee, [value] -> setReference r callee value |> Some
    | _ -> None

let getMangledNames (i: CallInfo) (thisArg: Expr option) =
    let isStatic = Option.isNone thisArg
    let pos = i.DeclaringEntityFullName.LastIndexOf('.')
    let moduleName = i.DeclaringEntityFullName.Substring(0, pos).Replace("Microsoft.", "")
    let entityName = i.DeclaringEntityFullName.Substring(pos + 1) |> FSharp2Fable.Helpers.cleanNameAsJsIdentifier
    let memberName = i.CompiledName |> FSharp2Fable.Helpers.cleanNameAsJsIdentifier
    let mangledName = Naming.buildNameWithoutSanitationFrom entityName isStatic memberName i.OverloadSuffix
    moduleName, mangledName

let bclType (com: ICompiler) (ctx: Context) r t (i: CallInfo) (thisArg: Expr option) (args: Expr list) =
    let moduleName, mangledName = getMangledNames i thisArg
    let args = match thisArg with Some callee -> callee::args | _ -> args
    Helper.LibCall(com, moduleName, mangledName, t, args, i.SignatureArgTypes, ?loc=r) |> Some

let fsharpModule (com: ICompiler) (ctx: Context) r (t: Type) (i: CallInfo) (thisArg: Expr option) (args: Expr list) =
    let moduleName, mangledName = getMangledNames i thisArg
    Helper.LibCall(com, moduleName, mangledName, t, args, i.SignatureArgTypes, ?loc=r) |> Some

// TODO: This is likely broken
let getPrecompiledLibMangledName entityName memberName overloadSuffix isStatic =
    let memberName = Naming.sanitizeIdentForbiddenChars memberName
    let entityName = Naming.sanitizeIdentForbiddenChars entityName
    let name, memberPart =
        match entityName, isStatic with
        | "", _ -> memberName, Naming.NoMemberPart
        | _, true -> entityName, Naming.StaticMemberPart(memberName, overloadSuffix)
        | _, false -> entityName, Naming.InstanceMemberPart(memberName, overloadSuffix)
    Naming.buildNameWithoutSanitation name memberPart |> Naming.checkJsKeywords

let printJsTaggedTemplate (str: string) (holes: {| Index: int; Length: int |}[]) (printHoleContent: int -> string) =
    // Escape ` quotations for JS. Note F# escapes for {, } and % are already replaced by the compiler
    // TODO: Do we need to escape other sequences? See https://developer.mozilla.org/en-US/docs/Web/JavaScript/Reference/Template_literals#tagged_templates_and_escape_sequences
    let escape (str: string) =
        Regex.Replace(str, @"(?<!\\)\\", @"\\").Replace("`", @"\`") //.Replace("{{", "{").Replace("}}", "}").Replace("%%", "%")

    let sb = System.Text.StringBuilder("`")
    let mutable prevIndex = 0

    for i = 0 to holes.Length - 1 do
        let m = holes.[i]
        let strPart = str.Substring(prevIndex, m.Index - prevIndex) |> escape
        sb.Append(strPart + "${" + (printHoleContent i) + "}") |> ignore
        prevIndex <- m.Index + m.Length

    sb.Append(str.Substring(prevIndex) |> escape) |> ignore
    sb.Append("`") |> ignore
    sb.ToString()

let fsFormat (com: ICompiler) (ctx: Context) r t (i: CallInfo) (thisArg: Expr option) (args: Expr list) =
    match i.CompiledName, thisArg, args with
    | "get_Value", Some callee, _ ->
        getAttachedMemberWith None t callee "input" |> Some
    | "PrintFormatToStringThen", _, _ ->
        match args with
        | [_] -> Helper.LibCall(com, "String", "toText", t, args, i.SignatureArgTypes, ?loc=r) |> Some
        | [cont; fmt] -> Helper.InstanceCall(fmt, "cont", t, [cont]) |> Some
        | _ -> None
    | "PrintFormatToString", _, _ ->
        match args with
        | [template] when template.Type = String -> Some template
        | _ -> Helper.LibCall(com, "String", "toText", t, args, i.SignatureArgTypes, ?loc=r) |> Some
    | "PrintFormatLine", _, _ ->
        Helper.LibCall(com, "String", "toConsole", t, args, i.SignatureArgTypes, ?loc=r) |> Some
    | ("PrintFormatToError"|"PrintFormatLineToError"), _, _ ->
        // addWarning com ctx.FileName r "eprintf will behave as eprintfn"
        Helper.LibCall(com, "String", "toConsoleError", t, args, i.SignatureArgTypes, ?loc=r) |> Some
    | ("PrintFormatToTextWriter"|"PrintFormatLineToTextWriter"), _, _::args ->
        // addWarning com ctx.FileName r "fprintfn will behave as printfn"
        Helper.LibCall(com, "String", "toConsole", t, args, i.SignatureArgTypes, ?loc=r) |> Some
    | "PrintFormat", _, _ ->
        // addWarning com ctx.FileName r "Printf will behave as printfn"
        Helper.LibCall(com, "String", "toConsole", t, args, i.SignatureArgTypes, ?loc=r) |> Some
    | "PrintFormatThen", _, arg::callee::_ ->
        Helper.InstanceCall(callee, "cont", t, [arg]) |> Some
    | "PrintFormatToStringThenFail", _, _ ->
        Helper.LibCall(com, "String", "toFail", t, args, i.SignatureArgTypes, ?loc=r) |> Some
    | ("PrintFormatToStringBuilder"      // bprintf
    |  "PrintFormatToStringBuilderThen"  // Printf.kbprintf
       ), _, _ -> fsharpModule com ctx r t i thisArg args
    | ".ctor", _, str::(Value(NewArray(templateArgs, _), _) as values)::_ ->
        // Optimization: try to convert f# interpolated string to JS template
        // for better performance
        let template =
            match str with
            | StringConst str ->
                // In the case of interpolated strings, the F# compiler doesn't resolve escaped %
                // (though it does resolve double braces {{ }})
                let str = str.Replace("%%" , "%")
                (Some [], Regex.Matches(str, @"((?<!%)%(?:[0+\- ]*)(?:\d+)?(?:\.\d+)?\w)?%P\(\)") |> Seq.cast<Match>)
                ||> Seq.fold (fun acc m ->
                    match acc with
                    | None -> None
                    | Some acc ->
                        let doesNotNeedFormat =
                            not m.Groups.[1].Success
                            || m.Groups.[1].Value = "%s"
                            || m.Groups.[1].Value = "%i"
                        if doesNotNeedFormat then
                            {| Index = m.Index; Length = m.Length |}::acc |> Some
                        else None)
                |> Option.map (fun holes -> str, List.toArray holes |> Array.rev)
            | _ -> None

        match template with
        | Some(str, holes) ->
            printJsTaggedTemplate str holes (fun i -> $"${i}")
            |> emitJsExpr r String templateArgs |> Some // Use String type so we can remove `toText` wrapper
        // TODO: We could still use a JS template for formatting to increase performance?
        | None -> Helper.LibCall(com, "String", "interpolate", t, [str; values], i.SignatureArgTypes, ?loc=r) |> Some
    | ".ctor", _, arg::_ ->
        Helper.LibCall(com, "String", "printf", t, [arg], i.SignatureArgTypes, ?loc=r) |> Some
    | _ -> None

let operators (com: ICompiler) (ctx: Context) r t (i: CallInfo) (thisArg: Expr option) (args: Expr list) =
    let curriedApply r t applied args =
        CurriedApply(applied, args, t, r)

    let compose (com: ICompiler) r t f1 f2 =
        let argType, retType =
            match t with
            | LambdaType(argType, retType) -> argType, retType
            | _ -> Any, Any
        let tempVar = makeUniqueIdent ctx argType "arg"
        let tempVarExpr =
            match argType with
            // Erase unit references, because the arg may be erased
            | Unit -> Value(UnitConstant, None)
            | _ -> IdentExpr tempVar
        let body =
            [tempVarExpr]
            |> curriedApply None Any f1
            |> List.singleton
            |> curriedApply r retType f2
        Lambda(tempVar, body, None)

    let math r t (args: Expr list) argTypes methName =
        let meth = Naming.lowerFirst methName
        Helper.GlobalCall("Math", t, args, argTypes, meth, ?loc=r)

    match i.CompiledName, args with
    | ("DefaultArg" | "DefaultValueArg"), _ ->
        Helper.LibCall(com, "Option", "defaultArg", t, args, i.SignatureArgTypes, ?loc=r) |> Some
    | "DefaultAsyncBuilder", _ ->
        makeImportLib com t "singleton" "AsyncBuilder" |> Some
    // Erased operators.
    // KeyValuePair is already compiled as a tuple
    | ("KeyValuePattern"|"Identity"|"Box"|"Unbox"|"ToEnum"), [arg] -> TypeCast(arg, t) |> Some
    // Cast to unit to make sure nothing is returned when wrapped in a lambda, see #1360
    | "Ignore", _ -> Operation(Unary(UnaryVoid, args.Head), t, r) |> Some // "void $0" |> emitJsExpr r t args |> Some
    // Number and String conversions
    | ("ToSByte"|"ToByte"|"ToInt8"|"ToUInt8"|"ToInt16"|"ToUInt16"|"ToInt"|"ToUInt"|"ToInt32"|"ToUInt32"), _ ->
        toInt com ctx r t args |> Some
    | "ToInt64", _ -> toLong com ctx r false t args |> Some
    | "ToUInt64", _ -> toLong com ctx r true t args |> Some
    | ("ToSingle"|"ToDouble"), _ -> toFloat com ctx r t args |> Some
    | "ToDecimal", _ -> toDecimal com ctx r t args |> Some
    | "ToChar", _ -> toChar args.Head |> Some
    | "ToString", _ -> toString com ctx r args |> Some
    | "CreateSequence", [xs] -> toSeq t xs |> Some
    | "CreateDictionary", [arg] -> makeDictionary com ctx r t arg |> Some
    | "CreateSet", _ -> (genArg com ctx r 0 i.GenericArgs) |> makeSet com ctx r t "OfSeq" args |> Some
    // Ranges
    | ("op_Range"|"op_RangeStep"), _ ->
        let genArg = genArg com ctx r 0 i.GenericArgs
        let addStep args =
            match args with
            | [first; last] -> [first; getOne com ctx genArg; last]
            | _ -> args
        let modul, meth, args =
            match genArg with
            | Char -> "Range", "rangeChar", args
            | Builtin BclInt64 -> "Range", "rangeInt64", addStep args
            | Builtin BclUInt64 -> "Range", "rangeUInt64", addStep args
            | Builtin BclDecimal -> "Range", "rangeDecimal", addStep args
            | Builtin BclBigInt -> "Range", "rangeBigInt", addStep args
            | _ -> "Range", "rangeDouble", addStep args
        Helper.LibCall(com, modul, meth, t, args, i.SignatureArgTypes, ?loc=r) |> Some
    // Pipes and composition
    | "op_PipeRight", [x; f]
    | "op_PipeLeft", [f; x] -> curriedApply r t f [x] |> Some
    | "op_PipeRight2", [x; y; f]
    | "op_PipeLeft2", [f; x; y] -> curriedApply r t f [x; y] |> Some
    | "op_PipeRight3", [x; y; z; f]
    | "op_PipeLeft3", [f; x; y; z] -> curriedApply r t f [x; y; z] |> Some
    | "op_ComposeRight", [f1; f2] -> compose com r t f1 f2 |> Some
    | "op_ComposeLeft", [f2; f1] -> compose com r t f1 f2 |> Some
    // Strings
    | ("PrintFormatToString"             // sprintf
    |  "PrintFormatToStringThen"         // Printf.ksprintf
    |  "PrintFormat" | "PrintFormatLine" // printf / printfn
    |  "PrintFormatToError"              // eprintf
    |  "PrintFormatLineToError"          // eprintfn
    |  "PrintFormatThen"                 // Printf.kprintf
    |  "PrintFormatToStringThenFail"     // Printf.failwithf
    |  "PrintFormatToStringBuilder"      // bprintf
    |  "PrintFormatToStringBuilderThen"  // Printf.kbprintf
        ), _ -> fsFormat com ctx r t i thisArg args
    | ("Failure"
    |  "FailurePattern"  // (|Failure|_|)
    |  "LazyPattern"     // (|Lazy|_|)
    |  "Lock"            // lock
    |  "NullArg"         // nullArg
    |  "Using"           // using
       ), _ -> fsharpModule com ctx r t i thisArg args
    // Exceptions
    | "FailWith", [msg] | "InvalidOp", [msg] ->
        makeThrow r t (error msg) |> Some
    | "InvalidArg", [argName; msg] ->
        let msg = add (add msg (s "\\nParameter name: ")) argName
        makeThrow r t (error msg) |> Some
    | "Raise", [arg] -> makeThrow r t arg |> Some
    | "Reraise", _ ->
        match ctx.CaughtException with
        | Some ex -> makeThrow r t (IdentExpr ex) |> Some
        | None ->
            "`reraise` used in context where caught exception is not available, please report"
            |> addError com ctx.InlinePath r
            makeThrow r t (error (s "")) |> Some
    // Math functions
    // TODO: optimize square pow: x * x
    | "Pow", _ | "PowInteger", _ | "op_Exponentiation", _ ->
        let argTypes = resolveArgTypes i.SignatureArgTypes i.GenericArgs
        match argTypes with
        | Builtin (BclDecimal)::_  ->
            Helper.LibCall(com, "Decimal", "pow", t, args, i.SignatureArgTypes, ?thisArg=thisArg, ?loc=r) |> Some
        | CustomOp com ctx "Pow" argTypes m ->
            let genArgs = i.GenericArgs |> Seq.map snd
            FSharp2Fable.Util.makeCallFrom com ctx r t genArgs None args m |> Some
        | _ -> math r t args i.SignatureArgTypes "pow" |> Some
    | ("Ceiling" | "Floor" as meth), _ ->
        let meth = Naming.lowerFirst meth
        match resolveArgTypes i.SignatureArgTypes i.GenericArgs with
        | Builtin (BclDecimal)::_  ->
            Helper.LibCall(com, "Decimal", meth, t, args, i.SignatureArgTypes, ?thisArg=thisArg, ?loc=r) |> Some
        | _ ->
            let meth = if meth = "ceiling" then "ceil" else meth
            math r t args i.SignatureArgTypes meth |> Some
    | "Log", [arg1; arg2] ->
        // "Math.log($0) / Math.log($1)"
        let dividend = math None t [arg1] (List.take 1 i.SignatureArgTypes) "log"
        let divisor = math None t [arg2] (List.skip 1 i.SignatureArgTypes) "log"
        makeBinOp r t dividend divisor BinaryDivide |> Some
    | "Abs", _ ->
        match resolveArgTypes i.SignatureArgTypes i.GenericArgs with
        | Builtin (BclInt64 | BclBigInt | BclDecimal as bt)::_  ->
            Helper.LibCall(com, coreModFor bt, "abs", t, args, i.SignatureArgTypes, ?thisArg=thisArg, ?loc=r) |> Some
        | _ -> math r t args i.SignatureArgTypes i.CompiledName |> Some
    | "Acos", _ | "Asin", _ | "Atan", _ | "Atan2", _
    | "Cos", _ | "Cosh", _ | "Exp", _ | "Log", _ | "Log10", _
    | "Sin", _ | "Sinh", _ | "Sqrt", _ | "Tan", _ | "Tanh", _ ->
        math r t args i.SignatureArgTypes i.CompiledName |> Some
    | "Round", _ ->
        match resolveArgTypes i.SignatureArgTypes i.GenericArgs with
        | Builtin (BclDecimal)::_  ->
            Helper.LibCall(com, "Decimal", "round", t, args, i.SignatureArgTypes, ?thisArg=thisArg, ?loc=r) |> Some
        | _ -> Helper.LibCall(com, "Util", "round", t, args, i.SignatureArgTypes, ?thisArg=thisArg, ?loc=r) |> Some
    | "Truncate", _ ->
        match resolveArgTypes i.SignatureArgTypes i.GenericArgs with
        | Builtin (BclDecimal)::_  ->
            Helper.LibCall(com, "Decimal", "truncate", t, args, i.SignatureArgTypes, ?thisArg=thisArg, ?loc=r) |> Some
        | _ -> Helper.GlobalCall("Math", t, args, i.SignatureArgTypes, memb="trunc", ?loc=r) |> Some
    | "Sign", _ ->
        let args = toFloat com ctx r t args |> List.singleton
        Helper.LibCall(com, "Util", "sign", t, args, i.SignatureArgTypes, ?loc=r) |> Some
    | "DivRem", _ ->
        let modName =
            match i.SignatureArgTypes with
            | Builtin (BclInt64)::_ -> "Long"
            | _ -> "Int32"
        Helper.LibCall(com, modName, "divRem", t, args, i.SignatureArgTypes, ?loc=r) |> Some
    // Numbers
    | ("Infinity"|"InfinitySingle"), _ ->
        Helper.GlobalIdent("Number", "POSITIVE_INFINITY", t, ?loc=r) |> Some
    | ("NaN"|"NaNSingle"), _ ->
        Helper.GlobalIdent("Number", "NaN", t, ?loc=r) |> Some
    | "Fst", [tup] -> Get(tup, TupleIndex 0, t, r) |> Some
    | "Snd", [tup] -> Get(tup, TupleIndex 1, t, r) |> Some
    // Reference
    | "op_Dereference", [arg] -> getReference r t arg  |> Some
    | "op_ColonEquals", [o; v] -> setReference r o v |> Some
    | "Ref", [arg] -> newReference com r t arg |> Some
    | ("Increment"|"Decrement"), _ ->
        if i.CompiledName = "Increment" then "void($0.contents++)" else "void($0.contents--)"
        |> emitJsExpr r t args |> Some
    // Concatenates two lists
    | "op_Append", _ -> Helper.LibCall(com, "List", "append", t, args, i.SignatureArgTypes, ?thisArg=thisArg, ?loc=r) |> Some
    | (Operators.inequality | "Neq"), [left; right] -> equals com ctx r false left right |> Some
    | (Operators.equality | "Eq"), [left; right] -> equals com ctx r true left right |> Some
    | "IsNull", [arg] -> makeEqOp r arg (Null arg.Type |> makeValue None) BinaryEqual |> Some
    | "Hash", [arg] -> structuralHash com r arg |> Some
    // Comparison
    | "Compare", [left; right] -> compare com ctx r left right |> Some
    | (Operators.lessThan | "Lt"), [left; right] -> compareIf com ctx r left right BinaryLess |> Some
    | (Operators.lessThanOrEqual | "Lte"), [left; right] -> compareIf com ctx r left right BinaryLessOrEqual |> Some
    | (Operators.greaterThan | "Gt"), [left; right] -> compareIf com ctx r left right BinaryGreater |> Some
    | (Operators.greaterThanOrEqual | "Gte"), [left; right] -> compareIf com ctx r left right BinaryGreaterOrEqual |> Some
    | ("Min"|"Max"|"Clamp" as meth), _ ->
        let f = makeComparerFunction com ctx t
        Helper.LibCall(com, "Util", Naming.lowerFirst meth, t, f::args, i.SignatureArgTypes, ?loc=r) |> Some
    | "Not", [operand] -> // TODO: Check custom operator?
        makeUnOp r t operand UnaryNot |> Some
    | Patterns.SetContains Operators.standardSet, _ ->
        applyOp com ctx r t i.CompiledName args i.SignatureArgTypes i.GenericArgs |> Some
    // Type info
    | "TypeOf", _ -> (genArg com ctx r 0 i.GenericArgs) |> makeTypeInfo r |> Some
    | "TypeDefOf", _ -> (genArg com ctx r 0 i.GenericArgs) |> makeTypeDefinitionInfo r |> Some
    | _ -> None

let chars (com: ICompiler) (ctx: Context) r t (i: CallInfo) (_: Expr option) (args: Expr list) =
    let icall r t args argTypes memb  =
        match args, argTypes with
        | thisArg::args, _::argTypes ->
            let info = makeCallInfo None args argTypes
            getAttachedMember thisArg memb |> makeCall r t info |> Some
        | _ -> None
    match i.CompiledName with
    | "ToUpper" -> icall r t args i.SignatureArgTypes "toLocaleUpperCase"
    | "ToUpperInvariant" -> icall r t args i.SignatureArgTypes "toUpperCase"
    | "ToLower" -> icall r t args i.SignatureArgTypes "toLocaleLowerCase"
    | "ToLowerInvariant" -> icall r t args i.SignatureArgTypes "toLowerCase"
    | "ToString" -> toString com ctx r args |> Some
    | "GetUnicodeCategory" | "IsControl" | "IsDigit" | "IsLetter"
    | "IsLetterOrDigit" | "IsUpper" | "IsLower" | "IsNumber"
    | "IsPunctuation" | "IsSeparator" | "IsSymbol" | "IsWhiteSpace"
    | "IsHighSurrogate" | "IsLowSurrogate" | "IsSurrogate" ->
        let methName = Naming.lowerFirst i.CompiledName
        let methName = if List.length args > 1 then methName + "2" else methName
        Helper.LibCall(com, "Char", methName, t, args, i.SignatureArgTypes, ?loc=r) |> Some
    | "IsSurrogatePair" | "Parse" ->
        let methName = Naming.lowerFirst i.CompiledName
        Helper.LibCall(com, "Char", methName, t, args, i.SignatureArgTypes, ?loc=r) |> Some
    | _ -> None

let implementedStringFunctions =
    set [| "Compare"
           "CompareTo"
           "EndsWith"
           "Format"
           "IndexOfAny"
           "Insert"
           "IsNullOrEmpty"
           "IsNullOrWhiteSpace"
           "PadLeft"
           "PadRight"
           "Remove"
           "Replace"
           "Substring"
        |]

let getEnumerator com r t expr =
    Helper.LibCall(com, "Util", "getEnumerator", t, [toSeq Any expr], ?loc=r)

let strings (com: ICompiler) (ctx: Context) r t (i: CallInfo) (thisArg: Expr option) (args: Expr list) =
    match i.CompiledName, thisArg, args with
    | ".ctor", _, fstArg::_ ->
        match fstArg.Type with
        | Char ->
            match args with
            | [_; _] -> emitJsExpr r t args "Array($1 + 1).join($0)" |> Some // String(char, int)
            | _ -> "Unexpected arguments in System.String constructor."
                   |> addErrorAndReturnNull com ctx.InlinePath r |> Some
        | Array _ ->
            match args with
            | [_] -> emitJsExpr r t args "$0.join('')" |> Some // String(char[])
            | [_; _; _] -> emitJsExpr r t args "$0.join('').substr($1, $2)" |> Some // String(char[], int, int)
            | _ -> "Unexpected arguments in System.String constructor."
                   |> addErrorAndReturnNull com ctx.InlinePath r |> Some
        | _ ->
            fsFormat com ctx r t i thisArg args
    | "get_Length", Some c, _ -> getAttachedMemberWith r t c "length" |> Some
    | "get_Chars", Some c, _ ->
        Helper.LibCall(com, "String", "getCharAtIndex", t, args, i.SignatureArgTypes, c, ?loc=r) |> Some
    | "Equals", Some x, [y] | "Equals", None, [x; y] ->
        makeEqOp r x y BinaryEqualStrict |> Some
    | "Equals", Some x, [y; kind] | "Equals", None, [x; y; kind] ->
        let left = Helper.LibCall(com, "String", "compare", Number(Int32, None), [x; y; kind])
        makeEqOp r left (makeIntConst 0) BinaryEqualStrict |> Some
    | "GetEnumerator", Some c, _ -> getEnumerator com r t c |> Some
    | "Contains", Some c, arg::_ ->
        if (List.length args) > 1 then
            addWarning com ctx.InlinePath r "String.Contains: second argument is ignored"
        let left = Helper.InstanceCall(c, "indexOf", Number(Int32, None), [arg])
        makeEqOp r left (makeIntConst 0) BinaryGreaterOrEqual |> Some
    | "StartsWith", Some c, [_str] ->
        let left = Helper.InstanceCall(c, "indexOf", Number(Int32, None), args)
        makeEqOp r left (makeIntConst 0) BinaryEqualStrict |> Some
    | "StartsWith", Some c, [_str; _comp] ->
        Helper.LibCall(com, "String", "startsWith", t, args, i.SignatureArgTypes, c, ?loc=r) |> Some
    | ReplaceName [ "ToUpper",          "toLocaleUpperCase"
                    "ToUpperInvariant", "toUpperCase"
                    "ToLower",          "toLocaleLowerCase"
                    "ToLowerInvariant", "toLowerCase" ] methName, Some c, args ->
        Helper.InstanceCall(c, methName, t, args, i.SignatureArgTypes, ?loc=r) |> Some
    | ("IndexOf" | "LastIndexOf"), Some c, _ ->
        match args with
        | [ExprType Char]
        | [ExprType String]
        | [ExprType Char; ExprType(Number(Int32, None))]
        | [ExprType String; ExprType(Number(Int32, None))] ->
            Helper.InstanceCall(c, Naming.lowerFirst i.CompiledName, t, args, i.SignatureArgTypes, ?loc=r) |> Some
        | _ -> "The only extra argument accepted for String.IndexOf/LastIndexOf is startIndex."
               |> addErrorAndReturnNull com ctx.InlinePath r |> Some
    | ("Trim" | "TrimStart" | "TrimEnd"), Some c, _ ->
        let methName = Naming.lowerFirst i.CompiledName
        match args with
        | [] -> Helper.InstanceCall(c, methName, t, [], i.SignatureArgTypes, ?loc=r) |> Some
        | head::tail ->
            let spread =
                match head.Type, tail with
                | Array _, [] -> true
                | _ -> false
            Helper.LibCall(com, "String", methName, t, c::args, hasSpread=spread, ?loc=r) |> Some
    | "ToCharArray", Some c, _ ->
        stringToCharArray t c |> Some
    | "Split", Some c, _ ->
        match args with
        // Optimization
        | [] -> Helper.InstanceCall(c, "split", t, [makeStrConst " "]) |> Some
        | [Value(CharConstant _,_) as separator]
        | [StringConst _ as separator]
        | [Value(NewArray([separator],_),_)] ->
            Helper.InstanceCall(c, "split", t, [separator]) |> Some
        | [arg1; ExprType(Enum _) as arg2] ->
            let arg1 =
                match arg1.Type with
                | Array _ -> arg1
                | _ -> Value(NewArray([arg1], String), None)
            let args = [arg1; Value(Null Any, None); arg2]
            Helper.LibCall(com, "String", "split", t, c::args, ?loc=r) |> Some
        | arg1::args ->
            let arg1 =
                match arg1.Type with
                | Array _ -> arg1
                | _ -> Value(NewArray([arg1], String), None)
            Helper.LibCall(com, "String", "split", t, arg1::args, i.SignatureArgTypes, ?thisArg=thisArg, ?loc=r) |> Some
    | "Join", None, _ ->
        let methName =
            match i.SignatureArgTypes with
            | [_; Array _; Number _; Number _] -> "joinWithIndices"
            | _ -> "join"
        Helper.LibCall(com, "String", methName, t, args, ?loc=r) |> Some
    | "Concat", None, _ ->
        match i.SignatureArgTypes with
        | [Array _ | IEnumerable] ->
            Helper.LibCall(com, "String", "join", t, ((makeStrConst "")::args), ?loc=r) |> Some
        | _ ->
            Helper.LibCall(com, "String", "concat", t, args, hasSpread=true, ?loc=r) |> Some
    | "CompareOrdinal", None, _ ->
        Helper.LibCall(com, "String", "compareOrdinal", t, args, ?loc=r) |> Some
    | Patterns.SetContains implementedStringFunctions, thisArg, args ->
        Helper.LibCall(com, "String", Naming.lowerFirst i.CompiledName, t, args, i.SignatureArgTypes,
                        hasSpread=i.HasSpread, ?thisArg=thisArg, ?loc=r) |> Some
    | _ -> None

let stringModule (com: ICompiler) (ctx: Context) r t (i: CallInfo) (_: Expr option) (args: Expr list) =
    match i.CompiledName, args with
    | "Length", [arg] -> getAttachedMemberWith r t arg "length" |> Some
    | ("Iterate" | "IterateIndexed" | "ForAll" | "Exists"), _ ->
        // Cast the string to char[], see #1279
        let args = args |> List.replaceLast (fun e -> stringToCharArray e.Type e)
        Helper.LibCall(com, "Seq", Naming.lowerFirst i.CompiledName, t, args, i.SignatureArgTypes, ?loc=r) |> Some
    | ("Map" | "MapIndexed" | "Collect"), _ ->
        // Cast the string to char[], see #1279
        let args = args |> List.replaceLast (fun e -> stringToCharArray e.Type e)
        let name = Naming.lowerFirst i.CompiledName
        emitJsExpr r t [Helper.LibCall(com, "Seq", name, Any, args, i.SignatureArgTypes)] "Array.from($0).join('')" |> Some
    | "Concat", _ ->
        Helper.LibCall(com, "String", "join", t, args, ?loc=r) |> Some
    // Rest of StringModule methods
    | meth, args ->
        Helper.LibCall(com, "String", Naming.lowerFirst meth, t, args, i.SignatureArgTypes, ?loc=r) |> Some

let formattableString (com: ICompiler) (_ctx: Context) r (t: Type) (i: CallInfo) (thisArg: Expr option) (args: Expr list) =
    match i.CompiledName, thisArg, args with
    // Even if we're going to wrap it again to make it compatible with FormattableString API, we use a JS template string
    // because the strings array will always have the same reference so it can be used as a key in a WeakMap
    // Attention, if we change the shape of the object ({ strs, args }) we need to change the resolution
    // of the FormattableString.GetStrings extension in Fable.Core too
    | "Create", None, [StringConst str; Value(NewArray(args, _),_)] ->
        let matches = Regex.Matches(str, @"\{\d+(.*?)\}") |> Seq.cast<Match> |> Seq.toArray
        let hasFormat = matches |> Array.exists (fun m -> m.Groups.[1].Value.Length > 0)
        let callMacro, args, offset =
            if not hasFormat then
                let fnArg = Helper.LibValue(com, "String", "fmt", t)
                "$0", fnArg::args, 1
            else
                let fnArg = Helper.LibValue(com, "String", "fmtWith", t)
                let fmtArg =
                    matches
                    |> Array.map (fun m -> makeStrConst m.Groups.[1].Value)
                    |> Array.toList
                    |> makeArray String
                "$0($1)", fnArg::fmtArg::args, 2
        let jsTaggedTemplate =
            let holes = matches |> Array.map (fun m -> {| Index = m.Index; Length = m.Length |})
            printJsTaggedTemplate str holes (fun i -> "$" + string(i + offset))
        emitJsExpr r t args (callMacro + jsTaggedTemplate) |> Some
    | "get_Format", Some x, _ -> Helper.LibCall(com, "String", "getFormat", t, [x], ?loc=r) |> Some
    | "get_ArgumentCount", Some x, _ -> getAttachedMemberWith r t (getAttachedMember x "args") "length" |> Some
    | "GetArgument", Some x, [idx] -> getExpr r t (getAttachedMember x "args") idx |> Some
    | "GetArguments", Some x, [] -> getAttachedMemberWith r t x "args" |> Some
    | _ -> None

let seqModule (com: ICompiler) (ctx: Context) r (t: Type) (i: CallInfo) (thisArg: Expr option) (args: Expr list) =
    match i.CompiledName, args with
    | "Cast", [arg] -> Some arg // Erase
    | "CreateEvent", [addHandler; removeHandler; createHandler] ->
        Helper.LibCall(com, "Event", "createEvent", t, [addHandler; removeHandler], i.SignatureArgTypes, ?loc=r) |> Some
    | ("Distinct" | "DistinctBy" | "Except" | "GroupBy" | "CountBy" as meth), args ->
        let meth = Naming.lowerFirst meth
        let args = injectArg com ctx r "Seq2" meth i.GenericArgs args
        Helper.LibCall(com, "Seq2", meth, t, args, i.SignatureArgTypes, ?loc=r) |> Some
    | meth, _ ->
        let meth = Naming.lowerFirst meth
        let args = injectArg com ctx r "Seq" meth i.GenericArgs args
        Helper.LibCall(com, "Seq", meth, t, args, i.SignatureArgTypes, ?thisArg=thisArg, ?loc=r) |> Some

let resizeArrays (com: ICompiler) (ctx: Context) r (t: Type) (i: CallInfo) (thisArg: Expr option) (args: Expr list) =
    match i.CompiledName, thisArg, args with
    // Use Any to prevent creation of a typed array (not resizable)
    // TODO: Include a value in Fable AST to indicate the Array should always be dynamic?
    | ".ctor", _, [] ->
        makeArray Any [] |> Some
    // Don't pass the size to `new Array()` because that would fill the array with null values
    | ".ctor", _, [ExprType(Number _)] ->
        makeArray Any [] |> Some
    // Optimize expressions like `ResizeArray [|1|]` or `ResizeArray [1]`
    | ".ctor", _, [ArrayOrListLiteral(vals,_)] ->
        makeArray Any vals |> Some
    | ".ctor", _, args ->
        Helper.GlobalCall("Array", t, args, memb="from", ?loc=r)
        |> asOptimizable "array"
        |> Some
    | "get_Item", Some ar, [idx] -> getExpr r t ar idx |> Some
    | "set_Item", Some ar, [idx; value] -> setExpr r ar idx value |> Some
    | "Add", Some ar, [arg] ->
        "void ($0)" |> emitJsExpr r t [Helper.InstanceCall(ar, "push", t, [arg])] |> Some
    | "Remove", Some ar, [arg] ->
        Helper.LibCall(com, "Array", "removeInPlace", t, [arg; ar], ?loc=r) |> Some
    | "RemoveAll", Some ar, [arg] ->
        Helper.LibCall(com, "Array", "removeAllInPlace", t, [arg; ar], ?loc=r) |> Some
    | "FindIndex", Some ar, [arg] ->
        Helper.InstanceCall(ar, "findIndex", t, [arg], ?loc=r) |> Some
    | "FindLastIndex", Some ar, [arg] ->
        Helper.LibCall(com, "Array", "findLastIndex", t, [arg; ar], ?loc=r) |> Some
    | "ForEach", Some ar, [arg] ->
        Helper.InstanceCall(ar, "forEach", t, [arg], ?loc=r) |> Some
    | "GetEnumerator", Some ar, _ -> getEnumerator com r t ar |> Some
    // ICollection members, implemented in dictionaries and sets too. We need runtime checks (see #1120)
    | "get_Count", Some (MaybeCasted(ar)), _ ->
        match ar.Type with
        // Fable translates System.Collections.Generic.List as Array
        // TODO: Check also IList?
        | Array _ ->  getAttachedMemberWith r t ar "length" |> Some
        | _ -> Helper.LibCall(com, "Util", "count", t, [ar], ?loc=r) |> Some
    | "Clear", Some ar, _ ->
        Helper.LibCall(com, "Util", "clear", t, [ar], ?loc=r) |> Some
    | "ConvertAll", Some ar, [arg] ->
        Helper.LibCall(com, "Array", "map", t, [arg; ar], ?loc=r) |> Some
    | "Find", Some ar, [arg] ->
        let opt = Helper.LibCall(com, "Array", "tryFind", t, [arg; ar], ?loc=r)
        Helper.LibCall(com, "Option", "defaultArg", t, [opt; defaultof com ctx t], ?loc=r) |> Some
    | "Exists", Some ar, [arg] ->
        let left = Helper.InstanceCall(ar, "findIndex", Number(Int32, None), [arg], ?loc=r)
        makeEqOp r left (makeIntConst -1) BinaryGreater |> Some
    | "FindLast", Some ar, [arg] ->
        let opt = Helper.LibCall(com, "Array", "tryFindBack", t, [arg; ar], ?loc=r)
        Helper.LibCall(com, "Option", "defaultArg", t, [opt; defaultof com ctx t], ?loc=r) |> Some
    | "FindAll", Some ar, [arg] ->
        Helper.LibCall(com, "Array", "filter", t, [arg; ar], ?loc=r) |> Some
    | "AddRange", Some ar, [arg] ->
        Helper.LibCall(com, "Array", "addRangeInPlace", t, [arg; ar], ?loc=r) |> Some
    | "GetRange", Some ar, [idx; cnt] ->
        Helper.LibCall(com, "Array", "getSubArray", t, [ar; idx; cnt], ?loc=r) |> Some
    | "Contains", Some (MaybeCasted(ar)), [arg] ->
        match ar.Type with
        | Array _ ->
            let left = Helper.InstanceCall(ar, "indexOf", Number(Int32, None), [arg], ?loc=r)
            makeEqOp r left (makeIntConst 0) BinaryGreaterOrEqual |> Some
        | _ -> Helper.InstanceCall(ar, "has", t, args, ?loc=r) |> Some
    | "IndexOf", Some ar, args ->
        Helper.InstanceCall(ar, "indexOf", t, args, ?loc=r) |> Some
    | "Insert", Some ar, [idx; arg] ->
        Helper.InstanceCall(ar, "splice", t, [idx; makeIntConst 0; arg], ?loc=r) |> Some
    | "InsertRange", Some ar, [idx; arg] ->
        Helper.LibCall(com, "Array", "insertRangeInPlace", t, [idx; arg; ar], ?loc=r) |> Some
    | "RemoveRange", Some ar, args ->
        Helper.InstanceCall(ar, "splice", t, args, ?loc=r) |> Some
    | "RemoveAt", Some ar, [idx] ->
        Helper.InstanceCall(ar, "splice", t, [idx; makeIntConst 1], ?loc=r) |> Some
    | "Reverse", Some ar, [] ->
        Helper.InstanceCall(ar, "reverse", t, args, ?loc=r) |> Some
    | "Sort", Some ar, [] ->
        let compareFn = (genArg com ctx r 0 i.GenericArgs) |> makeComparerFunction com ctx
        Helper.InstanceCall(ar, "sort", t, [compareFn], ?loc=r) |> Some
    | "Sort", Some ar, [ExprType(DelegateType _)] ->
        Helper.InstanceCall(ar, "sort", t, args, ?loc=r) |> Some
    | "Sort", Some ar, [arg] ->
        Helper.LibCall(com, "Array", "sortInPlace", t, [ar; arg], i.SignatureArgTypes, ?loc=r) |> Some
    | "ToArray", Some ar, [] ->
        Helper.InstanceCall(ar, "slice", t, args, ?loc=r) |> Some
    | _ -> None

let nativeArrayFunctions =
    dict [| "Exists", "some"
            "Filter", "filter"
            "Find", "find"
            "FindIndex", "findIndex"
            "ForAll", "every"
            "Iterate", "forEach"
            "Reduce", "reduce"
            "ReduceBack", "reduceRight"
            "SortInPlaceWith", "sort" |]

let tuples (com: ICompiler) (ctx: Context) r (t: Type) (i: CallInfo) (thisArg: Expr option) (args: Expr list) =
    let changeKind isStruct = function
        | Value(NewTuple(args, _), r)::_ -> Value(NewTuple(args, isStruct), r) |> Some
        | (ExprType(Tuple(genArgs, _)) as e)::_ -> TypeCast(e, Tuple(genArgs, isStruct)) |> Some
        | _ -> None
    match i.CompiledName, thisArg with
    | (".ctor"|"Create"), _ ->
        let isStruct = i.DeclaringEntityFullName.StartsWith("System.ValueTuple")
        Value(NewTuple(args, isStruct), r) |> Some
    | "get_Item1", Some x -> Get(x, TupleIndex 0, t, r) |> Some
    | "get_Item2", Some x -> Get(x, TupleIndex 1, t, r) |> Some
    | "get_Item3", Some x -> Get(x, TupleIndex 2, t, r) |> Some
    | "get_Item4", Some x -> Get(x, TupleIndex 3, t, r) |> Some
    | "get_Item5", Some x -> Get(x, TupleIndex 4, t, r) |> Some
    | "get_Item6", Some x -> Get(x, TupleIndex 5, t, r) |> Some
    | "get_Item7", Some x -> Get(x, TupleIndex 6, t, r) |> Some
    | "get_Rest", Some x -> Get(x, TupleIndex 7, t, r) |> Some
    // System.TupleExtensions
    | "ToValueTuple", _ -> changeKind true args
    | "ToTuple", _ -> changeKind false args
    | _ -> None

let copyToArray (com: ICompiler) r t (i: CallInfo) args =
    let method =
        match args with
        | ExprType(Array(Number _))::_ when com.Options.TypedArrays -> "copyToTypedArray"
        | _ -> "copyTo"
    Helper.LibCall(com, "Array", method, t, args, i.SignatureArgTypes, ?loc=r) |> Some

let arrays (com: ICompiler) (ctx: Context) r (t: Type) (i: CallInfo) (thisArg: Expr option) (args: Expr list) =
    match i.CompiledName, thisArg, args with
    | "get_Length", Some arg, _ -> getAttachedMemberWith r t arg "length" |> Some
    | "get_Item", Some arg, [idx] -> getExpr r t arg idx |> Some
    | "set_Item", Some arg, [idx; value] -> setExpr r arg idx value |> Some
    | "Copy", None, [_source; _sourceIndex; _target; _targetIndex; _count] -> copyToArray com r t i args
    | "Copy", None, [source; target; count] -> copyToArray com r t i [source; makeIntConst 0; target; makeIntConst 0; count]
    | "ConvertAll", None, [source; mapping] ->
        Helper.LibCall(com, "Array", "map", t, [mapping; source], ?loc=r) |> Some
    | "IndexOf", None, args ->
        Helper.LibCall(com, "Array", "indexOf", t, args, i.SignatureArgTypes, ?loc=r) |> Some
    | "GetEnumerator", Some arg, _ -> getEnumerator com r t arg |> Some
    | _ -> None

let arrayModule (com: ICompiler) (ctx: Context) r (t: Type) (i: CallInfo) (_: Expr option) (args: Expr list) =
    let newArray size t =
        Value(NewArrayFrom(size, t), None)
    let createArray size value =
        match t, value with
        | Array(Number _ as t2), None when com.Options.TypedArrays -> newArray size t2
        | Array t2, value ->
            let value = value |> Option.defaultWith (fun () -> getZero com ctx t2)
            // If we don't fill the array some operations may behave unexpectedly, like Array.prototype.reduce
            Helper.LibCall(com, "Array", "fill", t, [newArray size t2; makeIntConst 0; size; value])
        | _ -> $"Expecting an array type but got %A{t}"
               |> addErrorAndReturnNull com ctx.InlinePath r
    match i.CompiledName, args with
    | "ToSeq", [arg] -> Some arg
    | "OfSeq", [arg] -> toArray r t arg |> Some
    | "OfList", [arg] ->
        Helper.LibCall(com, "List", "toArray", t, args, i.SignatureArgTypes, ?loc=r) |> Some
    | "ToList", args ->
        Helper.LibCall(com, "List", "ofArray", t, args, i.SignatureArgTypes, ?loc=r) |> Some
    | ("Length" | "Count"), [arg] -> getAttachedMemberWith r t arg "length" |> Some
    | "Item", [idx; ar] -> getExpr r t ar idx |> Some
    | "Get", [ar; idx] -> getExpr r t ar idx |> Some
    | "Set", [ar; idx; value] -> setExpr r ar idx value |> Some
    | "ZeroCreate", [count] -> createArray count None |> Some
    | "Create", [count; value] -> createArray count (Some value) |> Some
    | "Empty", _ ->
        let t = match t with Array t -> t | _ -> Any
        newArray (makeIntConst 0) t |> Some
    | "IsEmpty", [ar] ->
        eq (getAttachedMemberWith r (Number(Int32, None)) ar "length") (makeIntConst 0) |> Some
    | "CopyTo", args ->
        copyToArray com r t i args
    | Patterns.DicContains nativeArrayFunctions meth, _ ->
        let args, thisArg = List.splitLast args
        let argTypes = List.take (List.length args) i.SignatureArgTypes
        Helper.InstanceCall(thisArg, meth, t, args, argTypes, ?loc=r) |> Some
    | ("Distinct" | "DistinctBy" | "Except" | "GroupBy" | "CountBy" as meth), args ->
        let meth = Naming.lowerFirst meth
        let args = injectArg com ctx r "Seq2" meth i.GenericArgs args
        Helper.LibCall(com, "Seq2", "Array_" + meth, t, args, i.SignatureArgTypes, ?loc=r) |> Some
    | meth, _ ->
        let meth = Naming.lowerFirst meth
        let args = injectArg com ctx r "Array" meth i.GenericArgs args
        Helper.LibCall(com, "Array", meth, t, args, i.SignatureArgTypes, ?loc=r) |> Some

let lists (com: ICompiler) (ctx: Context) r (t: Type) (i: CallInfo) (thisArg: Expr option) (args: Expr list) =
    match i.CompiledName, thisArg, args with
    // Use methods for Head and Tail (instead of Get(ListHead) for example) to check for empty lists
    | ReplaceName
      [ "get_Head",   "head"
        "get_Tail",   "tail"
        "get_Item",   "item"
        "get_Length", "length"
        "GetSlice",   "getSlice" ] methName, Some x, _ ->
            let args = match args with [ExprType Unit] -> [x] | args -> args @ [x]
            Helper.LibCall(com, "List", methName, t, args, i.SignatureArgTypes, ?loc=r) |> Some
    | "get_IsEmpty", Some x, _ -> Test(x, ListTest false, r) |> Some
    | "get_Empty", None, _ -> NewList(None, (genArg com ctx r 0 i.GenericArgs)) |> makeValue r |> Some
    | "Cons", None, [h;t] -> NewList(Some(h,t), (genArg com ctx r 0 i.GenericArgs)) |> makeValue r |> Some
    | ("GetHashCode" | "Equals" | "CompareTo"), Some callee, _ ->
        Helper.InstanceCall(callee, i.CompiledName, t, args, i.SignatureArgTypes, ?loc=r) |> Some
    | _ -> None

let listModule (com: ICompiler) (ctx: Context) r (t: Type) (i: CallInfo) (_: Expr option) (args: Expr list) =
    match i.CompiledName, args with
    | "IsEmpty", [x] -> Test(x, ListTest false, r) |> Some
    | "Empty", _ -> NewList(None, (genArg com ctx r 0 i.GenericArgs)) |> makeValue r |> Some
    | "Singleton", [x] ->
        NewList(Some(x, Value(NewList(None, t), None)), (genArg com ctx r 0 i.GenericArgs)) |> makeValue r |> Some
    // Use a cast to give it better chances of optimization (e.g. converting list
    // literals to arrays) after the beta reduction pass
    | "ToSeq", [x] -> toSeq t x |> Some
    | ("Distinct" | "DistinctBy" | "Except" | "GroupBy" | "CountBy" as meth), args ->
        let meth = Naming.lowerFirst meth
        let args = injectArg com ctx r "Seq2" meth i.GenericArgs args
        Helper.LibCall(com, "Seq2", "List_" + meth, t, args, i.SignatureArgTypes, ?loc=r) |> Some
    | meth, _ ->
        let meth = Naming.lowerFirst meth
        let args = injectArg com ctx r "List" meth i.GenericArgs args
        Helper.LibCall(com, "List", meth, t, args, i.SignatureArgTypes, ?loc=r) |> Some

let sets (com: ICompiler) (ctx: Context) r (t: Type) (i: CallInfo) (thisArg: Expr option) (args: Expr list) =
    match i.CompiledName with
    | ".ctor" -> (genArg com ctx r 0 i.GenericArgs) |> makeSet com ctx r t "OfSeq" args |> Some
    | _ ->
        let isStatic = Option.isNone thisArg
        let mangledName = Naming.buildNameWithoutSanitationFrom "FSharpSet" isStatic i.CompiledName ""
        let args = injectArg com ctx r "Set" mangledName i.GenericArgs args
        Helper.LibCall(com, "Set", mangledName, t, args, i.SignatureArgTypes, ?thisArg=thisArg, ?loc=r) |> Some

let setModule (com: ICompiler) (ctx: Context) r (t: Type) (i: CallInfo) (_: Expr option) (args: Expr list) =
    let meth = Naming.lowerFirst i.CompiledName
    let args = injectArg com ctx r "Set" meth i.GenericArgs args
    Helper.LibCall(com, "Set", meth, t, args, i.SignatureArgTypes, ?loc=r) |> Some

let maps (com: ICompiler) (ctx: Context) r (t: Type) (i: CallInfo) (thisArg: Expr option) (args: Expr list) =
    match i.CompiledName with
    | ".ctor" -> (genArg com ctx r 0 i.GenericArgs) |> makeMap com ctx r t "OfSeq" args |> Some
    | _ ->
        let isStatic = Option.isNone thisArg
        let mangledName = Naming.buildNameWithoutSanitationFrom "FSharpMap" isStatic i.CompiledName ""
        let args = injectArg com ctx r "Map" mangledName i.GenericArgs args
        Helper.LibCall(com, "Map", mangledName, t, args, i.SignatureArgTypes, ?thisArg=thisArg, ?loc=r) |> Some

let mapModule (com: ICompiler) (ctx: Context) r (t: Type) (i: CallInfo) (_: Expr option) (args: Expr list) =
    let meth = Naming.lowerFirst i.CompiledName
    let args = injectArg com ctx r "Map" meth i.GenericArgs args
    Helper.LibCall(com, "Map", meth, t, args, i.SignatureArgTypes, ?loc=r) |> Some

let results (com: ICompiler) (ctx: Context) r (t: Type) (i: CallInfo) (_: Expr option) (args: Expr list) =
    match i.CompiledName with
    | ("Bind" | "Map" | "MapError") as meth ->
        Some ("Result_" + meth)
    | _ -> None
    |> Option.map (fun meth ->
        Helper.LibCall(com, "Choice", meth, t, args, i.SignatureArgTypes, ?loc=r))

let nullables (com: ICompiler) (_: Context) r (t: Type) (i: CallInfo) (thisArg: Expr option) (args: Expr list) =
    match i.CompiledName, thisArg with
    | ".ctor", None -> List.tryHead args
    // | "get_Value", Some c -> Get(c, OptionValue, t, r) |> Some // Get(OptionValueOptionValue) doesn't do a null check
    | "get_Value", Some c -> Helper.LibCall(com, "Option", "value", t, [c], ?loc=r) |> Some
    | "get_HasValue", Some c -> Test(c, OptionTest true, r) |> Some
    | _ -> None

// See fable-library/Option.ts for more info on how options behave in Fable runtime
let options (com: ICompiler) (_: Context) r (t: Type) (i: CallInfo) (thisArg: Expr option) (args: Expr list) =
    match i.CompiledName, thisArg with
    | "get_Value", Some c -> Helper.LibCall(com, "Option", "value", t, [c], ?loc=r) |> Some
    | "get_IsSome", Some c -> Test(c, OptionTest true, r) |> Some
    | "get_IsNone", Some c -> Test(c, OptionTest false, r) |> Some
    | _ -> None

let optionModule (com: ICompiler) (ctx: Context) r (t: Type) (i: CallInfo) (_: Expr option) (args: Expr list) =
    let toArray r t arg =
        Helper.LibCall(com, "Option", "toArray", Array t, [arg], ?loc=r)
    match i.CompiledName, args with
    | "None", _ -> NewOption(None, t, false) |> makeValue r |> Some
    | "GetValue", [c] ->
        Helper.LibCall(com, "Option", "value", t, args, ?loc=r) |> Some
    | ("OfObj" | "OfNullable"), _ ->
        Helper.LibCall(com, "Option", "ofNullable", t, args, ?loc=r) |> Some
    | ("ToObj" | "ToNullable"), _ ->
        Helper.LibCall(com, "Option", "toNullable", t, args, ?loc=r) |> Some
    | "IsSome", [c] -> Test(c, OptionTest true, r) |> Some
    | "IsNone", [c] -> Test(c, OptionTest false, r) |> Some
    | ("Filter" | "Flatten" | "Map" | "Map2" | "Map3" | "Bind" as meth), args ->
        Helper.LibCall(com, "Option", Naming.lowerFirst meth, t, args, i.SignatureArgTypes, ?loc=r) |> Some
    | "ToArray", [arg] ->
        toArray r t arg |> Some
    | "ToList", [arg] ->
        let args = args |> List.replaceLast (toArray None t)
        Helper.LibCall(com, "List", "ofArray", t, args, ?loc=r) |> Some
    | "FoldBack", [folder; opt; state] ->
        Helper.LibCall(com, "Seq", "foldBack", t, [folder; toArray None t opt; state], i.SignatureArgTypes, ?loc=r) |> Some
    | ("DefaultValue" | "OrElse"), _ ->
        Helper.LibCall(com, "Option", "defaultArg", t, List.rev args, ?loc=r) |> Some
    | ("DefaultWith" | "OrElseWith"), _ ->
        Helper.LibCall(com, "Option", "defaultArgWith", t, List.rev args, List.rev i.SignatureArgTypes, ?loc=r) |> Some
    | ("Count" | "Contains" | "Exists" | "Fold" | "ForAll" | "Iterate" as meth), _ ->
        let meth = Naming.lowerFirst meth
        let args = args |> List.replaceLast (toArray None t)
        let args = injectArg com ctx r "Seq" meth i.GenericArgs args
        Helper.LibCall(com, "Seq", meth, t, args, i.SignatureArgTypes, ?loc=r) |> Some
    | _ -> None

let parseBool (com: ICompiler) (ctx: Context) r t (i: CallInfo) (thisArg: Expr option) (args: Expr list) =
    match i.CompiledName, args with
    | ("Parse" | "TryParse" as method), args ->
        let func = Naming.lowerFirst method
        Helper.LibCall(com, "Boolean", func, t, args, i.SignatureArgTypes, ?loc=r) |> Some
    | _ -> None

let parseNum (com: ICompiler) (ctx: Context) r t (i: CallInfo) (thisArg: Expr option) (args: Expr list) =
    let parseCall meth str args style =
        let kind =
            match i.DeclaringEntityFullName with
            | NumberExtKind kind -> kind
            | x -> failwithf $"Unexpected type in parse: %A{x}"
        let isFloatOrDecimal, numberModule, unsigned, bitsize =
            getParseParams kind
        let outValue =
            if meth = "TryParse" then [List.last args] else []
        let args =
            if isFloatOrDecimal then [str] @ outValue
            else [str; makeIntConst style; makeBoolConst unsigned; makeIntConst bitsize] @ outValue
        Helper.LibCall(com, numberModule, Naming.lowerFirst meth, t, args, ?loc=r) |> Some

    let isFloat =
        match i.SignatureArgTypes.Head with
        | Number((Float32 | Float64),_) -> true
        | _ -> false

    match i.CompiledName, args with
    | "IsNaN", [_] when isFloat ->
        Helper.GlobalCall("Number", t, args, memb="isNaN", ?loc=r) |> Some
    | "IsPositiveInfinity", [_] when isFloat ->
        Helper.LibCall(com, "Double", "isPositiveInfinity", t, args, i.SignatureArgTypes, ?loc=r) |> Some
    | "IsNegativeInfinity", [_] when isFloat ->
        Helper.LibCall(com, "Double", "isNegativeInfinity", t, args, i.SignatureArgTypes, ?loc=r) |> Some
    | "IsInfinity", [_] when isFloat ->
        Helper.LibCall(com, "Double", "isInfinity", t, args, i.SignatureArgTypes, ?loc=r) |> Some
    | "IsInfinity", [_] when isFloat ->
        Helper.LibCall(com, "Double", "isInfinity", t, args, i.SignatureArgTypes, ?loc=r) |> Some
    | ("Parse" | "TryParse") as meth,
            str::Value(EnumConstant(Value(NumberConstant(style,_,_),_),_),_)::_ ->
        let style = int style
        let hexConst = int System.Globalization.NumberStyles.HexNumber
        let intConst = int System.Globalization.NumberStyles.Integer
        if style <> hexConst && style <> intConst then
            $"%s{i.DeclaringEntityFullName}.%s{meth}(): NumberStyle %d{style} is ignored"
            |> addWarning com ctx.InlinePath r
        let acceptedArgs = if meth = "Parse" then 2 else 3
        if List.length args > acceptedArgs then
            // e.g. Double.Parse(string, style, IFormatProvider) etc.
            $"%s{i.DeclaringEntityFullName}.%s{meth}(): provider argument is ignored"
            |> addWarning com ctx.InlinePath r
        parseCall meth str args style
    | ("Parse" | "TryParse") as meth, str::_ ->
        let acceptedArgs = if meth = "Parse" then 1 else 2
        if List.length args > acceptedArgs then
            // e.g. Double.Parse(string, IFormatProvider) etc.
            $"%s{i.DeclaringEntityFullName}.%s{meth}(): provider argument is ignored"
            |> addWarning com ctx.InlinePath r
        let style = int System.Globalization.NumberStyles.Any
        parseCall meth str args style
    | "ToString", [ExprTypeAs(String, format)] ->
        let format = emitJsExpr r String [format] "'{0:' + $0 + '}'"
        Helper.LibCall(com, "String", "format", t, [format; thisArg.Value], [format.Type; thisArg.Value.Type], ?loc=r) |> Some
    | "ToString", _ ->
        Helper.GlobalCall("String", String, [thisArg.Value], ?loc=r) |> Some
    | _ ->
        None

let decimals (com: ICompiler) (ctx: Context) r (t: Type) (i: CallInfo) (thisArg: Expr option) (args: Expr list) =
    match i.CompiledName, args with
    | (".ctor" | "MakeDecimal"), ([low; mid; high; isNegative; scale] as args) ->
        Helper.LibCall(com, "Decimal", "fromParts", t, args, i.SignatureArgTypes, ?loc=r) |> Some
    | ".ctor", [Value(NewArray(([low; mid; high; signExp] as args),_),_)] ->
        Helper.LibCall(com, "Decimal", "fromInts", t, args, i.SignatureArgTypes, ?loc=r) |> Some
    | ".ctor", [arg] ->
        match arg.Type with
        | Array (Number(Int32, None)) ->
            Helper.LibCall(com, "Decimal", "fromIntArray", t, args, i.SignatureArgTypes, ?loc=r) |> Some
        | _ -> makeDecimalFromExpr com r t arg |> Some
    | "GetBits", _ ->
        Helper.LibCall(com, "Decimal", "getBits", t, args, i.SignatureArgTypes, ?loc=r) |> Some
    | ("Parse" | "TryParse"), _ ->
        parseNum com ctx r t i thisArg args
    | Operators.lessThan, [left; right] -> compareIf com ctx r left right BinaryLess |> Some
    | Operators.lessThanOrEqual, [left; right] -> compareIf com ctx r left right BinaryLessOrEqual |> Some
    | Operators.greaterThan, [left; right] -> compareIf com ctx r left right BinaryGreater |> Some
    | Operators.greaterThanOrEqual, [left; right] -> compareIf com ctx r left right BinaryGreaterOrEqual |> Some
    |(Operators.addition
    | Operators.subtraction
    | Operators.multiply
    | Operators.division
    | Operators.divideByInt
    | Operators.modulus
    | Operators.unaryNegation), _ ->
        applyOp com ctx r t i.CompiledName args i.SignatureArgTypes i.GenericArgs |> Some
    | "op_Explicit", _ ->
        match t with
        | NumberExt n ->
            match n with
            | JsNumber Integer -> toInt com ctx r t args |> Some
            | JsNumber Float -> toFloat com ctx r t args |> Some
            | Long unsigned -> toLong com ctx r unsigned t args |> Some
            | Decimal -> toDecimal com ctx r t args |> Some
            | BigInt -> None
        | _ -> None
    | ("Ceiling" | "Floor" | "Round" | "Truncate" |
        "Add" | "Subtract" | "Multiply" | "Divide" | "Remainder" | "Negate" as meth), _ ->
        let meth = Naming.lowerFirst meth
        Helper.LibCall(com, "Decimal", meth, t, args, i.SignatureArgTypes, ?loc=r) |> Some
    | "ToString", [ExprTypeAs(String, format)] ->
        let format = emitJsExpr r String [format] "'{0:' + $0 + '}'"
        Helper.LibCall(com, "String", "format", t, [format; thisArg.Value], [format.Type; thisArg.Value.Type], ?loc=r) |> Some
    | "ToString", _ -> Helper.InstanceCall(thisArg.Value, "toString", String, [], ?loc=r) |> Some
    | _,_ -> None

let bigints (com: ICompiler) (ctx: Context) r (t: Type) (i: CallInfo) (thisArg: Expr option) (args: Expr list) =
    match thisArg, i.CompiledName with
    | None, ".ctor" ->
        match i.SignatureArgTypes with
        | [Array _] ->
            Helper.LibCall(com, "BigInt", "fromByteArray", t, args, i.SignatureArgTypes, ?loc=r) |> Some
        | [Builtin (BclInt64|BclUInt64)] ->
            Helper.LibCall(com, "BigInt", "fromInt64", t, args, i.SignatureArgTypes, ?loc=r) |> Some
        | _ ->
            Helper.LibCall(com, "BigInt", "fromInt32", t, args, i.SignatureArgTypes, ?loc=r) |> Some
    | None, "op_Explicit" ->
        match t with
        | NumberExt n ->
            match n with
            | JsNumber Integer -> toInt com ctx r t args |> Some
            | JsNumber Float -> toFloat com ctx r t args |> Some
            | Long unsigned -> toLong com ctx r unsigned t args |> Some
            | Decimal -> toDecimal com ctx r t args |> Some
            | BigInt -> None
        | _ -> None
    | None, "DivRem" ->
        Helper.LibCall(com, "BigInt", "divRem", t, args, i.SignatureArgTypes, ?loc=r) |> Some
    | None, meth when meth.StartsWith("get_") ->
        Helper.LibValue(com, "BigInt", meth, t) |> Some
    | callee, meth ->
        let args =
            match callee, meth with
            | None, _ -> args
            | Some c, _ -> c::args
        Helper.LibCall(com, "BigInt", Naming.lowerFirst meth, t, args, i.SignatureArgTypes, ?loc=r) |> Some

// Compile static strings to their constant values
// reference: https://msdn.microsoft.com/en-us/visualfsharpdocs/conceptual/languageprimitives.errorstrings-module-%5bfsharp%5d
let errorStrings = function
    | "InputArrayEmptyString" -> s "The input array was empty" |> Some
    | "InputSequenceEmptyString" -> s "The input sequence was empty" |> Some
    | "InputMustBeNonNegativeString" -> s "The input must be non-negative" |> Some
    | _ -> None

let languagePrimitives (com: ICompiler) (ctx: Context) r t (i: CallInfo) (thisArg: Expr option) (args: Expr list) =
    match i.CompiledName, args with
    | Naming.EndsWith "Dynamic" operation, arg::_ ->
        let operation = if operation = Operators.divideByInt then operation else "op_" + operation
        if operation = "op_Explicit" then Some arg // TODO
        else applyOp com ctx r t operation args i.SignatureArgTypes i.GenericArgs |> Some
    | "DivideByInt", _ -> applyOp com ctx r t i.CompiledName args i.SignatureArgTypes i.GenericArgs |> Some
    | "GenericZero", _ -> getZero com ctx t |> Some
    | "GenericOne", _ -> getOne com ctx t |> Some
    | ("SByteWithMeasure"
    | "Int16WithMeasure"
    | "Int32WithMeasure"
    | "Int64WithMeasure"
    | "Float32WithMeasure"
    | "FloatWithMeasure"
    | "DecimalWithMeasure"), [arg] -> arg |> Some
    | "EnumOfValue", [arg] ->
        match t with
        | Enum e -> EnumConstant(arg, e) |> makeValue r |> Some
        | _ -> "EnumOfValue only works if the enum type is known at compile time, try inlining the function"
               |> addErrorAndReturnNull com ctx.InlinePath r |> Some
    | "EnumToValue", [arg] ->
        match arg with
        | IdentExpr _ -> arg |> Some
        | Value(EnumConstant(v,_),_) -> v |> Some
        | _ -> None
    | ("GenericHash" | "GenericHashIntrinsic"), [arg] ->
        structuralHash com r arg |> Some
    | ("FastHashTuple2" | "FastHashTuple3" | "FastHashTuple4" | "FastHashTuple5"
    | "GenericHashWithComparer" | "GenericHashWithComparerIntrinsic"), [comp; arg] ->
        Helper.InstanceCall(comp, "GetHashCode", t, [arg], i.SignatureArgTypes, ?loc=r) |> Some
    | ("GenericComparison" | "GenericComparisonIntrinsic"), [left; right] ->
        compare com ctx r left right |> Some
    | ("FastCompareTuple2" | "FastCompareTuple3" | "FastCompareTuple4" | "FastCompareTuple5"
    | "GenericComparisonWithComparer" | "GenericComparisonWithComparerIntrinsic"), [comp; left; right] ->
        Helper.InstanceCall(comp, "Compare", t, [left; right], i.SignatureArgTypes, ?loc=r) |> Some
    | ("GenericLessThan" | "GenericLessThanIntrinsic"), [left; right] ->
        compareIf com ctx r left right BinaryLess |> Some
    | ("GenericLessOrEqual" | "GenericLessOrEqualIntrinsic"), [left; right] ->
        compareIf com ctx r left right BinaryLessOrEqual |> Some
    | ("GenericGreaterThan" | "GenericGreaterThanIntrinsic"), [left; right] ->
        compareIf com ctx r left right BinaryGreater |> Some
    | ("GenericGreaterOrEqual" | "GenericGreaterOrEqualIntrinsic"), [left; right] ->
        compareIf com ctx r left right BinaryGreaterOrEqual |> Some
    | ("GenericEquality" | "GenericEqualityIntrinsic"), [left; right] ->
        equals com ctx r true left right |> Some
    | ("GenericEqualityER" | "GenericEqualityERIntrinsic"), [left; right] ->
        // TODO: In ER mode, equality on two NaNs returns "true".
        equals com ctx r true left right |> Some
    | ("FastEqualsTuple2" | "FastEqualsTuple3" | "FastEqualsTuple4" | "FastEqualsTuple5"
    | "GenericEqualityWithComparer" | "GenericEqualityWithComparerIntrinsic"), [comp; left; right] ->
        Helper.InstanceCall(comp, "Equals", t, [left; right], i.SignatureArgTypes, ?loc=r) |> Some
    | ("PhysicalEquality" | "PhysicalEqualityIntrinsic"), [left; right] ->
        makeEqOp r left right BinaryEqualStrict |> Some
    | ("PhysicalHash" | "PhysicalHashIntrinsic"), [arg] ->
        Helper.LibCall(com, "Util", "physicalHash", Number(Int32, None), [arg], ?loc=r) |> Some
    | ("GenericEqualityComparer"
    |  "GenericEqualityERComparer"
    |  "FastGenericComparer"
    |  "FastGenericComparerFromTable"
    |  "FastGenericEqualityComparer"
    |  "FastGenericEqualityComparerFromTable"
        ), _ -> fsharpModule com ctx r t i thisArg args
    | ("ParseInt32"|"ParseUInt32"), [arg] -> toInt com ctx r t [arg] |> Some
    | "ParseInt64", [arg] -> toLong com ctx r false t [arg] |> Some
    | "ParseUInt64", [arg] -> toLong com ctx r true t [arg] |> Some
    | _ -> None

let intrinsicFunctions (com: ICompiler) (ctx: Context) r t (i: CallInfo) (thisArg: Expr option) (args: Expr list) =
    match i.CompiledName, thisArg, args with
    // Erased operators
    | "CheckThis", _, [arg]
    | "UnboxFast", _, [arg]
    | "UnboxGeneric", _, [arg] -> Some arg
    | "MakeDecimal", _, _ -> decimals com ctx r t i thisArg args
    | "GetString", _, [ar; idx]
    | "GetArray", _, [ar; idx] -> getExpr r t ar idx |> Some
    | "SetArray", _, [ar; idx; value] -> setExpr r ar idx value |> Some
    | ("GetArraySlice" | "GetStringSlice"), None, [ar; lower; upper] ->
        let upper =
            match upper with
            | Value(NewOption(None,_,_),_) -> getExpr None (Number(Int32, None)) ar (makeStrConst "length")
            | _ -> add upper (makeIntConst 1)
        Helper.InstanceCall(ar, "slice", t, [lower; upper], ?loc=r) |> Some
    | "SetArraySlice", None, args ->
        Helper.LibCall(com, "Array", "setSlice", t, args, i.SignatureArgTypes, ?loc=r) |> Some
    | ("TypeTestGeneric" | "TypeTestFast"), None, [expr] ->
        Test(expr, TypeTest((genArg com ctx r 0 i.GenericArgs)), r) |> Some
    | "CreateInstance", None, _ ->
        match genArg com ctx r 0 i.GenericArgs with
        | DeclaredType(ent, _) ->
            let ent = com.GetEntity(ent)
            Helper.JsConstructorCall(jsConstructor com ent, t, [], ?loc=r) |> Some
        | t -> $"Cannot create instance of type unresolved at compile time: %A{t}"
               |> addErrorAndReturnNull com ctx.InlinePath r |> Some
    // reference: https://msdn.microsoft.com/visualfsharpdocs/conceptual/operatorintrinsics.powdouble-function-%5bfsharp%5d
    // Type: PowDouble : float -> int -> float
    // Usage: PowDouble x n
    | "PowDouble", None, _ ->
        Helper.GlobalCall("Math", t, args, i.SignatureArgTypes, memb="pow", ?loc=r) |> Some
    | "PowDecimal", None, _ ->
        Helper.LibCall(com, "Decimal", "pow", t, args, i.SignatureArgTypes, ?loc=r) |> Some
    // reference: https://msdn.microsoft.com/visualfsharpdocs/conceptual/operatorintrinsics.rangechar-function-%5bfsharp%5d
    // Type: RangeChar : char -> char -> seq<char>
    // Usage: RangeChar start stop
    | "RangeChar", None, _ ->
        Helper.LibCall(com, "Range", "rangeChar", t, args, i.SignatureArgTypes, ?loc=r) |> Some
    // reference: https://msdn.microsoft.com/visualfsharpdocs/conceptual/operatorintrinsics.rangedouble-function-%5bfsharp%5d
    // Type: RangeDouble: float -> float -> float -> seq<float>
    // Usage: RangeDouble start step stop
    | ("RangeSByte" | "RangeByte"
    | "RangeInt16"  | "RangeUInt16"
    | "RangeInt32"  | "RangeUInt32"
    | "RangeSingle" | "RangeDouble"), None, args ->
        Helper.LibCall(com, "Range", "rangeDouble", t, args, i.SignatureArgTypes, ?loc=r) |> Some
    | "RangeInt64", None, args ->
        Helper.LibCall(com, "Range", "rangeInt64", t, args, i.SignatureArgTypes, ?loc=r) |> Some
    | "RangeUInt64", None, args ->
        Helper.LibCall(com, "Range", "rangeUInt64", t, args, i.SignatureArgTypes, ?loc=r) |> Some
    | _ -> None

let runtimeHelpers (com: ICompiler) (ctx: Context) r t (i: CallInfo) thisArg args =
    match i.CompiledName, args with
    | "GetHashCode", [arg] -> identityHash com r arg |> Some
    | _ -> None

// ExceptionDispatchInfo is used to raise exceptions through different threads in async workflows
// We don't need to do anything in JS, see #2396
let exceptionDispatchInfo (com: ICompiler) (ctx: Context) r t (i: CallInfo) thisArg args =
    match i.CompiledName, thisArg, args with
    | "Capture", _, [arg] -> Some arg
    | "Throw", Some arg, _ -> makeThrow r t arg |> Some
    | _ -> None

let funcs (com: ICompiler) (ctx: Context) r t (i: CallInfo) thisArg args =
    match i.CompiledName, thisArg with
    // Just use Emit to change the type of the arg, Fable will automatically uncurry the function
    | "Adapt", _ -> emitJsExpr r t args "$0" |> Some
    | "Invoke", Some callee ->
        Helper.Application(callee, t, args, i.SignatureArgTypes, ?loc=r) |> Some
    | _ -> None

let keyValuePairs (com: ICompiler) (ctx: Context) r t (i: CallInfo) thisArg args =
    match i.CompiledName, thisArg with
    | ".ctor", _ -> makeTuple r args |> Some
    | "get_Key", Some c -> Get(c, TupleIndex 0, t, r) |> Some
    | "get_Value", Some c -> Get(c, TupleIndex 1, t, r) |> Some
    | _ -> None

let dictionaries (com: ICompiler) (ctx: Context) r t (i: CallInfo) (thisArg: Expr option) (args: Expr list) =
    match i.CompiledName, thisArg with
    | ".ctor", _ ->
        match i.SignatureArgTypes, args with
        | ([]|[Number _]), _ ->
            makeDictionary com ctx r t (makeArray Any []) |> Some
        | [IDictionary], [arg] ->
            makeDictionary com ctx r t arg |> Some
        | [IDictionary; IEqualityComparer], [arg; eqComp] ->
            makeComparerFromEqualityComparer eqComp
            |> makeDictionaryWithComparer com r t arg |> Some
        | [IEqualityComparer], [eqComp]
        | [Number _; IEqualityComparer], [_; eqComp] ->
            makeComparerFromEqualityComparer eqComp
            |> makeDictionaryWithComparer com r t (makeArray Any []) |> Some
        | _ -> None
    | "get_IsReadOnly", _ -> makeBoolConst false |> Some
    | "get_Count", _ -> getAttachedMemberWith r t thisArg.Value "size" |> Some
    | "GetEnumerator", Some callee -> getEnumerator com r t callee |> Some
    | "ContainsValue", _ ->
        match thisArg, args with
        | Some c, [arg] -> Helper.LibCall(com, "MapUtil", "containsValue", t, [arg; c], ?loc=r) |> Some
        | _ -> None
    | "TryGetValue", _ ->
        Helper.LibCall(com, "MapUtil", "tryGetValue", t, args, i.SignatureArgTypes, ?thisArg=thisArg, ?loc=r) |> Some
    | "Add", _ ->
        Helper.LibCall(com, "MapUtil", "addToDict", t, args, i.SignatureArgTypes, ?thisArg=thisArg, ?loc=r) |> Some
    | "get_Item", _ ->
        Helper.LibCall(com, "MapUtil", "getItemFromDict", t, args, i.SignatureArgTypes, ?thisArg=thisArg, ?loc=r) |> Some
    | ReplaceName ["set_Item",     "set"
                   "get_Keys",     "keys"
                   "get_Values",   "values"
                   "ContainsKey",  "has"
                   "Clear",        "clear"
                   "Remove",       "delete" ] methName, Some c ->
        Helper.InstanceCall(c, methName, t, args, i.SignatureArgTypes, ?loc=r) |> Some
    | _ -> None

let hashSets (com: ICompiler) (ctx: Context) r t (i: CallInfo) (thisArg: Expr option) (args: Expr list) =
    match i.CompiledName, thisArg, args with
    | ".ctor", _, _ ->
        match i.SignatureArgTypes, args with
        | [], _ ->
            makeHashSet com ctx r t (makeArray Any []) |> Some
        | [IEnumerable], [arg] ->
            makeHashSet com ctx r t arg |> Some
        | [IEnumerable; IEqualityComparer], [arg; eqComp] ->
            makeComparerFromEqualityComparer eqComp
            |> makeHashSetWithComparer com r t arg |> Some
        | [IEqualityComparer], [eqComp] ->
            makeComparerFromEqualityComparer eqComp
            |> makeHashSetWithComparer com r t (makeArray Any []) |> Some
        | _ -> None
    | "get_Count", _, _ -> getAttachedMemberWith r t thisArg.Value "size" |> Some
    | "get_IsReadOnly", _, _ -> BoolConstant false |> makeValue r |> Some
    | ReplaceName ["Clear",    "clear"
                   "Contains", "has"
                   "Remove",   "delete" ] methName, Some c, args ->
        Helper.InstanceCall(c, methName, t, args, i.SignatureArgTypes, ?loc=r) |> Some
    | "GetEnumerator", Some c, _ -> getEnumerator com r t c |> Some
    | "Add", Some c, [arg] ->
        Helper.LibCall(com, "MapUtil", "addToSet", t, [arg; c], ?loc=r) |> Some
    | ("IsProperSubsetOf" | "IsProperSupersetOf" | "UnionWith" | "IntersectWith" |
        "ExceptWith" | "IsSubsetOf" | "IsSupersetOf" as meth), Some c, args ->
        let meth = Naming.lowerFirst meth
        let args = injectArg com ctx r "Set" meth i.GenericArgs args
        Helper.LibCall(com, "Set", meth, t, c::args, ?loc=r) |> Some
    // | "CopyTo" // TODO!!!
    // | "SetEquals"
    // | "Overlaps"
    // | "SymmetricExceptWith"
    | _ -> None

let exceptions (com: ICompiler) (ctx: Context) r t (i: CallInfo) (thisArg: Expr option) (args: Expr list) =
    match i.CompiledName, thisArg with
    | ".ctor", _ -> Helper.JsConstructorCall(makeIdentExpr "Error", t, args, ?loc=r) |> Some
    | "get_Message", Some e -> getAttachedMemberWith r t e "message" |> Some
    | "get_StackTrace", Some e -> getAttachedMemberWith r t e "stack" |> Some
    | _ -> None

let objects (com: ICompiler) (ctx: Context) r t (i: CallInfo) (thisArg: Expr option) (args: Expr list) =
    match i.CompiledName, thisArg, args with
    | ".ctor", _, _ -> typedObjExpr t [] |> Some
    | "ToString", Some arg, _ -> toString com ctx r [arg] |> Some
    | "ReferenceEquals", _, [left; right] -> makeEqOp r left right BinaryEqualStrict |> Some
    | "Equals", Some arg1, [arg2]
    | "Equals", None, [arg1; arg2] -> equals com ctx r true arg1 arg2 |> Some
    | "GetHashCode", Some arg, _ -> identityHash com r arg |> Some
    | "GetType", Some arg, _ ->
        if arg.Type = Any then
            "Types can only be resolved at compile time. At runtime this will be same as `typeof<obj>`"
            |> addWarning com ctx.InlinePath r
        makeTypeInfo r arg.Type |> Some
    | _ -> None

let valueTypes (com: ICompiler) (ctx: Context) r t (i: CallInfo) (thisArg: Expr option) (args: Expr list) =
    match i.CompiledName, thisArg, args with
    | ".ctor", _, _ -> typedObjExpr t [] |> Some
    | "ToString", Some arg, _ -> toString com ctx r [arg] |> Some
    | "Equals", Some arg1, [arg2]
    | "Equals", None, [arg1; arg2] -> equals com ctx r true arg1 arg2 |> Some
    | "GetHashCode", Some arg, _ -> structuralHash com r arg |> Some
    | "CompareTo", Some arg1, [arg2] -> compare com ctx r arg1 arg2 |> Some
    | _ -> None

let unchecked (com: ICompiler) (ctx: Context) r t (i: CallInfo) (_: Expr option) (args: Expr list) =
    match i.CompiledName, args with
    | "DefaultOf", _ -> (genArg com ctx r 0 i.GenericArgs) |> defaultof com ctx |> Some
    | "Hash", [arg] -> structuralHash com r arg |> Some
    | "Equals", [arg1; arg2] -> equals com ctx r true arg1 arg2 |> Some
    | "Compare", [arg1; arg2] -> compare com ctx r arg1 arg2 |> Some
    | _ -> None

let enums (com: ICompiler) (ctx: Context) r t (i: CallInfo) (thisArg: Expr option) (args: Expr list) =
    match thisArg, i.CompiledName, args with
    | Some this, "HasFlag", [arg] ->
        // x.HasFlags(y) => (int x) &&& (int y) <> 0
        makeBinOp r (Number(Int32, None)) this arg BinaryAndBitwise
        |> fun bitwise -> makeEqOp r bitwise (makeIntConst 0) BinaryUnequal
        |> Some
    | None, Patterns.DicContains (dict ["Parse", "parseEnum"
                                        "TryParse", "tryParseEnum"
                                        "IsDefined", "isEnumDefined"
                                        "GetName", "getEnumName"
                                        "GetNames", "getEnumNames"
                                        "GetValues", "getEnumValues"
                                        "GetUnderlyingType", "getEnumUnderlyingType"]) meth, args ->
        let args =
            match meth, args with
            // TODO: Parse at compile time if we know the type
            | "parseEnum", [value] -> [makeTypeInfo None t; value]
            | "tryParseEnum", [value; refValue] -> [genArg com ctx r 0 i.GenericArgs |> makeTypeInfo None; value; refValue]
            | _ -> args
        Helper.LibCall(com, "Reflection", meth, t, args, ?loc=r) |> Some
    | _ -> None

let log (com: ICompiler) r t (i: CallInfo) (_: Expr option) (args: Expr list) =
    let args =
        match args with
        | [] -> []
        | [v] -> [v]
        | (StringConst _)::_ -> [Helper.LibCall(com, "String", "format", t, args, i.SignatureArgTypes)]
        | _ -> [args.Head]
    Helper.GlobalCall("console", t, args, memb="log", ?loc=r)

let bitConvert (com: ICompiler) (ctx: Context) r t (i: CallInfo) (_: Expr option) (args: Expr list) =
    match i.CompiledName with
    | "GetBytes" ->
        let memberName =
            match args.Head.Type with
            | Boolean -> "getBytesBoolean"
            | Char | String -> "getBytesChar"
            | Number(Int16,_) -> "getBytesInt16"
            | Number(Int32,_) -> "getBytesInt32"
            | Number(UInt16,_) -> "getBytesUInt16"
            | Number(UInt32,_) -> "getBytesUInt32"
            | Number(Float32,_) -> "getBytesSingle"
            | Number(Float64,_) -> "getBytesDouble"
            | Builtin BclInt64 -> "getBytesInt64"
            | Builtin BclUInt64 -> "getBytesUInt64"
            | x -> failwith $"Unsupported type in BitConverter.GetBytes(): %A{x}"
        let expr = Helper.LibCall(com, "BitConverter", memberName, Boolean, args, i.SignatureArgTypes, ?loc=r)
        if com.Options.TypedArrays then expr |> Some
        else toArray r t expr |> Some // convert to dynamic array
    | _ ->
        let memberName = Naming.lowerFirst i.CompiledName
        Helper.LibCall(com, "BitConverter", memberName, Boolean, args, i.SignatureArgTypes, ?loc=r) |> Some

let convert (com: ICompiler) (ctx: Context) r t (i: CallInfo) (_: Expr option) (args: Expr list) =
    match i.CompiledName with
    | "ToSByte" | "ToByte"
    | "ToInt16" | "ToUInt16"
    | "ToInt32" | "ToUInt32"
        -> round com args |> toInt com ctx r t |> Some
    | "ToInt64"  -> round com args |> toLong com ctx r false t |> Some
    | "ToUInt64" -> round com args |> toLong com ctx r true t |> Some
    | "ToSingle" | "ToDouble"  -> toFloat com ctx r t args |> Some
    | "ToDecimal" -> toDecimal com ctx r t args |> Some
    | "ToChar" -> toChar args.Head |> Some
    | "ToString" -> toString com ctx r args |> Some
    | "ToBase64String" | "FromBase64String" ->
        if not(List.isSingle args) then
            $"Convert.%s{Naming.upperFirst i.CompiledName} only accepts one single argument"
            |> addWarning com ctx.InlinePath r
        Helper.LibCall(com, "String", (Naming.lowerFirst i.CompiledName), t, args, i.SignatureArgTypes, ?loc=r) |> Some
    | _ -> None

let console (com: ICompiler) (ctx: Context) r t (i: CallInfo) (thisArg: Expr option) (args: Expr list) =
    match i.CompiledName with
    | "get_Out" -> typedObjExpr t [] |> Some // empty object
    | "Write" ->
        addWarning com ctx.InlinePath r "Write will behave as WriteLine"
        log com r t i thisArg args |> Some
    | "WriteLine" -> log com r t i thisArg args |> Some
    | _ -> None

let debug (com: ICompiler) (ctx: Context) r t (i: CallInfo) (thisArg: Expr option) (args: Expr list) =
    match i.CompiledName with
    | "Write" ->
        addWarning com ctx.InlinePath r "Write will behave as WriteLine"
        log com r t i thisArg args |> Some
    | "WriteLine" -> log com r t i thisArg args |> Some
    | "Break" -> makeDebugger r |> Some
    | "Assert" ->
        let unit = Value(Null Unit, None)
        match args with
        | [] | [Value(BoolConstant true,_)] -> Some unit
        | [Value(BoolConstant false,_)] -> makeDebugger r |> Some
        | arg::_ ->
            // emit i "if (!$0) { debugger; }" i.args |> Some
            let cond = Operation(Unary(UnaryNot, arg), Boolean, r)
            IfThenElse(cond, makeDebugger r, unit, r) |> Some
    | _ -> None

let dates (com: ICompiler) (ctx: Context) r t (i: CallInfo) (thisArg: Expr option) (args: Expr list) =
    let getTime (e: Expr) =
        Helper.InstanceCall(e, "getTime", t, [])
    let moduleName =
        if i.DeclaringEntityFullName = Types.datetime
        then "Date" else "DateOffset"
    match i.CompiledName with
    | ".ctor" ->
        match args with
        | [] -> Helper.LibCall(com, moduleName, "minValue", t, [], [], ?loc=r) |> Some
        | ExprType(Builtin BclInt64)::_ ->
            Helper.LibCall(com, moduleName, "fromTicks", t, args, i.SignatureArgTypes, ?loc=r) |> Some
        | ExprType(DeclaredType(e,[]))::_ when e.FullName = Types.datetime ->
            Helper.LibCall(com, "DateOffset", "fromDate", t, args, i.SignatureArgTypes, ?loc=r) |> Some
        | _ ->
            let last = List.last args
            match args.Length, last.Type with
            | 7, Enum ent when ent.FullName = "System.DateTimeKind" ->
                let args = (List.take 6 args) @ [makeIntConst 0; last]
                let argTypes = (List.take 6 i.SignatureArgTypes) @ [Number(Int32, None); last.Type]
                Helper.LibCall(com, "Date", "create", t, args, argTypes, ?loc=r) |> Some
            | _ ->
                Helper.LibCall(com, moduleName, "create", t, args, i.SignatureArgTypes, ?loc=r) |> Some
    | "ToString" ->
        Helper.LibCall(com, "Date", "toString", t, args, i.SignatureArgTypes, ?thisArg=thisArg, ?loc=r) |> Some
    | "get_Kind" | "get_Offset" ->
        Naming.removeGetSetPrefix i.CompiledName |> Naming.lowerFirst |> getAttachedMemberWith r t thisArg.Value |> Some
    // DateTimeOffset
    | "get_LocalDateTime" ->
        Helper.LibCall(com, "DateOffset", "toLocalTime", t, [thisArg.Value], [thisArg.Value.Type], ?loc=r) |> Some
    | "get_UtcDateTime" ->
        Helper.LibCall(com, "DateOffset", "toUniversalTime", t, [thisArg.Value], [thisArg.Value.Type], ?loc=r) |> Some
    | "get_DateTime" ->
        let kind = System.DateTimeKind.Unspecified |> int |> makeIntConst
        Helper.LibCall(com, "Date", "fromDateTimeOffset", t, [thisArg.Value; kind], [thisArg.Value.Type; kind.Type], ?loc=r) |> Some
    | "FromUnixTimeSeconds"
    | "FromUnixTimeMilliseconds" ->
        let value = Helper.LibCall(com, "Long", "toNumber", Number(Float64, None), args, i.SignatureArgTypes)
        let value =
            if i.CompiledName = "FromUnixTimeSeconds"
            then makeBinOp r t value (makeIntConst 1000) BinaryMultiply
            else value
        Helper.LibCall(com, "DateOffset", "default", t, [value; makeIntConst 0], [value.Type; Number(Int32, None)], ?loc=r) |> Some
    | "ToUnixTimeSeconds"
    | "ToUnixTimeMilliseconds" ->
        let ms = getTime thisArg.Value
        let args =
            if i.CompiledName = "ToUnixTimeSeconds"
            then [makeBinOp r t ms (makeIntConst 1000) BinaryDivide]
            else [ms]
        Helper.LibCall(com, "Long", "fromNumber", t, args, ?loc=r) |> Some
    | "get_Ticks" ->
        Helper.LibCall(com, "Date", "getTicks", t, [thisArg.Value], [thisArg.Value.Type], ?loc=r) |> Some
    | "get_UtcTicks" ->
        Helper.LibCall(com, "DateOffset", "getUtcTicks", t, [thisArg.Value], [thisArg.Value.Type], ?loc=r) |> Some
    | "AddTicks" ->
        match thisArg, args with
        | Some c, [ticks] ->
            let ms = Helper.LibCall(com, "Long", "op_Division", i.SignatureArgTypes.Head, [ticks; makeIntConst 10000], [ticks.Type; Number(Int32, None)])
            let ms = Helper.LibCall(com, "Long", "toNumber", Number(Float64, None), [ms], [ms.Type])
            Helper.LibCall(com, moduleName, "addMilliseconds", Number(Float64, None), [c; ms], [c.Type; ms.Type], ?loc=r) |> Some
        | _ -> None
    | meth ->
        let meth = Naming.removeGetSetPrefix meth |> Naming.lowerFirst
        Helper.LibCall(com, moduleName, meth, t, args, i.SignatureArgTypes, ?thisArg=thisArg, ?loc=r) |> Some

let dateOnly (com: ICompiler) (ctx: Context) r t (i: CallInfo) (thisArg: Expr option) (args: Expr list) =
    match i.CompiledName with
    | ".ctor" when args.Length = 4 ->
        "DateOnly constructor with the calendar parameter is not supported."
        |> addError com ctx.InlinePath r
        None
    | ".ctor" ->
        Helper.LibCall(com, "DateOnly", "create", t, args, i.SignatureArgTypes, ?loc=r) |> Some
    | "ToString" ->
        match args with
        | [ ExprType String ]
        | [ StringConst _ ] ->
            "DateOnly.ToString without CultureInfo is not supported, please add CultureInfo.InvariantCulture"
            |> addError com ctx.InlinePath r
            None
        | [ StringConst ("d" | "o" | "O"); _ ] ->
            Helper.LibCall(com, "DateOnly", "toString", t, args, i.SignatureArgTypes, ?thisArg=thisArg, ?loc=r) |> Some
        | [ StringConst _; _] ->
            "DateOnly.ToString doesn't support custom format. It only handles \"d\", \"o\", \"O\" format, with CultureInfo.InvariantCulture."
            |> addError com ctx.InlinePath r
            None
        | [ _ ] ->
            Helper.LibCall(com, "DateOnly", "toString", t, makeStrConst "d" :: args, i.SignatureArgTypes, ?thisArg=thisArg, ?loc=r) |> Some
        | _ ->
            None
    | "AddDays"
    | "AddMonths"
    | "AddYears" ->
        let meth = Naming.removeGetSetPrefix i.CompiledName |> Naming.lowerFirst
        Helper.LibCall(com, "Date", meth, t, args, i.SignatureArgTypes, ?thisArg=thisArg, ?loc=r) |> Some
    | meth ->
        let meth = Naming.removeGetSetPrefix meth |> Naming.lowerFirst
        Helper.LibCall(com, "DateOnly", meth, t, args, i.SignatureArgTypes, ?thisArg=thisArg, ?loc=r) |> Some

let timeSpans (com: ICompiler) (ctx: Context) r t (i: CallInfo) (thisArg: Expr option) (args: Expr list) =
    // let callee = match i.callee with Some c -> c | None -> i.args.Head
    match i.CompiledName with
    | ".ctor" ->
        let meth = match args with [ticks] -> "fromTicks" | _ -> "create"
        Helper.LibCall(com, "TimeSpan", meth, t, args, i.SignatureArgTypes, ?loc=r) |> Some
    | "FromMilliseconds" -> TypeCast(args.Head, t) |> Some
    | "get_TotalMilliseconds" -> TypeCast(thisArg.Value, t) |> Some
    | "ToString" when (args.Length = 1) ->
        "TimeSpan.ToString with one argument is not supported, because it depends on local culture, please add CultureInfo.InvariantCulture"
        |> addError com ctx.InlinePath r
        None
    | "ToString" when (args.Length = 2) ->
        match args.Head with
        | StringConst "c"
        | StringConst "g"
        | StringConst "G" ->
            Helper.LibCall(com, "TimeSpan", "toString", t, args, i.SignatureArgTypes, ?thisArg=thisArg, ?loc=r) |> Some
        | _ ->
            "TimeSpan.ToString don't support custom format. It only handles \"c\", \"g\" and \"G\" format, with CultureInfo.InvariantCulture."
            |> addError com ctx.InlinePath r
            None
    | meth ->
        let meth = Naming.removeGetSetPrefix meth |> Naming.lowerFirst
        Helper.LibCall(com, "TimeSpan", meth, t, args, i.SignatureArgTypes, ?thisArg=thisArg, ?loc=r) |> Some

let timeOnly (com: ICompiler) (ctx: Context) r t (i: CallInfo) (thisArg: Expr option) (args: Expr list) =
    match i.CompiledName with
    | ".ctor" ->
        Helper.LibCall(com, "TimeOnly", "create", t, args, i.SignatureArgTypes, ?thisArg=thisArg, ?loc=r) |> Some
    | "get_MinValue" ->
        makeIntConst 0 |> Some
    | "ToTimeSpan" ->
        // The representation is identical
        thisArg
    | "get_Hour"
    | "get_Minute"
    | "get_Second"
    | "get_Millisecond" ->
        // Translate TimeOnly properties with a name in singular to the equivalent properties on TimeSpan
        timeSpans com ctx r t { i with CompiledName = i.CompiledName + "s" } thisArg args
    | "get_Ticks" ->
        Helper.LibCall(com, "TimeSpan", "ticks", t, args, i.SignatureArgTypes, ?thisArg=thisArg, ?loc=r) |> Some
    | "ToString" ->
        match args with
        | [ ExprType String ]
        | [ StringConst _ ] ->
            "TimeOnly.ToString without CultureInfo is not supported, please add CultureInfo.InvariantCulture"
            |> addError com ctx.InlinePath r
            None
        | [ StringConst ("r" | "R" | "o" | "O" | "t" | "T"); _ ] ->
            Helper.LibCall(com, "TimeOnly", "toString", t, args, i.SignatureArgTypes, ?thisArg=thisArg, ?loc=r) |> Some
        | [ StringConst _; _] ->
            "TimeOnly.ToString doesn't support custom format. It only handles \"r\", \"R\", \"o\", \"O\", \"t\", \"T\" format, with CultureInfo.InvariantCulture."
            |> addError com ctx.InlinePath r
            None
        | [ _ ] ->
            Helper.LibCall(com, "TimeOnly", "toString", t, makeStrConst "t" :: args, i.SignatureArgTypes, ?thisArg=thisArg, ?loc=r) |> Some
        | _ ->
            None
    | _ ->
        let meth = Naming.removeGetSetPrefix i.CompiledName |> Naming.lowerFirst
        Helper.LibCall(com, "TimeOnly", meth, t, args, i.SignatureArgTypes, ?thisArg=thisArg, ?loc=r) |> Some

let timers (com: ICompiler) (ctx: Context) r t (i: CallInfo) (thisArg: Expr option) (args: Expr list) =
    match i.CompiledName, thisArg, args with
    | ".ctor", _, _ -> Helper.LibCall(com, "Timer", "default", t, args, i.SignatureArgTypes, isJsConstructor=true, ?loc=r) |> Some
    | Naming.StartsWith "get_" meth, Some x, _ -> getAttachedMemberWith r t x meth |> Some
    | Naming.StartsWith "set_" meth, Some x, [value] -> setExpr r x (makeStrConst meth) value |> Some
    | meth, Some x, args -> Helper.InstanceCall(x, meth, t, args, i.SignatureArgTypes, ?loc=r) |> Some
    | _ -> None

let systemEnv (com: ICompiler) (ctx: Context) (_: SourceLocation option) (_: Type) (i: CallInfo) (_: Expr option) (_: Expr list) =
    match i.CompiledName with
    | "get_NewLine" -> Some (makeStrConst "\n")
    | _ -> None

// Initial support, making at least InvariantCulture compile-able
// to be used System.Double.Parse and System.Single.Parse
// see https://github.com/fable-compiler/Fable/pull/1197#issuecomment-348034660
let globalization (com: ICompiler) (ctx: Context) (_: SourceLocation option) t (i: CallInfo) (_: Expr option) (_: Expr list) =
    match i.CompiledName with
    | "get_InvariantCulture" ->
        // System.Globalization namespace is not supported by Fable. The value InvariantCulture will be compiled to an empty object literal
        ObjectExpr([], t, None) |> Some
    | _ -> None

let random (com: ICompiler) (ctx: Context) r t (i: CallInfo) (_: Expr option) (args: Expr list) =
    match i.CompiledName with
    | ".ctor" -> ObjectExpr ([], t, None) |> Some
    | "Next" ->
        let min, max =
            match args with
            | [] -> makeIntConst 0, makeIntConst System.Int32.MaxValue
            | [max] -> makeIntConst 0, max
            | [min; max] -> min, max
            | _ -> failwith "Unexpected arg count for Random.Next"
        Helper.LibCall(com, "Util", "randomNext", t, [min; max], [min.Type; max.Type], ?loc=r) |> Some
    | "NextDouble" ->
        Helper.GlobalCall ("Math", t, [], [], memb="random") |> Some
    | "NextBytes" ->
        let byteArray =
            match args with
            | [b] -> b
            | _ -> failwith "Unexpected arg count for Random.NextBytes"
        Helper.LibCall(com, "Util", "randomBytes", t, [byteArray], [byteArray.Type], ?loc=r) |> Some
    | _ -> None

let cancels (com: ICompiler) (ctx: Context) r t (i: CallInfo) (thisArg: Expr option) (args: Expr list) =
    match i.CompiledName with
    | "get_None" // TODO: implement as non-cancellable token
    | ".ctor" -> Helper.LibCall(com, "Async", "createCancellationToken", t, args, i.SignatureArgTypes) |> Some
    | "get_Token" -> thisArg
    | "Cancel" | "CancelAfter" | "get_IsCancellationRequested" | "ThrowIfCancellationRequested" ->
        let args, argTypes = match thisArg with Some c -> c::args, c.Type::i.SignatureArgTypes | None -> args, i.SignatureArgTypes
        Helper.LibCall(com, "Async", Naming.removeGetSetPrefix i.CompiledName |> Naming.lowerFirst, t, args, argTypes, ?loc=r) |> Some
    // TODO: Add check so CancellationTokenSource cannot be cancelled after disposed?
    | "Dispose" -> Null Type.Unit |> makeValue r |> Some
    | "Register" -> Helper.InstanceCall(thisArg.Value, "register", t, args, i.SignatureArgTypes, ?loc=r) |> Some
    | _ -> None

let monitor (com: ICompiler) (ctx: Context) r t (i: CallInfo) (thisArg: Expr option) (args: Expr list) =
    match i.CompiledName with
    | "Enter" | "Exit" -> Null Type.Unit |> makeValue r |> Some
    | _ -> None

let activator (com: ICompiler) (ctx: Context) r t (i: CallInfo) (thisArg: Expr option) (args: Expr list) =
    match i.CompiledName, thisArg, args with
    | "CreateInstance", None, ([_type] | [_type; (ExprType (Array Any))]) ->
        Helper.LibCall(com, "Reflection", "createInstance", t, args, ?loc=r) |> Some
    | _ -> None

let regex com (ctx: Context) r t (i: CallInfo) (thisArg: Expr option) (args: Expr list) =
    let propInt p callee = getExpr r t callee (makeIntConst p)
    let propStr p callee = getExpr r t callee (makeStrConst p)
    let isGroup =
        match thisArg with
        | Some (ExprType (EntFullName "System.Text.RegularExpressions.Group")) -> true
        | _ -> false

    let createRegex r t args =
        let makeRegexConst r (pattern: string) flags =
            let flags = RegexFlag.RegexGlobal::flags // .NET regex are always global
            RegexConstant(pattern, flags) |> makeValue r

        let (|RegexFlags|_|) e =
            let rec getFlags = function
                | NumberOrEnumConst(1., _) -> Some [RegexFlag.RegexIgnoreCase]
                | NumberOrEnumConst(2., _) -> Some [RegexFlag.RegexMultiline]
                // TODO: We're missing RegexFlag.Singleline in the AST
                // | NumberOrEnumConst(16., _) -> Some [RegexFlag.Singleline]
                | Operation(Binary(BinaryOrBitwise, flags1, flags2),_,_) ->
                    match getFlags flags1, getFlags flags2 with
                    | Some flags1, Some flags2 -> Some(flags1 @ flags2)
                    | _ -> None
                | _ -> None
            getFlags e
        match args with
        | [StringConst pattern] -> makeRegexConst r pattern []
        | StringConst pattern::(RegexFlags flags)::_ -> makeRegexConst r pattern flags
        | _ -> Helper.LibCall(com, "RegExp", "create", t, args, ?loc=r)

    match i.CompiledName with
    | ".ctor" -> createRegex r t args |> Some
    | "get_Options" -> Helper.LibCall(com, "RegExp", "options", t, [thisArg.Value], [thisArg.Value.Type], ?loc=r) |> Some
    // Capture
    | "get_Index" ->
        if not isGroup
        then propStr "index" thisArg.Value |> Some
        else "Accessing index of Regex groups is not supported"
             |> addErrorAndReturnNull com ctx.InlinePath r |> Some
    | "get_Value" ->
        if isGroup
        // In JS Regex group values can be undefined, ensure they're empty strings #838
        then Operation(Logical(LogicalOr, thisArg.Value, makeStrConst ""), t, r) |> Some
        else propInt 0 thisArg.Value |> Some
    | "get_Length" ->
        if isGroup
        then propStr "length" thisArg.Value |> Some
        else propInt 0 thisArg.Value |> propStr "length" |> Some
    // Group
    | "get_Success" -> makeEqOp r thisArg.Value (Value(Null thisArg.Value.Type, None)) BinaryUnequal |> Some
    // Match
    | "get_Groups" -> thisArg.Value |> Some
    // MatchCollection & GroupCollection
    | "get_Item" when i.DeclaringEntityFullName = "System.Text.RegularExpressions.GroupCollection" ->
        // can be group index or group name
        //        `m.Groups.[0]` `m.Groups.["name"]`
        match (args |> List.head).Type with
        | String ->
            // name
            (* `groups` might not exist -> check first:
                (`m`: `thisArg.Value`; `name`: `args.Head`)
                  ```ts
                  m.groups?.[name]
                  ```
                or here
                  ```ts
                  m.groups && m.groups[name]
                  ```
            *)
            let groups = propStr "groups" thisArg.Value
            let getItem = getExpr r t groups args.Head

            Operation(Logical(LogicalAnd, groups, getItem), t, None)
            |> Some
        | _ ->
            // index
            getExpr r t thisArg.Value args.Head |> Some
    | "get_Item" -> getExpr r t thisArg.Value args.Head |> Some
    | "get_Count" -> propStr "length" thisArg.Value |> Some
    | "GetEnumerator" -> getEnumerator com r t thisArg.Value |> Some
    | "IsMatch" | "Match" | "Matches" as meth ->
        match thisArg, args with
        | Some thisArg, args ->
            if args.Length > 2 then
                $"Regex.{meth} doesn't support more than 2 arguments"
                |> addError com ctx.InlinePath r
            thisArg::args |> Some
        | None, input::pattern::args ->
            let reg = createRegex None Any (pattern::args)
            [reg; input] |> Some
        | _ -> None
        |> Option.map (fun args ->
            Helper.LibCall(com, "RegExp", Naming.lowerFirst meth, t, args, i.SignatureArgTypes, ?loc=r))
    | meth ->
        let meth = Naming.removeGetSetPrefix meth |> Naming.lowerFirst
        Helper.LibCall(com, "RegExp", meth, t, args, i.SignatureArgTypes, ?thisArg=thisArg, ?loc=r) |> Some

let encoding (com: ICompiler) (ctx: Context) r t (i: CallInfo) (thisArg: Expr option) (args: Expr list) =
    match i.CompiledName, thisArg, args.Length with
    | ("get_Unicode" | "get_UTF8"), _, _ ->
        Helper.LibCall(com, "Encoding", i.CompiledName, t, args, i.SignatureArgTypes, ?loc=r) |> Some
    | "GetBytes", Some callee, (1 | 3) ->
        let meth = Naming.lowerFirst i.CompiledName
        let expr = Helper.InstanceCall(callee, meth, t, args, i.SignatureArgTypes, ?loc=r)
        if com.Options.TypedArrays then expr |> Some
        else toArray r t expr |> Some // convert to dynamic array
    | "GetString", Some callee, (1 | 3) ->
        let meth = Naming.lowerFirst i.CompiledName
        Helper.InstanceCall(callee, meth, t, args, i.SignatureArgTypes, ?loc=r) |> Some
    | _ -> None

let enumerators (com: ICompiler) (ctx: Context) r t (i: CallInfo) (thisArg: Expr option) (args: Expr list) =
    match thisArg with
    | Some callee ->
        // Enumerators are mangled, use the fully qualified name
        let isGenericCurrent = i.CompiledName = "get_Current" && i.DeclaringEntityFullName <> Types.ienumerator
        let entityName = if isGenericCurrent then Types.ienumeratorGeneric else Types.ienumerator
        let methName = entityName + "." + i.CompiledName
        Helper.InstanceCall(callee, methName, t, args, ?loc=r) |> Some
    | _ -> None

let enumerables (com: ICompiler) (ctx: Context) r t (i: CallInfo) (thisArg: Expr option) (_: Expr list) =
    match thisArg, i.CompiledName with
    // This property only belongs to Key and Value Collections
    | Some callee, "get_Count" -> Helper.LibCall(com, "Seq", "length", t, [callee], ?loc=r) |> Some
    | Some callee, "GetEnumerator" -> getEnumerator com r t callee |> Some
    | _ -> None

let events (com: ICompiler) (ctx: Context) r (t: Type) (i: CallInfo) (thisArg: Expr option) (args: Expr list) =
    match i.CompiledName, thisArg with
    | ".ctor", _ -> Helper.LibCall(com, "Event", "default", t, args, i.SignatureArgTypes, isJsConstructor=true, ?loc=r) |> Some
    | "get_Publish", Some x -> getAttachedMemberWith r t x "Publish" |> Some
    | meth, Some x -> Helper.InstanceCall(x, meth, t, args, i.SignatureArgTypes, ?loc=r) |> Some
    | meth, None -> Helper.LibCall(com, "Event", Naming.lowerFirst meth, t, args, i.SignatureArgTypes, ?loc=r) |> Some

let observable (com: ICompiler) (ctx: Context) r (t: Type) (i: CallInfo) (_: Expr option) (args: Expr list) =
    Helper.LibCall(com, "Observable", Naming.lowerFirst i.CompiledName, t, args, i.SignatureArgTypes, ?loc=r) |> Some

let mailbox (com: ICompiler) (ctx: Context) r t (i: CallInfo) (thisArg: Expr option) (args: Expr list) =
    match thisArg with
    | None ->
        match i.CompiledName with
        | ".ctor" -> Helper.LibCall(com, "MailboxProcessor", "default", t, args, i.SignatureArgTypes, isJsConstructor=true, ?loc=r) |> Some
        | "Start" -> Helper.LibCall(com, "MailboxProcessor", "start", t, args, i.SignatureArgTypes, ?loc=r) |> Some
        | _ -> None
    | Some callee ->
        match i.CompiledName with
        // `reply` belongs to AsyncReplyChannel
        | "Start" | "Receive" | "PostAndAsyncReply" | "Post" ->
            let memb =
                if i.CompiledName = "Start"
                then "startInstance"
                else Naming.lowerFirst i.CompiledName
            Helper.LibCall(com, "MailboxProcessor", memb, t, args, i.SignatureArgTypes, thisArg=callee, ?loc=r) |> Some
        | "Reply" -> Helper.InstanceCall(callee, "reply", t, args, i.SignatureArgTypes, ?loc=r) |> Some
        | _ -> None

let asyncBuilder (com: ICompiler) (ctx: Context) r t (i: CallInfo) (thisArg: Expr option) (args: Expr list) =
    match thisArg, i.CompiledName, args with
    | _, "Singleton", _ -> makeImportLib com t "singleton" "AsyncBuilder" |> Some
    // For Using we need to cast the argument to IDisposable
    | Some x, "Using", [arg; f] ->
        Helper.InstanceCall(x, "Using", t, [arg; f], i.SignatureArgTypes, ?loc=r) |> Some
    | Some x, meth, _ -> Helper.InstanceCall(x, meth, t, args, i.SignatureArgTypes, ?loc=r) |> Some
    | None, meth, _ -> Helper.LibCall(com, "AsyncBuilder", Naming.lowerFirst meth, t, args, i.SignatureArgTypes, ?loc=r) |> Some

let asyncs com (ctx: Context) r t (i: CallInfo) (_: Expr option) (args: Expr list) =
    match i.CompiledName with
    // TODO: Throw error for RunSynchronously
    | "Start" ->
        "Async.Start will behave as StartImmediate" |> addWarning com ctx.InlinePath r
        Helper.LibCall(com, "Async", "start", t, args, i.SignatureArgTypes, ?loc=r) |> Some
    // Make sure cancellationToken is called as a function and not a getter
    | "get_CancellationToken" -> Helper.LibCall(com, "Async", "cancellationToken", t, [], ?loc=r) |> Some
    // `catch` cannot be used as a function name in JS
    | "Catch" -> Helper.LibCall(com, "Async", "catchAsync", t, args, i.SignatureArgTypes, ?loc=r) |> Some
    // Fable.Core extensions
    | meth -> Helper.LibCall(com, "Async", Naming.lowerFirst meth, t, args, i.SignatureArgTypes, ?loc=r) |> Some

let guids (com: ICompiler) (ctx: Context) (r: SourceLocation option) t (i: CallInfo) (thisArg: Expr option) (args: Expr list) =
    let parseGuid (literalGuid: string) =
        try
            System.Guid.Parse(literalGuid) |> string |> makeStrConst
        with e ->
            e.Message |> addErrorAndReturnNull com ctx.InlinePath r
        |> Some

    match i.CompiledName with
    | "NewGuid"     -> Helper.LibCall(com, "Guid", "newGuid", t, []) |> Some
    | "Parse"       ->
        match args with
        | [StringConst literalGuid] -> parseGuid literalGuid
        | _-> Helper.LibCall(com, "Guid", "parse", t, args, i.SignatureArgTypes) |> Some
    | "TryParse"    -> Helper.LibCall(com, "Guid", "tryParse", t, args, i.SignatureArgTypes) |> Some
    | "ToByteArray" -> Helper.LibCall(com, "Guid", "guidToArray", t, [thisArg.Value], [thisArg.Value.Type]) |> Some
    | "ToString" when (args.Length = 0) -> thisArg.Value |> Some
    | "ToString" when (args.Length = 1) ->
        match args with
        | [StringConst literalFormat] ->
            match literalFormat with
            | "N" | "D" | "B" | "P" | "X" ->
                Helper.LibCall(com, "Guid", "toString", t, args, i.SignatureArgTypes, ?thisArg=thisArg, ?loc=r) |> Some
            | _ ->
                "Guid.ToString doesn't support a custom format. It only handles \"N\", \"D\", \"B\", \"P\" and \"X\" format."
                |> addError com ctx.InlinePath r
                None
        | _ -> Helper.LibCall(com, "Guid", "toString", t, args, i.SignatureArgTypes, ?thisArg=thisArg, ?loc=r) |> Some
    | ".ctor" ->
        match args with
        | [] -> emptyGuid() |> Some
        | [ExprType (Array _)] -> Helper.LibCall(com, "Guid", "arrayToGuid", t, args, i.SignatureArgTypes) |> Some
        | [StringConst literalGuid] -> parseGuid literalGuid
        | [ExprType String] -> Helper.LibCall(com, "Guid", "parse", t, args, i.SignatureArgTypes) |> Some
        | _ -> None
    | _ -> None

let uris (com: ICompiler) (ctx: Context) (r: SourceLocation option) t (i: CallInfo) (thisArg: Expr option) (args: Expr list) =
    match i.CompiledName with
    | ".ctor" -> Helper.LibCall(com, "Uri", "Uri.create", t, args, i.SignatureArgTypes, ?loc=r) |> Some
    | "TryCreate" -> Helper.LibCall(com, "Uri", "Uri.tryCreate", t, args, i.SignatureArgTypes, ?loc=r) |> Some
    | "UnescapeDataString" -> Helper.LibCall(com, "Util", "unescapeDataString", t, args, i.SignatureArgTypes) |> Some
    | "EscapeDataString"   -> Helper.LibCall(com, "Util", "escapeDataString", t, args, i.SignatureArgTypes) |> Some
    | "EscapeUriString"    -> Helper.LibCall(com, "Util", "escapeUriString", t, args, i.SignatureArgTypes) |> Some
    | "get_IsAbsoluteUri"
    | "get_Scheme"
    | "get_Host"
    | "get_AbsolutePath"
    | "get_AbsoluteUri"
    | "get_PathAndQuery"
    | "get_Query"
    | "get_Fragment"
    | "get_OriginalString" ->
        Naming.removeGetSetPrefix i.CompiledName |> Naming.lowerFirst |> getAttachedMemberWith r t thisArg.Value |> Some
    | _ -> None

let laziness (com: ICompiler) (ctx: Context) r t (i: CallInfo) (thisArg: Expr option) (args: Expr list) =
    match i.CompiledName, thisArg, args with
    | (".ctor"|"Create"),_,_ -> Helper.LibCall(com, "Util", "Lazy", t, args, i.SignatureArgTypes, isJsConstructor=true, ?loc=r) |> Some
    | "CreateFromValue",_,_ -> Helper.LibCall(com, "Util", "lazyFromValue", t, args, i.SignatureArgTypes, ?loc=r) |> Some
    | "Force", Some callee, _ -> getAttachedMemberWith r t callee "Value" |> Some
    | ("get_Value"|"get_IsValueCreated"), Some callee, _ ->
        Naming.removeGetSetPrefix i.CompiledName |> getAttachedMemberWith r t callee |> Some
    | _ -> None

let controlExtensions (com: ICompiler) (ctx: Context) (_: SourceLocation option) t (i: CallInfo) (thisArg: Expr option) (args: Expr list) =
    match i.CompiledName with
    | "AddToObservable" -> Some "add"
    | "SubscribeToObservable" -> Some "subscribe"
    | _ -> None
    |> Option.map (fun meth ->
        let args, argTypes =
            thisArg
            |> Option.map (fun thisArg -> thisArg::args, thisArg.Type::i.SignatureArgTypes)
            |> Option.defaultValue (args, i.SignatureArgTypes)
            |> fun (args, argTypes) -> List.rev args, List.rev argTypes
        Helper.LibCall(com, "Observable", meth, t, args, argTypes))

let types (com: ICompiler) (ctx: Context) r t (i: CallInfo) (thisArg: Expr option) (args: Expr list) =
    let returnString r x = StringConstant x |> makeValue r |> Some
    let resolved =
        // Some optimizations when the type is known at compile time
        match thisArg with
        | Some(Value(TypeInfo exprType, exprRange) as thisArg) ->
            match exprType with
            | GenericParam(name,_) -> genericTypeInfoError name |> addError com ctx.InlinePath exprRange
            | _ -> ()
            match i.CompiledName with
            | "GetInterface" ->
                match exprType, args with
                | DeclaredType(e, genArgs), [StringConst name] -> Some(e, genArgs, name, false)
                | DeclaredType(e, genArgs), [StringConst name; BoolConst ignoreCase] -> Some(e, genArgs, name, ignoreCase)
                | _ -> None
                |> Option.map (fun (e, genArgs, name, ignoreCase) ->
                    let e = com.GetEntity(e)
                    let genMap = List.zip (e.GenericParameters |> List.map (fun p -> p.Name)) genArgs |> Map
                    let comp = if ignoreCase then System.StringComparison.OrdinalIgnoreCase else System.StringComparison.Ordinal
                    e.AllInterfaces |> Seq.tryPick (fun ifc ->
                        let ifcName = splitFulName ifc.Entity.FullName |> snd
                        if ifcName.Equals(name, comp) then
                            let genArgs = ifc.GenericArgs |> List.map (function
                                | GenericParam(name,_) as gen -> Map.tryFind name genMap |> Option.defaultValue gen
                                | gen -> gen)
                            Some(ifc.Entity, genArgs)
                        else None)
                    |> function
                        | Some(ifcEnt, genArgs) -> DeclaredType(ifcEnt, genArgs) |> makeTypeInfo r
                        | None -> Value(Null t, r))
            | "get_FullName" -> getTypeFullName false exprType |> returnString r
            | "get_Namespace" -> getTypeFullName false exprType |> splitFulName |> fst |> returnString r
            | "get_IsArray" ->
                match exprType with Array _ -> true | _ -> false
                |> BoolConstant |> makeValue r |> Some
            | "get_IsEnum" ->
                match exprType with
                | Enum t -> true | _ -> false
                |> BoolConstant |> makeValue r |> Some
            | "GetElementType" ->
                match exprType with
                | Array t -> makeTypeInfo r t |> Some
                | _ -> Null t |> makeValue r |> Some
            | "get_IsGenericType" ->
                List.isEmpty exprType.Generics |> not |> BoolConstant |> makeValue r |> Some
            | "get_GenericTypeArguments" | "GetGenericArguments" ->
                let arVals = exprType.Generics |> List.map (makeTypeInfo r)
                NewArray(arVals, Any) |> makeValue r |> Some
            | "GetGenericTypeDefinition" ->
                let newGen = exprType.Generics |> List.map (fun _ -> Any)
                let exprType =
                    match exprType with
                    | Option(_, isStruct) -> Option(newGen.Head, isStruct)
                    | Array _ -> Array newGen.Head
                    | List _ -> List newGen.Head
                    | LambdaType _ ->
                        let argTypes, returnType = List.splitLast newGen
                        LambdaType(argTypes.Head, returnType)
                    | DelegateType _ ->
                        let argTypes, returnType = List.splitLast newGen
                        DelegateType(argTypes, returnType)
                    | Tuple (_, isStruct) -> Tuple(newGen, isStruct)
                    | DeclaredType (ent, _) -> DeclaredType(ent, newGen)
                    | t -> t
                makeTypeInfo exprRange exprType |> Some
            | _ -> None
        |  _ -> None
    match resolved, thisArg with
    | Some _, _ -> resolved
    | None, Some thisArg ->
        match i.CompiledName with
        | "GetTypeInfo" -> Some thisArg
        | "get_GenericTypeArguments" | "GetGenericArguments" ->
            Helper.LibCall(com, "Reflection", "getGenerics", t, [thisArg], ?loc=r) |> Some
        | "MakeGenericType" ->
            Helper.LibCall(com, "Reflection", "makeGenericType", t, thisArg::args, ?loc=r) |> Some
        | "get_FullName" | "get_Namespace"
        | "get_IsArray" | "GetElementType"
        | "get_IsGenericType" | "GetGenericTypeDefinition"
        | "get_IsEnum" | "GetEnumUnderlyingType" | "GetEnumValues" | "GetEnumNames" | "IsSubclassOf" | "IsInstanceOfType" ->
            let meth = Naming.removeGetSetPrefix i.CompiledName |> Naming.lowerFirst
            Helper.LibCall(com, "Reflection", meth, t, thisArg::args, ?loc=r) |> Some
        | _ -> None
    | None, None -> None

let fsharpType com methName (r: SourceLocation option) t (i: CallInfo) (args: Expr list) =
    match methName with
    | "MakeTupleType" ->
        Helper.LibCall(com, "Reflection", "tuple_type", t, args, i.SignatureArgTypes, hasSpread=true, ?loc=r) |> Some
    // Prevent name clash with FSharpValue.GetRecordFields
    | "GetRecordFields" ->
        Helper.LibCall(com, "Reflection", "getRecordElements", t, args, i.SignatureArgTypes, ?loc=r) |> Some
    | "GetUnionCases" | "GetTupleElements" | "GetFunctionElements"
    | "IsUnion" | "IsRecord" | "IsTuple" | "IsFunction" ->
        Helper.LibCall(com, "Reflection", Naming.lowerFirst methName, t, args, i.SignatureArgTypes, ?loc=r) |> Some
    | "IsExceptionRepresentation" | "GetExceptionFields" -> None // TODO!!!
    | _ -> None

let fsharpValue com methName (r: SourceLocation option) t (i: CallInfo) (args: Expr list) =
    match methName with
    | "GetUnionFields" | "GetRecordFields" | "GetRecordField" | "GetTupleFields" | "GetTupleField"
    | "MakeUnion" | "MakeRecord" | "MakeTuple" ->
        Helper.LibCall(com, "Reflection", Naming.lowerFirst methName, t, args, i.SignatureArgTypes, ?loc=r) |> Some
    | "GetExceptionFields" -> None // TODO!!!
    | _ -> None

let makeMethodInfo com r (name: string) (parameters: (string * Type) list) (returnType: Type) =
    let t = Any // TODO: Proper type
    let args = [
        makeStrConst name
        parameters
            |> List.map (fun (name, t) -> makeTuple None [makeStrConst name; makeGenericTypeInfo None t])
            |> makeArray Any
        makeGenericTypeInfo None returnType
    ]
    Helper.LibCall(com, "Reflection", "MethodInfo", t, args, isJsConstructor=true, ?loc=r)

let curryExprAtRuntime com arity (expr: Expr) =
    Helper.LibCall(com, "Util", "curry", expr.Type, [makeIntConst arity; expr])

let uncurryExprAtRuntime com arity (expr: Expr) =
    Helper.LibCall(com, "Util", "uncurry", expr.Type, [makeIntConst arity; expr])

let partialApplyAtRuntime com t arity (fn: Expr) (args: Expr list) =
    let args = NewArray(args, Any) |> makeValue None
    Helper.LibCall(com, "Util", "partialApply", t, [makeIntConst arity; fn; args])

let tryField com returnTyp ownerTyp fieldName =
    match ownerTyp, fieldName with
    | Builtin BclDecimal, _ ->
        Helper.LibValue(com, coreModFor BclDecimal, "get_" + fieldName, returnTyp) |> Some
    | String, "Empty" -> makeStrConst "" |> Some
    | Builtin BclGuid, "Empty" -> emptyGuid() |> Some
    | Builtin BclTimeSpan, "Zero" -> makeIntConst 0 |> Some
    | Builtin (BclDateTime|BclDateTimeOffset|BclTimeOnly|BclDateOnly as t), ("MaxValue" | "MinValue") ->
        Helper.LibCall(com, coreModFor t, Naming.lowerFirst fieldName, returnTyp, []) |> Some
    | DeclaredType(ent, genArgs), fieldName ->
        match ent.FullName with
        | "System.BitConverter" ->
            Helper.LibCall(com, "BitConverter", Naming.lowerFirst fieldName, returnTyp, []) |> Some
        | _ -> None
    | _ -> None

let private replacedModules =
  dict [
    "System.Math", operators
    "Microsoft.FSharp.Core.Operators", operators
    "Microsoft.FSharp.Core.Operators.Checked", operators
    "Microsoft.FSharp.Core.Operators.Unchecked", unchecked
    "Microsoft.FSharp.Core.Operators.OperatorIntrinsics", intrinsicFunctions
    "Microsoft.FSharp.Core.ExtraTopLevelOperators", operators
    "Microsoft.FSharp.Core.LanguagePrimitives.IntrinsicFunctions", intrinsicFunctions
    "Microsoft.FSharp.Core.LanguagePrimitives", languagePrimitives
    "Microsoft.FSharp.Core.LanguagePrimitives.HashCompare", languagePrimitives
    "Microsoft.FSharp.Core.LanguagePrimitives.IntrinsicOperators", operators
    "System.Runtime.CompilerServices.RuntimeHelpers", runtimeHelpers
    "System.Runtime.ExceptionServices.ExceptionDispatchInfo", exceptionDispatchInfo
    Types.char, chars
    Types.string, strings
    "Microsoft.FSharp.Core.StringModule", stringModule
    "System.FormattableString", formattableString
    "System.Runtime.CompilerServices.FormattableStringFactory", formattableString
    "System.Text.StringBuilder", bclType
    Types.array, arrays
    Types.list, lists
    // JS cannot parallelize synchronous actions so for now redirect to "standard" array module
    // TODO: Other languages may want to implement it
    "Microsoft.FSharp.Collections.ArrayModule.Parallel", arrayModule
    "Microsoft.FSharp.Collections.ArrayModule", arrayModule
    "Microsoft.FSharp.Collections.ListModule", listModule
    "Microsoft.FSharp.Collections.HashIdentity", fsharpModule
    "Microsoft.FSharp.Collections.ComparisonIdentity", fsharpModule
    "Microsoft.FSharp.Core.CompilerServices.RuntimeHelpers", seqModule
    "Microsoft.FSharp.Collections.SeqModule", seqModule
    Types.keyValuePair, keyValuePairs
    "System.Collections.Generic.Comparer`1", bclType
    "System.Collections.Generic.EqualityComparer`1", bclType
    Types.dictionary, dictionaries
    Types.idictionary, dictionaries
    Types.ireadonlydictionary, dictionaries
    Types.ienumerableGeneric, enumerables
    Types.ienumerable, enumerables
    "System.Collections.Generic.Dictionary`2.ValueCollection", enumerables
    "System.Collections.Generic.Dictionary`2.KeyCollection", enumerables
    "System.Collections.Generic.Dictionary`2.Enumerator", enumerators
    "System.Collections.Generic.Dictionary`2.ValueCollection.Enumerator", enumerators
    "System.Collections.Generic.Dictionary`2.KeyCollection.Enumerator", enumerators
    "System.Collections.Generic.List`1.Enumerator", enumerators
    "System.Collections.Generic.HashSet`1.Enumerator", enumerators
    "System.CharEnumerator", enumerators
    Types.resizeArray, resizeArrays
    "System.Collections.Generic.IList`1", resizeArrays
    "System.Collections.IList", resizeArrays
    Types.icollectionGeneric, resizeArrays
    Types.icollection, resizeArrays
    Types.hashset, hashSets
    Types.stack, bclType
    Types.queue, bclType
    Types.iset, hashSets
    Types.option, options
    Types.valueOption, options
    "System.Nullable`1", nullables
    "Microsoft.FSharp.Core.OptionModule", optionModule
    "Microsoft.FSharp.Core.ResultModule", results
    Types.bigint, bigints
    "Microsoft.FSharp.Core.NumericLiterals.NumericLiteralI", bigints
    Types.reference, references
    Types.object, objects
    Types.valueType, valueTypes
    "System.Enum", enums
    "System.BitConverter", bitConvert
    Types.bool, parseBool
    Types.int8, parseNum
    Types.uint8, parseNum
    Types.int16, parseNum
    Types.uint16, parseNum
    Types.int32, parseNum
    Types.uint32, parseNum
    Types.int64, parseNum
    Types.uint64, parseNum
    Types.float32, parseNum
    Types.float64, parseNum
    Types.decimal, decimals
    "System.Convert", convert
    "System.Console", console
    "System.Diagnostics.Debug", debug
    "System.Diagnostics.Debugger", debug
    Types.datetime, dates
    Types.datetimeOffset, dates
    Types.dateOnly, dateOnly
    Types.timeOnly, timeOnly
    Types.timespan, timeSpans
    "System.Timers.Timer", timers
    "System.Environment", systemEnv
    "System.Globalization.CultureInfo", globalization
    "System.Random", random
    "System.Threading.CancellationToken", cancels
    "System.Threading.CancellationTokenSource", cancels
    "System.Threading.Monitor", monitor
    "System.Activator", activator
    "System.Text.Encoding", encoding
    "System.Text.UnicodeEncoding", encoding
    "System.Text.UTF8Encoding", encoding
    "System.Text.RegularExpressions.Capture", regex
    "System.Text.RegularExpressions.Match", regex
    "System.Text.RegularExpressions.Group", regex
    "System.Text.RegularExpressions.MatchCollection", regex
    "System.Text.RegularExpressions.GroupCollection", regex
    Types.regex, regex
    Types.fsharpSet, sets
    "Microsoft.FSharp.Collections.SetModule", setModule
    Types.fsharpMap, maps
    "Microsoft.FSharp.Collections.MapModule", mapModule
    "Microsoft.FSharp.Control.FSharpMailboxProcessor`1", mailbox
    "Microsoft.FSharp.Control.FSharpAsyncReplyChannel`1", mailbox
    "Microsoft.FSharp.Control.FSharpAsyncBuilder", asyncBuilder
    "Microsoft.FSharp.Control.AsyncActivation`1", asyncBuilder
    "Microsoft.FSharp.Control.FSharpAsync", asyncs
    "Microsoft.FSharp.Control.AsyncPrimitives", asyncs
    Types.guid, guids
    "System.Uri", uris
    "System.Lazy`1", laziness
    "Microsoft.FSharp.Control.Lazy", laziness
    "Microsoft.FSharp.Control.LazyExtensions", laziness
    "Microsoft.FSharp.Control.CommonExtensions", controlExtensions
    "Microsoft.FSharp.Control.FSharpEvent`1", events
    "Microsoft.FSharp.Control.FSharpEvent`2", events
    "Microsoft.FSharp.Control.EventModule", events
    "Microsoft.FSharp.Control.ObservableModule", observable
    Types.type_, types
    "System.Reflection.TypeInfo", types
]

let tryCall (com: ICompiler) (ctx: Context) r t (info: CallInfo) (thisArg: Expr option) (args: Expr list) =
    match info.DeclaringEntityFullName with
    | Patterns.DicContains replacedModules replacement -> replacement com ctx r t info thisArg args
    | "Microsoft.FSharp.Core.LanguagePrimitives.ErrorStrings" -> errorStrings info.CompiledName
    | Types.printfModule
    | Naming.StartsWith Types.printfFormat _ -> fsFormat com ctx r t info thisArg args
    | Naming.StartsWith "Fable.Core." _ -> fableCoreLib com ctx r t info thisArg args
    | Naming.EndsWith "Exception" _ -> exceptions com ctx r t info thisArg args
    | "System.Timers.ElapsedEventArgs" -> thisArg // only signalTime is available here
    | Naming.StartsWith "System.Tuple" _
    | Naming.StartsWith "System.ValueTuple" _ -> tuples com ctx r t info thisArg args
    | Naming.StartsWith "System.Action" _
    | Naming.StartsWith "System.Func" _
    | Naming.StartsWith "Microsoft.FSharp.Core.FSharpFunc" _
    | Naming.StartsWith "Microsoft.FSharp.Core.OptimizedClosures.FSharpFunc" _ -> funcs com ctx r t info thisArg args
    | "Microsoft.FSharp.Reflection.FSharpType" -> fsharpType com info.CompiledName r t info args
    | "Microsoft.FSharp.Reflection.FSharpValue" -> fsharpValue com info.CompiledName r t info args
    | "Microsoft.FSharp.Reflection.FSharpReflectionExtensions" ->
        // In netcore F# Reflection methods become extensions
        // with names like `FSharpType.GetExceptionFields.Static`
        let isFSharpType = info.CompiledName.StartsWith("FSharpType")
        let methName = info.CompiledName |> Naming.extensionMethodName
        if isFSharpType
        then fsharpType com methName r t info args
        else fsharpValue com methName r t info args
    | "Microsoft.FSharp.Reflection.UnionCaseInfo"
    | "System.Reflection.PropertyInfo"
    | "System.Reflection.ParameterInfo"
    | "System.Reflection.MethodBase"
    | "System.Reflection.MethodInfo"
    | "System.Reflection.MemberInfo" ->
        match thisArg, info.CompiledName with
        | Some c, "get_Tag" -> makeStrConst "tag" |> getExpr r t c |> Some
        | Some c, "get_ReturnType" -> makeStrConst "returnType" |> getExpr r t c |> Some
        | Some c, "GetParameters" -> makeStrConst "parameters" |> getExpr r t c |> Some
        | Some c, ("get_PropertyType"|"get_ParameterType") -> makeIntConst 1 |> getExpr r t c |> Some
        | Some c, "GetFields" -> Helper.LibCall(com, "Reflection", "getUnionCaseFields", t, [c], ?loc=r) |> Some
        | Some c, "GetValue" -> Helper.LibCall(com, "Reflection", "getValue", t, c::args, ?loc=r) |> Some
        | Some c, "get_Name" ->
            match c with
            | Value(TypeInfo exprType, loc) ->
                getTypeName com ctx loc exprType
                |> StringConstant |> makeValue r |> Some
            | c ->
                Helper.LibCall(com, "Reflection", "name", t, [c], ?loc=r) |> Some
        | _ -> None
    | _ -> None

let tryBaseConstructor com ctx (ent: Entity) (argTypes: Lazy<Type list>) genArgs args =
    match ent.FullName with
    | Types.exception_ -> Some(makeImportLib com Any "Exception" "Types", args)
    | Types.attribute -> Some(makeImportLib com Any "Attribute" "Types", args)
    | fullName when fullName.StartsWith("Fable.Core.") && fullName.EndsWith("Attribute") ->
        Some(makeImportLib com Any "Attribute" "Types", args)
    | Types.dictionary ->
        let args =
            match argTypes.Value, args with
            | ([]|[Number _]), _ ->
                [makeArray Any []; makeEqualityComparer com ctx (Seq.head genArgs)]
            | [IDictionary], [arg] ->
                [arg; makeEqualityComparer com ctx (Seq.head genArgs)]
            | [IDictionary; IEqualityComparer], [arg; eqComp] ->
                [arg; makeComparerFromEqualityComparer eqComp]
            | [IEqualityComparer], [eqComp]
            | [Number _; IEqualityComparer], [_; eqComp] ->
                [makeArray Any []; makeComparerFromEqualityComparer eqComp]
            | _ -> failwith "Unexpected dictionary constructor"
        let entityName = FSharp2Fable.Helpers.cleanNameAsJsIdentifier "Dictionary"
        Some(makeImportLib com Any entityName "MutableMap", args)
    | Types.hashset ->
        let args =
            match argTypes.Value, args with
            | [], _ ->
                [makeArray Any []; makeEqualityComparer com ctx (Seq.head genArgs)]
            | [IEnumerable], [arg] ->
                [arg; makeEqualityComparer com ctx (Seq.head genArgs)]
            | [IEnumerable; IEqualityComparer], [arg; eqComp] ->
                [arg; makeComparerFromEqualityComparer eqComp]
            | [IEqualityComparer], [eqComp] ->
                [makeArray Any []; makeComparerFromEqualityComparer eqComp]
            | _ -> failwith "Unexpected hashset constructor"
        let entityName = FSharp2Fable.Helpers.cleanNameAsJsIdentifier "HashSet"
        Some(makeImportLib com Any entityName "MutableSet", args)
    | Types.stack ->
        match argTypes.Value, args with
        | [], _ ->
            let args = []
            let entityName = FSharp2Fable.Helpers.cleanNameAsJsIdentifier "Stack"
            Some(makeImportLib com Any entityName "Stack", args)
        | _ -> None
    | Types.queue ->
        match argTypes.Value, args with
        | [], _ ->
            let args = []
            let entityName = FSharp2Fable.Helpers.cleanNameAsJsIdentifier "Queue"
            Some(makeImportLib com Any entityName "Queue", args)
        | _ -> None
    | _ -> None

let tryType = function
    | Boolean -> Some(Types.bool, parseBool, [])
<<<<<<< HEAD
    | Number(kind, uom) -> Some(getNumberFullName uom kind, parseNum, [])
    | String -> Some(Types.string, strings, [])
    | Tuple(genArgs, _) as t -> Some(getTypeFullName false t, tuples, genArgs)
    | Option(genArg, _) -> Some(Types.option, options, [genArg])
=======
    | Number kind -> Some(getNumberFullName kind, parseNum, [])
    | String -> Some(Types.string, strings, [])
    | Tuple genArgs as t -> Some(getTypeFullName false t, tuples, genArgs)
    | Option genArg -> Some(Types.option, options, [genArg])
>>>>>>> 47081820
    | Array genArg -> Some(Types.array, arrays, [genArg])
    | List genArg -> Some(Types.list, lists, [genArg])
    | Builtin kind ->
        match kind with
        | BclGuid -> Some(Types.guid, guids, [])
        | BclTimeSpan -> Some(Types.timespan, timeSpans, [])
        | BclDateTime -> Some(Types.datetime, dates, [])
        | BclDateTimeOffset -> Some(Types.datetimeOffset, dates, [])
        | BclDateOnly -> Some(Types.dateOnly, dateOnly, [])
        | BclTimeOnly -> Some(Types.timeOnly, timeOnly, [])
        | BclTimer -> Some("System.Timers.Timer", timers, [])
        | BclInt64 -> Some(Types.int64, parseNum, [])
        | BclUInt64 -> Some(Types.uint64, parseNum, [])
        | BclDecimal -> Some(Types.decimal, decimals, [])
        | BclBigInt -> Some(Types.bigint, bigints, [])
        | BclHashSet genArg -> Some(Types.hashset, hashSets, [genArg])
        | BclDictionary(key, value) -> Some(Types.dictionary, dictionaries, [key; value])
        | BclKeyValuePair(key, value) -> Some(Types.keyValuePair, keyValuePairs, [key; value])
        | FSharpMap(key, value) -> Some(Types.fsharpMap, maps, [key; value])
        | FSharpSet genArg -> Some(Types.fsharpSet, sets, [genArg])
        | FSharpResult(genArg1, genArg2) -> Some(Types.result, results, [genArg1; genArg2])
        | FSharpChoice genArgs -> Some($"{Types.choiceNonGeneric}`{List.length genArgs}", results, genArgs)
        | FSharpReference genArg -> Some(Types.reference, references, [genArg])
    | _ -> None<|MERGE_RESOLUTION|>--- conflicted
+++ resolved
@@ -368,21 +368,12 @@
     | Unit, _ -> UnitConstant |> makeValue r
     // Arrays with small data type (ushort, byte) are represented
     // in F# AST as BasicPatterns.Const
-<<<<<<< HEAD
     | Array (Number(kind, uom)), (:? (byte[]) as arr) ->
         let values = arr |> Array.map (fun x -> NumberConstant (float x, kind, uom) |> makeValue None) |> Seq.toList
         NewArray (values, Number(kind, uom)) |> makeValue r
     | Array (Number(kind, uom)), (:? (uint16[]) as arr) ->
         let values = arr |> Array.map (fun x -> NumberConstant (float x, kind, uom) |> makeValue None) |> Seq.toList
         NewArray (values, Number(kind, uom)) |> makeValue r
-=======
-    | Array (Number kind), (:? (byte[]) as arr) ->
-        let values = arr |> Array.map (fun x -> NumberConstant (float x, kind) |> makeValue None) |> Seq.toList
-        NewArray (values, Number kind) |> makeValue r
-    | Array (Number kind), (:? (uint16[]) as arr) ->
-        let values = arr |> Array.map (fun x -> NumberConstant (float x, kind) |> makeValue None) |> Seq.toList
-        NewArray (values, Number kind) |> makeValue r
->>>>>>> 47081820
     | _ -> failwith $"Unexpected type %A{typ} for literal {value} (%s{value.GetType().FullName})"
 
 let makeTypeInfo r t =
@@ -422,17 +413,10 @@
 
 let makeRefFromMutableField com ctx r t callee key =
     let getter =
-<<<<<<< HEAD
         Delegate([], Get(callee, FieldGet(key, true), t, r), None)
     let setter =
         let v = makeUniqueIdent ctx t "v"
         Delegate([v], Set(callee, FieldSet(key), t, IdentExpr v, r), None)
-=======
-        Delegate([], Get(callee, ByKey key, t, r), None)
-    let setter =
-        let v = makeUniqueIdent ctx Any "v"
-        Delegate([v], Set(callee, Some key, IdentExpr v, r), None)
->>>>>>> 47081820
     Helper.LibCall(com, "Types", "FSharpRef", t, [getter; setter], isJsConstructor=true)
 
 // Mutable and public module values are compiled as functions, because
@@ -617,15 +601,9 @@
         | JsNumber Int8 -> emitJsExpr None (Number(Int8, None)) [arg] "($0 + 0x80 & 0xFF) - 0x80"
         | JsNumber Int16 -> emitJsExpr None (Number(Int16, None)) [arg] "($0 + 0x8000 & 0xFFFF) - 0x8000"
         | JsNumber Int32 -> fastIntFloor arg
-<<<<<<< HEAD
         | JsNumber UInt8 -> emitJsExpr None (Number(UInt8, None)) [arg] "$0 & 0xFF"
         | JsNumber UInt16 -> emitJsExpr None (Number(UInt16, None)) [arg] "$0 & 0xFFFF"
         | JsNumber UInt32 -> emitJsExpr None (Number(UInt32, None)) [arg] "$0 >>> 0"
-=======
-        | JsNumber UInt8 -> emitJsExpr None (Number UInt8) [arg] "$0 & 0xFF"
-        | JsNumber UInt16 -> emitJsExpr None (Number UInt16) [arg] "$0 & 0xFFFF"
-        | JsNumber UInt32 -> emitJsExpr None (Number UInt32) [arg] "$0 >>> 0"
->>>>>>> 47081820
         | _ -> failwithf $"Unexpected non-integer type %A{typeTo}"
     match sourceType, targetType with
     | Char, _ ->
@@ -3600,17 +3578,10 @@
 
 let tryType = function
     | Boolean -> Some(Types.bool, parseBool, [])
-<<<<<<< HEAD
     | Number(kind, uom) -> Some(getNumberFullName uom kind, parseNum, [])
     | String -> Some(Types.string, strings, [])
     | Tuple(genArgs, _) as t -> Some(getTypeFullName false t, tuples, genArgs)
     | Option(genArg, _) -> Some(Types.option, options, [genArg])
-=======
-    | Number kind -> Some(getNumberFullName kind, parseNum, [])
-    | String -> Some(Types.string, strings, [])
-    | Tuple genArgs as t -> Some(getTypeFullName false t, tuples, genArgs)
-    | Option genArg -> Some(Types.option, options, [genArg])
->>>>>>> 47081820
     | Array genArg -> Some(Types.array, arrays, [genArg])
     | List genArg -> Some(Types.list, lists, [genArg])
     | Builtin kind ->
