module rec Fable.Transforms.FSharp2Fable.Compiler

open System.Collections.Generic
open FSharp.Compiler.Symbols

open Fable
open Fable.AST
open Fable.Transforms

open MonadicTrampoline
open Patterns
open TypeHelpers
open Identifiers
open Helpers
open Util

let inline private transformExprList com ctx xs = trampolineListMap (transformExpr com ctx) xs
let inline private transformExprOpt com ctx opt = trampolineOptionMap (transformExpr com ctx) opt

let private transformBaseConsCall com ctx r (baseEnt: FSharpEntity) (baseCons: FSharpMemberOrFunctionOrValue) genArgs baseArgs =
    let baseEnt = FsEnt baseEnt
    let argTypes = lazy getArgTypes com baseCons
    let baseArgs = transformExprList com ctx baseArgs |> run
    let genArgs = genArgs |> Seq.map (makeType ctx.GenericArgs)
    match Replacements.tryBaseConstructor com ctx baseEnt argTypes genArgs baseArgs with
    | Some(baseRef, args) ->
        let callInfo = Fable.CallInfo.Make(args=args, sigArgTypes=getArgTypes com baseCons)
        makeCall r Fable.Unit callInfo baseRef
    | None ->
        if not baseCons.IsImplicitConstructor then
            "Only inheriting from primary constructors is supported"
            |> addWarning com [] r
        match makeCallFrom com ctx r Fable.Unit genArgs None baseArgs baseCons with
        | Fable.Call(_baseExpr, info, t, r) ->
            // The baseExpr will be the exposed constructor function,
            // replace with a direct reference to the entity
            let baseExpr =
                match tryGlobalOrImportedEntity com baseEnt with
                | Some baseExpr -> baseExpr
                | None -> entityRef com baseEnt
            Fable.Call(baseExpr, info, t, r)
        // Other cases, like Emit will call directly the base expression
        | e -> e

let private transformNewUnion com ctx r fsType (unionCase: FSharpUnionCase) (argExprs: Fable.Expr list) =
    match getUnionPattern fsType unionCase with
    | ErasedUnionCase ->
        makeTuple r argExprs
    | ErasedUnion(tdef, _genArgs, rule) ->
        match argExprs with
        | [] -> transformStringEnum rule unionCase
        | [argExpr] -> argExpr
        | _ when tdef.UnionCases.Count > 1 ->
            "Erased unions with multiple cases must have one single field: " + (getFsTypeFullName fsType)
            |> addErrorAndReturnNull com ctx.InlinePath r
        | argExprs -> makeTuple r argExprs
    | TypeScriptTaggedUnion _  ->
        match argExprs with
        | [argExpr] -> argExpr
        | _ ->
            "TS tagged unions must have one single field: " + (getFsTypeFullName fsType)
            |> addErrorAndReturnNull com ctx.InlinePath r
    | StringEnum(tdef, rule) ->
        match argExprs with
        | [] -> transformStringEnum rule unionCase
        | _ -> $"StringEnum types cannot have fields: {tdef.TryFullName}"
               |> addErrorAndReturnNull com ctx.InlinePath r
    | OptionUnion(typ, isStruct) ->
        let typ = makeType ctx.GenericArgs typ
        let expr =
            match argExprs with
            | [] -> None
            | [expr] -> Some expr
            | _ -> failwith "Unexpected args for Option constructor"
        Fable.NewOption(expr, typ, isStruct) |> makeValue r
    | ListUnion typ ->
        let typ = makeType ctx.GenericArgs typ
        let headAndTail =
            match argExprs with
            | [] -> None
            | [head; tail] -> Some(head, tail)
            | _ -> failwith "Unexpected args for List constructor"
        Fable.NewList(headAndTail, typ) |> makeValue r
    | DiscriminatedUnion(tdef, genArgs) ->
        let genArgs = makeTypeGenArgs ctx.GenericArgs genArgs
        let tag = unionCaseTag com tdef unionCase
        Fable.NewUnion(argExprs, tag, FsEnt.Ref tdef, genArgs) |> makeValue r

let private transformTraitCall com (ctx: Context) r typ (sourceTypes: Fable.Type list) traitName isInstance (argTypes: Fable.Type list) (argExprs: Fable.Expr list) =
    let makeCallInfo traitName entityFullName argTypes genArgs: Fable.ReplaceCallInfo =
        { SignatureArgTypes = argTypes
          DeclaringEntityFullName = entityFullName
          HasSpread = false
          IsModuleValue = false
          // We only need this for types with own entries in Fable AST
          // (no interfaces, see below) so it's safe to set this to false
          IsInterface = false
          CompiledName = traitName
          OverloadSuffix = ""
          GenericArgs =
            // TODO: Check the source F# entity to get the actual gen param names?
            match genArgs with
            | [] -> []
            | [genArg] -> ["T", genArg]
            | genArgs -> genArgs |> List.mapi (fun i genArg -> "T" + string i, genArg)
        }

    let thisArg, args, argTypes =
        match argExprs, argTypes with
        | thisArg::args, _::argTypes when isInstance -> Some thisArg, args, argTypes
        | args, argTypes -> None, args, argTypes

    let rec matchGenericType (genArgs: Map<string, Fable.Type>) (signatureType: Fable.Type, concreteType: Fable.Type) =
        match signatureType with
        | Fable.GenericParam(name,_) when not(genArgs.ContainsKey(name)) -> Map.add name concreteType genArgs
        | signatureType ->
            let signatureTypeGenerics = signatureType.Generics
            if List.isEmpty signatureTypeGenerics then
                genArgs
            else
                let concreteTypeGenerics = concreteType.Generics
                if List.sameLength signatureTypeGenerics concreteTypeGenerics then
                    (genArgs, List.zip signatureTypeGenerics concreteTypeGenerics) ||> List.fold matchGenericType
                else
                    genArgs // Unexpected, error?

    let resolveMemberCall (entity: Fable.Entity) (entGenArgs: Fable.Type list) membCompiledName isInstance argTypes thisArg args =
        let genParamNames = entity.GenericParameters |> List.map (fun x -> x.Name)
        let entGenArgsMap = List.zip genParamNames entGenArgs |> Map
        tryFindMember com entity entGenArgsMap membCompiledName isInstance argTypes
        |> Option.map (fun memb ->
            // Resolve method generic args before making the call, see #2135
            let genArgsMap =
                let membParamTypes = memb.CurriedParameterGroups |> Seq.collect (fun group -> group |> Seq.map (fun p -> p.Type)) |> Seq.toList
                if List.sameLength argTypes membParamTypes then
                    let argTypes = argTypes @ [typ]
                    let membParamTypes = membParamTypes @ [memb.ReturnParameter.Type]
                    (entGenArgsMap, List.zip membParamTypes argTypes) ||> List.fold (fun genArgs (paramType, argType) ->
                        let paramType = makeType Map.empty paramType
                        matchGenericType genArgs (paramType, argType))
                else
                    Map.empty // Unexpected, error?

            let genArgs = memb.GenericParameters |> Seq.map (fun p ->
                let name = genParamName p
                match Map.tryFind name genArgsMap with
                | Some t -> t
                | None -> Fable.GenericParam(name, p.Constraints |> Seq.chooseToList FsGenParam.Constraint))
            makeCallFrom com ctx r typ genArgs thisArg args memb)

    sourceTypes |> Seq.tryPick (fun t ->
        let typeOpt =
            match com.Options.Language with
            | Rust -> Rust.Replacements.tryType t
            | Python -> PY.Replacements.tryType t
            | _ -> Replacements.tryType t
        match typeOpt with
        | Some(entityFullName, makeCall, genArgs) ->
            let info = makeCallInfo traitName entityFullName argTypes genArgs
            makeCall com ctx r typ info thisArg args
        | None ->
            match t with
            | Fable.DeclaredType(entity, entGenArgs) ->
                let entity = com.GetEntity(entity)
                // SRTP only works for records if there are no arguments
                if isInstance && entity.IsFSharpRecord && List.isEmpty args && Option.isSome thisArg then
                    let fieldName = Naming.removeGetSetPrefix traitName
                    entity.FSharpFields |> Seq.tryPick (fun fi ->
                        if fi.Name = fieldName then
                            Fable.Get(thisArg.Value, Fable.FieldGet(fi.Name, fi.IsMutable), typ, r) |> Some
                        else None)
                    |> Option.orElseWith (fun () ->
                        resolveMemberCall entity entGenArgs traitName isInstance argTypes thisArg args)
                else resolveMemberCall entity entGenArgs traitName isInstance argTypes thisArg args
            | Fable.AnonymousRecordType(sortedFieldNames, entGenArgs)
                    when isInstance && List.isEmpty args && Option.isSome thisArg ->
                let fieldName = Naming.removeGetSetPrefix traitName
                Seq.zip sortedFieldNames entGenArgs
                |> Seq.tryPick (fun (fi, fiType) ->
                    if fi = fieldName then
                        Fable.Get(thisArg.Value, Fable.FieldGet(fi, false), typ, r) |> Some
                    else None)
            | _ -> None
    ) |> Option.defaultWith (fun () ->
        "Cannot resolve trait call " + traitName |> addErrorAndReturnNull com ctx.InlinePath r)

let private transformCallee com ctx callee (calleeType: FSharpType) =
  trampoline {
    let! callee = transformExprOpt com ctx callee
    let callee =
        match callee with
        | Some callee -> callee
        | None -> entityRef com (FsEnt calleeType.TypeDefinition)
    return callee
  }

let private resolveImportMemberBinding (ident: Fable.Ident) (info: Fable.ImportInfo) =
    if info.Selector = Naming.placeholder then { info with Selector = ident.Name }
    else info

let private getAttachedMemberInfo com ctx r nonMangledNameConflicts
                (declaringEntity: Fable.Entity option) (sign: FSharpAbstractSignature) attributes =
    let declaringEntityFields = HashSet<_>()
    let declaringEntityName =
        match declaringEntity with
        | Some x ->
            x.FSharpFields |> List.iter (fun x -> declaringEntityFields.Add(x.Name) |> ignore)
            x.FullName
        | None   -> ""

    let isGetter = sign.Name.StartsWith("get_")
    let isSetter = not isGetter && sign.Name.StartsWith("set_")
    let indexedProp = (isGetter && countNonCurriedParamsForSignature sign > 0)
                        || (isSetter && countNonCurriedParamsForSignature sign > 1)
    let name, isMangled, isGetter, isSetter, isEnumerator, hasSpread =
        // Don't use the type from the arguments as the override may come
        // from another type, like ToString()
        match tryDefinition sign.DeclaringType with
        | Some(ent, fullName) ->
            let isEnumerator =
                sign.Name = "GetEnumerator"
                && fullName = Some "System.Collections.Generic.IEnumerable`1"
            let hasSpread =
                if isGetter || isSetter then false
                else
                    // FSharpObjectExprOverride.CurriedParameterGroups doesn't offer
                    // information about ParamArray, we need to check the source method.
                    ent.TryGetMembersFunctionsAndValues()
                    |> Seq.tryFind (fun x -> x.CompiledName = sign.Name)
                    |> function Some m -> hasParamArray m | None -> false
            let isMangled = isMangledAbstractEntity com ent
            let name, isGetter, isSetter =
                if isMangled then
                    let overloadHash =
                        if (isGetter || isSetter) && not indexedProp then ""
                        else
                            sign.AbstractArguments
                            |> Seq.mapToList (Seq.mapToList FsParam.Make)
                            |> OverloadSuffix.getHashFromCurriedParamGroups (FsEnt ent)
                    getMangledAbstractMemberName ent sign.Name overloadHash, false, false
                else
                    let name, isGetter, isSetter =
                        // For indexed properties, keep the get_/set_ prefix and compile as method
                        if indexedProp then sign.Name, false, false
                        else Naming.removeGetSetPrefix sign.Name, isGetter, isSetter
                    // Setters can have same name as getters, assume there will always be a getter
                    if not isSetter &&
                        (nonMangledNameConflicts declaringEntityName name || declaringEntityFields.Contains(name)) then
                        $"Member %s{name} is duplicated, use Mangle attribute to prevent conflicts with interfaces"
                        // TODO: Temporarily emitting a warning, because this errors in old libraries,
                        // like Fable.React.HookBindings
                        |> addWarning com ctx.InlinePath r
                    name, isGetter, isSetter
            name, isMangled, isGetter, isSetter, isEnumerator, hasSpread
        | None ->
            Naming.removeGetSetPrefix sign.Name, false, isGetter, isSetter, false, false
    name, MemberInfo(attributes=attributes,
                         hasSpread=hasSpread,
                         isGetter=isGetter,
                         isSetter=isSetter,
                         isEnumerator=isEnumerator,
                         isMangled=isMangled)

let private transformObjExpr (com: IFableCompiler) (ctx: Context) (objType: FSharpType)
                    baseCallExpr (overrides: FSharpObjectExprOverride list) otherOverrides =

    let nonMangledMemberNames = HashSet()
    let nonMangledNameConflicts _ name =
        nonMangledMemberNames.Add(name) |> not

    let mapOverride (over: FSharpObjectExprOverride): Thunk<Fable.MemberDecl> =
      trampoline {
        let ctx, args = bindMemberArgs com ctx over.CurriedParameterGroups
        let! body = transformExpr com ctx over.Body
        let name, info = getAttachedMemberInfo com ctx body.Range nonMangledNameConflicts None over.Signature []
        return { Name = name
                 FullDisplayName =
                     match tryDefinition over.Signature.DeclaringType with
                     | Some(_, Some entFullName) -> entFullName + "." + over.Signature.Name
                     | _ -> over.Signature.Name
                 Args = args
                 Body = body
                 // UsedNames are not used for obj expr members
                 UsedNames = Set.empty
                 Info = info
                 ExportDefault = false }
      }

    trampoline {
      let! baseCall =
        trampoline {
            match baseCallExpr with
            // TODO: For interface implementations this should be FSharpExprPatterns.NewObject
            // but check the baseCall.DeclaringEntity name just in case
            | FSharpExprPatterns.Call(None,baseCall,genArgs1,genArgs2,baseArgs) ->
                match baseCall.DeclaringEntity with
                | Some baseEnt when baseEnt.TryFullName <> Some Types.object ->
                    let r = makeRangeFrom baseCallExpr
                    let genArgs = genArgs1 @ genArgs2
                    return transformBaseConsCall com ctx r baseEnt baseCall genArgs baseArgs |> Some
                | _ -> return None
            | _ -> return None
        }

      let! members =
        (objType, overrides)::otherOverrides
        |> trampolineListMap (fun (_typ, overrides) ->
            overrides |> trampolineListMap mapOverride)

      return Fable.ObjectExpr(members |> List.concat, makeType ctx.GenericArgs objType, baseCall)
    }

let private transformDelegate com ctx (delegateType: FSharpType) expr =
  trampoline {
    let! expr = transformExpr com ctx expr

    // For some reason, when transforming to Func<'T> (no args) the F# compiler
    // applies a unit arg to the expression, see #2400
    let expr =
        match tryDefinition delegateType with
        | Some(_, Some "System.Func`1") ->
            match expr with
            | Fable.CurriedApply(expr, [Fable.Value(Fable.UnitConstant, _)],_,_) -> expr
            | Fable.Call(expr, { Args = [Fable.Value(Fable.UnitConstant, _)] },_,_) -> expr
            | _ -> expr
        | _ -> expr

    match makeType ctx.GenericArgs delegateType with
    | Fable.DelegateType(argTypes, _) ->
        let arity = List.length argTypes |> max 1
        if arity > 1 then
            match expr with
            | LambdaUncurriedAtCompileTime (Some arity) lambda -> return lambda
            | _ -> return Replacements.uncurryExprAtRuntime com arity expr
        else
            return expr
    | _ -> return expr
  }

let private transformUnionCaseTest (com: IFableCompiler) (ctx: Context) r
                            unionExpr fsType (unionCase: FSharpUnionCase) =
  trampoline {
    let! unionExpr = transformExpr com ctx unionExpr
    match getUnionPattern fsType unionCase with
    | ErasedUnionCase ->
        return "Cannot test erased union cases"
        |> addErrorAndReturnNull com ctx.InlinePath r
    | ErasedUnion(tdef, genArgs, rule) ->
        match unionCase.Fields.Count with
        | 0 -> return makeEqOp r unionExpr (transformStringEnum rule unionCase) BinaryEqualStrict
        | 1 ->
            let fi = unionCase.Fields.[0]
            let typ =
                if fi.FieldType.IsGenericParameter then
                    let name = genParamName fi.FieldType.GenericParameter
                    let index =
                        tdef.GenericParameters
                        |> Seq.findIndex (fun arg -> arg.Name = name)
                    genArgs.[index]
                else fi.FieldType
            let kind = makeType ctx.GenericArgs typ |> Fable.TypeTest
            return Fable.Test(unionExpr, kind, r)
        | _ ->
            return "Erased unions with multiple cases cannot have more than one field: " + (getFsTypeFullName fsType)
            |> addErrorAndReturnNull com ctx.InlinePath r
    | TypeScriptTaggedUnion (_, _, tagName, rule) ->
        match unionCase.Fields.Count with
        | 1 ->
            let inline numberConst kind value =
                Fable.Number (kind, None), Fable.Value (Fable.NumberConstant(float value, kind, None), r)
            let typ, value =
                match FsUnionCase.CompiledValue unionCase with
                | None -> Fable.String, transformStringEnum rule unionCase
                | Some (CompiledValue.Integer i) -> numberConst Int32 i
                | Some (CompiledValue.Float f) -> numberConst Float64 f
                | Some (CompiledValue.Boolean b) -> Fable.Boolean, Fable.Value (Fable.BoolConstant b, r)
            return makeEqOp r
                (Fable.Get(unionExpr, Fable.FieldGet(tagName, false), typ, r))
                value
                BinaryEqualStrict
        | _ ->
            return "TS tagged unions must have one single field: " + (getFsTypeFullName fsType)
            |> addErrorAndReturnNull com ctx.InlinePath r
    | OptionUnion _ ->
        let kind = Fable.OptionTest(unionCase.Name <> "None" && unionCase.Name <> "ValueNone")
        return Fable.Test(unionExpr, kind, r)
    | ListUnion _ ->
        let kind = Fable.ListTest(unionCase.CompiledName <> "Empty")
        return Fable.Test(unionExpr, kind, r)
    | StringEnum(_, rule) ->
        return makeEqOp r unionExpr (transformStringEnum rule unionCase) BinaryEqualStrict
    | DiscriminatedUnion(tdef,_) ->
        let tag = unionCaseTag com tdef unionCase
        return Fable.Test(unionExpr, Fable.UnionCaseTest(tag), r)
  }

let rec private transformDecisionTargets (com: IFableCompiler) (ctx: Context) acc
                    (xs: (FSharpMemberOrFunctionOrValue list * FSharpExpr) list) =
    trampoline {
        match xs with
        | [] -> return List.rev acc
        | (idents, expr)::tail ->
            let ctx, idents =
                (idents, (ctx, [])) ||> List.foldBack (fun ident (ctx, idents) ->
                    let ctx, ident = putIdentInScope com ctx ident None
                    ctx, ident::idents)
            let! expr = transformExpr com ctx expr
            return! transformDecisionTargets com ctx ((idents, expr)::acc) tail
    }


let private transformExpr (com: IFableCompiler) (ctx: Context) fsExpr =
  trampoline {
    match fsExpr with
    // | ByrefArgToTuple (callee, memb, ownerGenArgs, membGenArgs, membArgs) ->
    //     let! callee = transformExprOpt com ctx callee
    //     let! args = transformExprList com ctx membArgs
    //     let genArgs = ownerGenArgs @ membGenArgs |> Seq.map (makeType ctx.GenericArgs)
    //     let typ = makeType ctx.GenericArgs fsExpr.Type
    //     return makeCallFrom com ctx (makeRangeFrom fsExpr) typ genArgs callee args memb

    // | ByrefArgToTupleOptimizedIf (outArg, callee, memb, ownerGenArgs, membGenArgs, membArgs, thenExpr, elseExpr) ->
    //     let ctx, ident = putArgInScope com ctx outArg
    //     let! callee = transformExprOpt com ctx callee
    //     let! args = transformExprList com ctx membArgs
    //     let genArgs = ownerGenArgs @ membGenArgs |> Seq.map (makeType ctx.GenericArgs)
    //     let byrefType = makeType ctx.GenericArgs (List.last membArgs).Type
    //     let tupleType = [Fable.Boolean; byrefType] |> Fable.Tuple
    //     let tupleIdent = getIdentUniqueName ctx "tuple" |> makeIdent
    //     let tupleIdentExpr = Fable.IdentExpr tupleIdent
    //     let tupleExpr = makeCallFrom com ctx None tupleType genArgs callee args memb
    //     let identExpr = Fable.Get(tupleIdentExpr, Fable.TupleIndex 1, tupleType, None)
    //     let guardExpr = Fable.Get(tupleIdentExpr, Fable.TupleIndex 0, tupleType, None)
    //     let! thenExpr = transformExpr com ctx thenExpr
    //     let! elseExpr = transformExpr com ctx elseExpr
    //     let ifThenElse = Fable.IfThenElse(guardExpr, thenExpr, elseExpr, None)
    //     return Fable.Let([tupleIdent, tupleExpr], Fable.Let([ident, identExpr], ifThenElse))

    // | ByrefArgToTupleOptimizedIf (outArg, callee, memb, ownerGenArgs, membGenArgs, membArgs, thenExpr, elseExpr) ->
    //     let ctx, ident = putArgInScope com ctx outArg
    //     let! callee = transformExprOpt com ctx callee
    //     let! args = transformExprList com ctx membArgs
    //     let genArgs = ownerGenArgs @ membGenArgs |> Seq.map (makeType ctx.GenericArgs)
    //     let byrefType = makeType ctx.GenericArgs (List.last membArgs).Type
    //     let tupleType = [Fable.Boolean; byrefType] |> Fable.Tuple
    //     let tupleIdent = getIdentUniqueName ctx "tuple" |> makeIdent
    //     let tupleIdentExpr = Fable.IdentExpr tupleIdent
    //     let tupleExpr = makeCallFrom com ctx None tupleType genArgs callee args memb
    //     let identExpr = Fable.Get(tupleIdentExpr, Fable.TupleIndex 1, tupleType, None)
    //     let guardExpr = Fable.Get(tupleIdentExpr, Fable.TupleIndex 0, tupleType, None)
    //     let! thenExpr = transformExpr com ctx thenExpr
    //     let! elseExpr = transformExpr com ctx elseExpr
    //     let ifThenElse = Fable.IfThenElse(guardExpr, thenExpr, elseExpr, None)
    //     return Fable.Let([tupleIdent, tupleExpr], Fable.Let([ident, identExpr], ifThenElse))

    // | ByrefArgToTupleOptimizedTree (outArg, callee, memb, ownerGenArgs, membGenArgs, membArgs, thenExpr, elseExpr, targetsExpr) ->
    //     let ctx, ident = putArgInScope com ctx outArg
    //     let! callee = transformExprOpt com ctx callee
    //     let! args = transformExprList com ctx membArgs
    //     let genArgs = ownerGenArgs @ membGenArgs |> Seq.map (makeType ctx.GenericArgs)
    //     let byrefType = makeType ctx.GenericArgs (List.last membArgs).Type
    //     let tupleType = [Fable.Boolean; byrefType] |> Fable.Tuple
    //     let tupleIdentExpr = Fable.IdentExpr ident
    //     let tupleExpr = makeCallFrom com ctx None tupleType genArgs callee args memb
    //     let guardExpr = Fable.Get(tupleIdentExpr, Fable.TupleIndex 0, tupleType, None)
    //     let! thenExpr = transformExpr com ctx thenExpr
    //     let! elseExpr = transformExpr com ctx elseExpr
    //     let! targetsExpr = transformDecisionTargets com ctx [] targetsExpr
    //     let ifThenElse = Fable.IfThenElse(guardExpr, thenExpr, elseExpr, None)
    //     return Fable.Let([ident, tupleExpr], Fable.DecisionTree(ifThenElse, targetsExpr))

    // | ByrefArgToTupleOptimizedLet (id1, id2, callee, memb, ownerGenArgs, membGenArgs, membArgs, restExpr) ->
    //     let ctx, ident1 = putArgInScope com ctx id1
    //     let ctx, ident2 = putArgInScope com ctx id2
    //     let! callee = transformExprOpt com ctx callee
    //     let! args = transformExprList com ctx membArgs
    //     let genArgs = ownerGenArgs @ membGenArgs |> Seq.map (makeType ctx.GenericArgs)
    //     let byrefType = makeType ctx.GenericArgs (List.last membArgs).Type
    //     let tupleType = [Fable.Boolean; byrefType] |> Fable.Tuple
    //     let tupleIdent = getIdentUniqueName ctx "tuple" |> makeIdent
    //     let tupleIdentExpr = Fable.IdentExpr tupleIdent
    //     let tupleExpr = makeCallFrom com ctx None tupleType genArgs callee args memb
    //     let id1Expr = Fable.Get(tupleIdentExpr, Fable.TupleIndex 0, tupleType, None)
    //     let id2Expr = Fable.Get(tupleIdentExpr, Fable.TupleIndex 1, tupleType, None)
    //     let! restExpr = transformExpr com ctx restExpr
    //     let body = Fable.Let([ident1, id1Expr], Fable.Let([ident2, id2Expr], restExpr))
    //     return Fable.Let([tupleIdent, tupleExpr], body)

    // | ForOf (PutArgInScope com ctx (newContext, ident), value, body) ->
    //     let! value = transformExpr com ctx value
    //     let! body = transformExpr com newContext body
    //     return Replacements.iterate com (makeRangeFrom fsExpr) ident body value

    // work-around for optimized "for x in list" (erases this sequential)
    // | FSharpExprPatterns.Sequential (FSharpExprPatterns.ValueSet (current, FSharpExprPatterns.Value next1),
    //                             (FSharpExprPatterns.ValueSet (next2, FSharpExprPatterns.UnionCaseGet
    //                                 (_value, typ, unionCase, field))))
    //         when next1.FullName = "next" && next2.FullName = "next"
    //             && current.FullName = "current" && (getFsTypeFullName typ) = Types.list
    //             && unionCase.Name = "op_ColonColon" && field.Name = "Tail" ->
    //     // replace with nothing
    //     return Fable.UnitConstant |> makeValue None

    | OptimizedOperator com (memb, comp, opName, argTypes, argExprs) ->
        let r, typ = makeRangeFrom fsExpr, makeType ctx.GenericArgs fsExpr.Type
        let argTypes = argTypes |> List.map (makeType ctx.GenericArgs)
        let! args = transformExprList com ctx argExprs
        let entity: Fable.Entity =
            match comp with
            | Some comp -> upcast FsEnt comp.DeclaringEntity.Value
            | None -> upcast FsEnt memb.DeclaringEntity.Value
        let membOpt = tryFindMember com entity ctx.GenericArgs opName false argTypes
        return (match membOpt with
                | Some memb -> makeCallFrom com ctx r typ argTypes None args memb
                | None -> failwith $"Cannot find member %s{entity.FullName}.%s{opName}")

    | FSharpExprPatterns.Coerce(targetType, inpExpr) ->
        let! (inpExpr: Fable.Expr) = transformExpr com ctx inpExpr
        let t = makeType ctx.GenericArgs targetType
        match tryDefinition targetType with
        | Some(_, Some fullName) ->
            match fullName with
            | Types.ienumerableGeneric | Types.ienumerable -> return Replacements.toSeq t inpExpr
            | _ -> return Fable.TypeCast(inpExpr, t)
        | _ -> return Fable.TypeCast(inpExpr, t)

    // TypeLambda is a local generic lambda
    // e.g, member x.Test() = let typeLambda x = x in typeLambda 1, typeLambda "A"
    // Sometimes these must be inlined, but that's resolved in FSharpExprPatterns.Let (see below)
    | FSharpExprPatterns.TypeLambda (_genArgs, lambda) ->
        let! lambda = transformExpr com ctx lambda
        return lambda

    | FSharpExprPatterns.FastIntegerForLoop(start, limit, body, isUp) ->
        let r = makeRangeFrom fsExpr
        match body with
        | FSharpExprPatterns.Lambda (PutIdentInScope com ctx (newContext, ident), body) ->
            let! start = transformExpr com ctx start
            let! limit = transformExpr com ctx limit
            let! body = transformExpr com newContext body
            return makeForLoop r isUp ident start limit body
        | _ -> return failwithf $"Unexpected loop {r}: %A{fsExpr}"

    | FSharpExprPatterns.WhileLoop(guardExpr, bodyExpr) ->
        let! guardExpr = transformExpr com ctx guardExpr
        let! bodyExpr = transformExpr com ctx bodyExpr
        return (guardExpr, bodyExpr) ||> makeWhileLoop (makeRangeFrom fsExpr)

    | FSharpExprPatterns.Const(value, typ) ->
        let typ = makeType ctx.GenericArgs typ
        let expr =
            match com.Options.Language with
            | Rust -> Rust.Replacements.makeTypeConst com (makeRangeFrom fsExpr) typ value
            | Python -> PY.Replacements.makeTypeConst com (makeRangeFrom fsExpr) typ value
            | _ -> Replacements.makeTypeConst com (makeRangeFrom fsExpr) typ value
        return expr

    | FSharpExprPatterns.BaseValue typ ->
        let r = makeRangeFrom fsExpr
        let typ = makeType Map.empty typ
        return Fable.Value(Fable.BaseValue(ctx.BoundMemberThis, typ), r)

    // F# compiler doesn't represent `this` in non-constructors as FSharpExprPatterns.ThisValue (but FSharpExprPatterns.Value)
    | FSharpExprPatterns.ThisValue typ ->
        let r = makeRangeFrom fsExpr
        return
            match typ, ctx.BoundConstructorThis with
            // When it's ref type, this is the x in `type C() as x =`
            | RefType _, _ ->
                tryGetIdentFromScopeIf ctx r (fun fsRef -> fsRef.IsConstructorThisValue)
                |> Option.defaultWith (fun () -> "Cannot find ConstructorThisValue"
                                                 |> addErrorAndReturnNull com ctx.InlinePath r)
            // Check if `this` has been bound previously to avoid conflicts with an object expression
            | _, Some i -> identWithRange r i |> Fable.IdentExpr
            | _, None -> Fable.Value(makeType Map.empty typ |> Fable.ThisValue, r)

    | FSharpExprPatterns.Value var ->
        let r = makeRangeFrom fsExpr
        if isInline var then
            match ctx.ScopeInlineValues |> List.tryFind (fun (v,_) -> obj.Equals(v, var)) with
            | Some (_,fsExpr) ->
                return! transformExpr com ctx fsExpr
            | None ->
                return "Cannot resolve locally inlined value: " + var.DisplayName
                |> addErrorAndReturnNull com ctx.InlinePath r
        else
            if isByRefValue var then
                // Getting byref value is compiled as FSharpRef op_Dereference
                let var = makeValueFrom com ctx r var
                return Replacements.getReference r var.Type var
            else
                return makeValueFrom com ctx r var

    | FSharpExprPatterns.DefaultValue (FableType com ctx typ) ->
        return Replacements.defaultof com ctx typ

    | FSharpExprPatterns.Let((var, value), body) ->
        match value, body with
        | (CreateEvent(value, event) as createEvent), _ ->
            let! value = transformExpr com ctx value
            let typ = makeType ctx.GenericArgs createEvent.Type
            let value = makeCallFrom com ctx (makeRangeFrom createEvent) typ Seq.empty (Some value) [] event
            let ctx, ident = putIdentInScope com ctx var (Some value)
            let! body = transformExpr com ctx body
            return Fable.Let(ident, value, body)

        | value, body ->
            if isInline var then
                let ctx = { ctx with ScopeInlineValues = (var, value)::ctx.ScopeInlineValues }
                return! transformExpr com ctx body
            else
                let! value = transformExpr com ctx value
                let ctx, ident = putIdentInScope com ctx var (Some value)
                let! body = transformExpr com ctx body
                match value with
                | Fable.Import(info, t, r) when not info.IsCompilerGenerated ->
                    return Fable.Let(ident, Fable.Import(resolveImportMemberBinding ident info, t, r), body)
                // Unwrap lambdas for user-generated imports, as in: `let add (x:int) (y:int): int = importMember "./util.js"`
                | AST.NestedLambda(args, Fable.Import(info,_,r), _) when not info.IsCompilerGenerated ->
                    let t = value.Type
                    let info = resolveImportMemberBinding ident info
                    return Fable.Let(ident, Fable.Extended(Fable.Curry(Fable.Import(info,t,r), List.length args), r), body)
                | _ -> return Fable.Let(ident, value, body)

    | FSharpExprPatterns.LetRec(recBindings, body) ->
        // First get a context containing all idents and use it compile the values
        let ctx, idents =
            (recBindings, (ctx, []))
            ||> List.foldBack (fun (PutIdentInScope com ctx (newContext, ident), _) (ctx, idents) ->
                (newContext, ident::idents))
        let _, bindingExprs = List.unzip recBindings
        let! exprs = transformExprList com ctx bindingExprs
        let bindings = List.zip idents exprs
        let! body = transformExpr com ctx body
        match bindings with
        // If there's only one binding compile as Let to play better with optimizations
        | [ident, value] -> return Fable.Let(ident, value, body)
        | bindings -> return Fable.LetRec(bindings, body)

    // `argTypes2` is always empty
    | FSharpExprPatterns.TraitCall(sourceTypes, traitName, flags, argTypes, _argTypes2, argExprs) ->
        let r = makeRangeFrom fsExpr
        let typ = makeType ctx.GenericArgs fsExpr.Type
        let! argExprs = transformExprList com ctx argExprs
        let argTypes = List.map (makeType ctx.GenericArgs) argTypes

        match ctx.PrecompilingInlineFunction with
        | Some _ ->
            let sourceTypes = List.map (makeType ctx.GenericArgs) sourceTypes
            return Fable.UnresolvedTraitCall(sourceTypes, traitName, flags.IsInstance, argTypes, argExprs, typ, r) |> Fable.Unresolved
        | None ->
            match tryFindWitness ctx argTypes flags.IsInstance traitName with
            | None ->
                let sourceTypes = List.map (makeType ctx.GenericArgs) sourceTypes
                return transformTraitCall com ctx r typ sourceTypes traitName flags.IsInstance argTypes argExprs
            | Some w ->
                let callInfo = makeCallInfo None argExprs w.ArgTypes
                return makeCall r typ callInfo w.Expr

    | FSharpExprPatterns.CallWithWitnesses(callee, memb, ownerGenArgs, membGenArgs, witnesses, args) ->
        match callee with
        | Some(CreateEvent(callee, event) as createEvent) ->
            let! callee = transformExpr com ctx callee
            let typ = makeType ctx.GenericArgs createEvent.Type
            let callee = makeCallFrom com ctx (makeRangeFrom createEvent) typ Seq.empty (Some callee) [] event
            let! args = transformExprList com ctx args
            let genArgs = ownerGenArgs @ membGenArgs |> Seq.map (makeType ctx.GenericArgs)
            let typ = makeType ctx.GenericArgs fsExpr.Type
            return makeCallFrom com ctx (makeRangeFrom fsExpr) typ genArgs (Some callee) args memb

        | callee ->
            let r = makeRangeFrom fsExpr
            let! callee = transformExprOpt com ctx callee
            let! args = transformExprList com ctx args
            let genArgs = ownerGenArgs @ membGenArgs |> Seq.map (makeType ctx.GenericArgs)
            let typ = makeType ctx.GenericArgs fsExpr.Type
            let! ctx = trampoline {
                match witnesses with
                | [] -> return ctx
                | witnesses ->
                    let witnesses =
                        witnesses |> List.choose (function
                            // Index is not reliable, just append witnesses from parent call
                            | FSharpExprPatterns.WitnessArg _idx -> None
                            | NestedLambda(args, body) ->
                                match body with
                                | FSharpExprPatterns.Call(callee, memb, _, _, _args) ->
                                    Some(memb.CompiledName, Option.isSome callee, args, body)
                                | FSharpExprPatterns.AnonRecordGet(_, calleeType, fieldIndex) ->
                                    let fieldName = calleeType.AnonRecordTypeDetails.SortedFieldNames.[fieldIndex]
                                    Some("get_" + fieldName, true, args, body)
                                | FSharpExprPatterns.FSharpFieldGet(_, _, field) ->
                                    Some("get_" + field.Name, true, args, body)
                                | _ -> None
                            | _ -> None)

                    // Seems witness act like a stack (that's why we reverse them)
                    // so a witness may need other witnesses to be resolved
                    return! (ctx, List.rev witnesses) ||> trampolineListFold (fun ctx (traitName, isInstance, args, body) -> trampoline {
                        let ctx, args = makeFunctionArgs com ctx args
                        let! body = transformExpr com ctx body
                        let w = {
                            Witness.TraitName = traitName
                            IsInstance = isInstance
                            Expr = Fable.Delegate(args, body, None)
                        }
                        return { ctx with Witnesses = w::ctx.Witnesses }
                    })
                }

            return makeCallFrom com ctx r typ genArgs callee args memb

    | FSharpExprPatterns.Application(applied, genArgs, args) ->
        match applied, args with
        // Why do application without arguments happen? So far I've seen it
        // to access None or struct values (like the Result type)
        | _, [] -> return! transformExpr com ctx applied

        // Application of locally inlined lambdas
        | FSharpExprPatterns.Value var, args when isInline var ->
            let r = makeRangeFrom fsExpr
            match ctx.ScopeInlineValues |> List.tryFind (fun (v,_) -> obj.Equals(v, var)) with
            | Some (_,fsExpr) ->
                let genArgs = Seq.map (makeType ctx.GenericArgs) genArgs
                let resolvedCtx = { ctx with GenericArgs = matchGenericParamsFrom var genArgs |> Map }
                let! callee = transformExpr com resolvedCtx fsExpr
                match args with
                | [] -> return callee
                | args ->
                    let typ = makeType ctx.GenericArgs fsExpr.Type
                    let! args = transformExprList com ctx args
                    return Fable.CurriedApply(callee, args, typ, r)
            | None ->
                return "Cannot resolve locally inlined lambda: " + var.DisplayName
                |> addErrorAndReturnNull com ctx.InlinePath r

        // When using Fable dynamic operator, we must untuple arguments
        // Note F# compiler wraps the value in a closure if it detects it's a lambda
        | FSharpExprPatterns.Let((_, FSharpExprPatterns.Call(None,m,_,_,[e1; e2])),_), args
                when m.FullName = "Fable.Core.JsInterop.(?)" || m.FullName = "Fable.Core.PyInterop.(?)" ->
            let! e1 = transformExpr com ctx e1
            let! e2 = transformExpr com ctx e2
            let e = Fable.Get(e1, Fable.ExprGet e2, Fable.Any, e1.Range)
            let! args = transformExprList com ctx args
            let args = destructureTupleArgs args
            let typ = makeType ctx.GenericArgs fsExpr.Type
            let r = makeRangeFrom fsExpr
            // Convert this to emit so auto-uncurrying is applied
            return emitJsExpr r typ (e::args) "$0($1...)"

        // Some instance members such as Option.get_IsSome are compiled as static members, and the F# compiler
        // wraps calls with an application. But in Fable they will be replaced so the application is not needed
        | FSharpExprPatterns.Call(Some _, memb, _, [], []) as call, [FSharpExprPatterns.Const(null, _)]
                        when memb.IsInstanceMember && not memb.IsInstanceMemberInCompiledCode ->
             return! transformExpr com ctx call

        | applied, args ->
            let! applied = transformExpr com ctx applied
            let! args = transformExprList com ctx args
            let typ = makeType ctx.GenericArgs fsExpr.Type
            return Fable.CurriedApply(applied, args, typ, makeRangeFrom fsExpr)

    | FSharpExprPatterns.IfThenElse (guardExpr, thenExpr, elseExpr) ->
        let! guardExpr = transformExpr com ctx guardExpr
        let! thenExpr = transformExpr com ctx thenExpr
        let! fableElseExpr = transformExpr com ctx elseExpr

        let altElseExpr =
            match elseExpr with
            | RaisingMatchFailureExpr _fileNameWhereErrorOccurs ->
                let errorMessage = "Match failure"
                let rangeOfElseExpr = makeRangeFrom elseExpr
                let errorExpr =
                    match com.Options.Language with
                    | Python -> PY.Replacements.Helpers.error (Fable.Value(Fable.StringConstant errorMessage, None))
                    | _ -> Replacements.Helpers.error (Fable.Value(Fable.StringConstant errorMessage, None))
                makeThrow rangeOfElseExpr Fable.Any errorExpr
            | _ ->
                fableElseExpr

        return Fable.IfThenElse(guardExpr, thenExpr, altElseExpr, makeRangeFrom fsExpr)

    | FSharpExprPatterns.TryFinally (body, finalBody) ->
        let r = makeRangeFrom fsExpr
        match body with
        | FSharpExprPatterns.TryWith(body, _, _, catchVar, catchBody) ->
            return makeTryCatch com ctx r body (Some (catchVar, catchBody)) (Some finalBody)
        | _ -> return makeTryCatch com ctx r body None (Some finalBody)

    | FSharpExprPatterns.TryWith (body, _, _, catchVar, catchBody) ->
        return makeTryCatch com ctx (makeRangeFrom fsExpr) body (Some (catchVar, catchBody)) None

    | FSharpExprPatterns.NewDelegate(delegateType, fsExpr) ->
        return! transformDelegate com ctx delegateType fsExpr

    | FSharpExprPatterns.Lambda(arg, body) ->
        let ctx, args = makeFunctionArgs com ctx [arg]
        match args with
        | [arg] ->
            let! body = transformExpr com ctx body
            return Fable.Lambda(arg, body, None)
        | _ -> return failwith "makeFunctionArgs returns args with different length"

    // Getters and Setters
    | FSharpExprPatterns.AnonRecordGet(callee, calleeType, fieldIndex) ->
        let r = makeRangeFrom fsExpr
        let! callee = transformExpr com ctx callee
        let fieldName = calleeType.AnonRecordTypeDetails.SortedFieldNames.[fieldIndex]
        let typ = makeType ctx.GenericArgs fsExpr.Type
        return Fable.Get(callee, Fable.FieldGet(fieldName, false), typ, r)

    | FSharpExprPatterns.FSharpFieldGet(callee, calleeType, field) ->
        let r = makeRangeFrom fsExpr
        let! callee = transformCallee com ctx callee calleeType
        // let typ = makeType ctx.GenericArgs fsExpr.Type
        let typ = makeType Map.empty field.FieldType
        return Fable.Get(callee, Fable.FieldGet(FsField.FSharpFieldName field, field.IsMutable), typ, r)

    | FSharpExprPatterns.TupleGet(tupleType, tupleElemIndex, IgnoreAddressOf tupleExpr) ->
        let! tupleExpr = transformExpr com ctx tupleExpr
        let typ = makeType ctx.GenericArgs fsExpr.Type // doesn't always work (could be Fable.Any)
        let typ2 = makeType ctx.GenericArgs tupleType
        let typ =
            // if type is Fable.Any, get the actual type from the tuple element
            match typ, typ2 with
            | Fable.Any, Fable.Tuple(genArgs,_) -> List.item tupleElemIndex genArgs
            | _ -> typ
        return Fable.Get(tupleExpr, Fable.TupleIndex tupleElemIndex, typ, makeRangeFrom fsExpr)

    | FSharpExprPatterns.UnionCaseGet (IgnoreAddressOf unionExpr, fsType, unionCase, field) ->
        let r = makeRangeFrom fsExpr
        let! unionExpr = transformExpr com ctx unionExpr
        match getUnionPattern fsType unionCase with
        | ErasedUnionCase ->
            let index = unionCase.Fields |> Seq.findIndex (fun x -> x.Name = field.Name)
            return Fable.Get(unionExpr, Fable.TupleIndex(index), makeType ctx.GenericArgs fsType, r)
        | ErasedUnion _  ->
            if unionCase.Fields.Count = 1 then return unionExpr
            else
                let index = unionCase.Fields |> Seq.findIndex (fun x -> x.Name = field.Name)
                return Fable.Get(unionExpr, Fable.TupleIndex index, makeType ctx.GenericArgs fsType, r)
        | TypeScriptTaggedUnion _ ->
            if unionCase.Fields.Count = 1 then return unionExpr
            else
                return "Tagged unions must have one single field: " + (getFsTypeFullName fsType)
                |> addErrorAndReturnNull com ctx.InlinePath r
        | StringEnum _ ->
            return "StringEnum types cannot have fields"
            |> addErrorAndReturnNull com ctx.InlinePath r
        | OptionUnion(t, _) ->
            return Fable.Get(unionExpr, Fable.OptionValue, makeType ctx.GenericArgs t, r)
        | ListUnion t ->
            let t = makeType ctx.GenericArgs t
            let kind, t =
                if field.Name = "Head"
                then Fable.ListHead, t
                else Fable.ListTail, Fable.List t
            return Fable.Get(unionExpr, kind, t, r)
        | DiscriminatedUnion(tdef, _) ->
            let caseIndex = unionCaseTag com tdef unionCase
            let fieldIndex = unionCase.Fields |> Seq.findIndex (fun fi -> fi.Name = field.Name)
            let kind = Fable.UnionField(caseIndex, fieldIndex)
            let typ = makeType Map.empty field.FieldType
            // let typ = makeType ctx.GenericArgs fsExpr.Type // doesn't work (Fable.Any)
            return Fable.Get(unionExpr, kind, typ, r)

    | FSharpExprPatterns.FSharpFieldSet(callee, calleeType, field, value) ->
        let r = makeRangeFrom fsExpr
        let t = makeType Map.empty field.FieldType
        let! callee = transformCallee com ctx callee calleeType
        let! value = transformExpr com ctx value
        return Fable.Set(callee, Fable.FieldSet(FsField.FSharpFieldName field), t, value, r)

    | FSharpExprPatterns.UnionCaseTag(IgnoreAddressOf unionExpr, unionType) ->
        // TODO: This is an inconsistency. For new unions and union tests we calculate
        // the tag in this step but here we delay the calculation until Fable2Babel
        do tryDefinition unionType
           |> Option.iter (fun (tdef, _) -> com.AddWatchDependency(FsEnt.SourcePath tdef))
        let! unionExpr = transformExpr com ctx unionExpr
        return Fable.Get(unionExpr, Fable.UnionTag, Fable.Any, makeRangeFrom fsExpr)

    | FSharpExprPatterns.UnionCaseSet (_unionExpr, _type, _case, _caseField, _valueExpr) ->
        return "Unexpected UnionCaseSet" |> addErrorAndReturnNull com ctx.InlinePath (makeRangeFrom fsExpr)

    | FSharpExprPatterns.ValueSet (valToSet, valueExpr) ->
        let r = makeRangeFrom fsExpr
        let! valueExpr = transformExpr com ctx valueExpr
        match valToSet.DeclaringEntity with
        | Some ent when ent.IsFSharpModule && isPublicMember valToSet ->
            // Mutable and public module values are compiled as functions, because
            // values imported from ES2015 modules cannot be modified (see #986)
            let valToSet = makeValueFrom com ctx r valToSet
            let args = [valueExpr; makeBoolConst true]
            let info = makeCallInfo None args [valToSet.Type; Fable.Boolean]
            return makeCall r Fable.Unit info valToSet
        | _ ->
            let valToSet = makeValueFrom com ctx r valToSet
            // It can happen that we're assigning to a value of unit type
            // and Fable replaces it with unit constant, see #2548
            return
                match valToSet.Type with
                | Fable.Unit -> valueExpr
                | _ -> Fable.Set(valToSet, Fable.ValueSet, valueExpr.Type, valueExpr, r)

    | FSharpExprPatterns.NewArray(FableType com ctx elTyp, argExprs) ->
        let! argExprs = transformExprList com ctx argExprs
        return makeArray elTyp argExprs

    | FSharpExprPatterns.NewTuple(tupleType, argExprs) ->
        let! argExprs = transformExprList com ctx argExprs
        return Fable.NewTuple(argExprs, tupleType.IsStructTupleType) |> makeValue (makeRangeFrom fsExpr)

    | FSharpExprPatterns.ObjectExpr(objType, baseCall, overrides, otherOverrides) ->
        match ctx.EnclosingMember with
        | Some m when m.IsImplicitConstructor ->
            let thisArg = getIdentUniqueName ctx "_this" |> makeIdent
            let thisValue = Fable.Value(Fable.ThisValue Fable.Any, None)
            let ctx = { ctx with BoundConstructorThis = Some thisArg }
            let! objExpr = transformObjExpr com ctx objType baseCall overrides otherOverrides
            return Fable.Let(thisArg, thisValue, objExpr)
        | _ -> return! transformObjExpr com ctx objType baseCall overrides otherOverrides

    | FSharpExprPatterns.NewObject(memb, genArgs, args) ->
        let! args = transformExprList com ctx args
        let genArgs = Seq.map (makeType ctx.GenericArgs) genArgs
        let typ = makeType ctx.GenericArgs fsExpr.Type
        return makeCallFrom com ctx (makeRangeFrom fsExpr) typ genArgs None args memb

    | FSharpExprPatterns.Sequential (first, second) ->
        let exprs =
            match ctx.CaptureBaseConsCall with
            | Some(baseEnt, captureBaseCall) ->
                match first with
                | ConstructorCall(call, genArgs, args)
                // This pattern occurs in constructors that define a this value: `type C() as this`
                // We're discarding the bound `this` value, it "shouldn't" be used in the base constructor arguments
                | FSharpExprPatterns.Let(_, (ConstructorCall(call, genArgs, args))) ->
                    match call.DeclaringEntity with
                    | Some ent when ent = baseEnt ->
                        let r = makeRangeFrom first
                        transformBaseConsCall com ctx r baseEnt call genArgs args |> captureBaseCall
                        [second]
                    | _ -> [first; second]
                | _ -> [first; second]
            | _ -> [first; second]
        let! exprs = transformExprList com ctx exprs
        return Fable.Sequential exprs

    | FSharpExprPatterns.NewRecord(fsType, argExprs) ->
        let r = makeRangeFrom fsExpr
        let! argExprs = transformExprList com ctx argExprs
        let genArgs = makeTypeGenArgs ctx.GenericArgs (getGenericArguments fsType)
        return Fable.NewRecord(argExprs, FsEnt.Ref fsType.TypeDefinition, genArgs) |> makeValue r

    | FSharpExprPatterns.NewAnonRecord(fsType, argExprs) ->
        let r = makeRangeFrom fsExpr
        let! argExprs = transformExprList com ctx argExprs
        let fieldNames = fsType.AnonRecordTypeDetails.SortedFieldNames
        let genArgs = makeTypeGenArgs ctx.GenericArgs (getGenericArguments fsType)
        return Fable.NewAnonymousRecord(argExprs, fieldNames, genArgs) |> makeValue r

    | FSharpExprPatterns.NewUnionCase(fsType, unionCase, argExprs) ->
        let! argExprs = transformExprList com ctx argExprs
        return argExprs
        |> transformNewUnion com ctx (makeRangeFrom fsExpr) fsType unionCase

    | FSharpExprPatterns.TypeTest (FableType com ctx typ, expr) ->
        let! expr = transformExpr com ctx expr
        return Fable.Test(expr, Fable.TypeTest typ, makeRangeFrom fsExpr)

    | FSharpExprPatterns.UnionCaseTest(IgnoreAddressOf unionExpr, fsType, unionCase) ->
        return! transformUnionCaseTest com ctx (makeRangeFrom fsExpr) unionExpr fsType unionCase

    // Pattern Matching
    | FSharpExprPatterns.DecisionTree(IgnoreAddressOf decisionExpr, decisionTargets) ->
        let! fableDecisionExpr = transformExpr com ctx decisionExpr
        let! fableDecisionTargets = transformDecisionTargets com ctx [] decisionTargets

        // rewrite last decision target if it throws MatchFailureException
        let compiledFableTargets =
            match snd (List.last decisionTargets) with
            | RaisingMatchFailureExpr _fileNameWhereErrorOccurs ->
                match decisionExpr with
                | FSharpExprPatterns.IfThenElse(FSharpExprPatterns.UnionCaseTest(_unionValue, unionType, _unionCaseInfo), _, _) ->
                    let rangeOfLastDecisionTarget = makeRangeFrom (snd (List.last decisionTargets))
                    let errorMessage = "Match failure: " + unionType.TypeDefinition.FullName
                    let errorExpr =
                        match com.Options.Language with
                        | Python -> PY.Replacements.Helpers.error (Fable.Value(Fable.StringConstant errorMessage, None))
                        | _ -> Replacements.Helpers.error (Fable.Value(Fable.StringConstant errorMessage, None))
                    // Creates a "throw Error({errorMessage})" expression
                    let throwExpr = makeThrow rangeOfLastDecisionTarget Fable.Any errorExpr

                    fableDecisionTargets
                    |> List.replaceLast (fun _lastExpr -> [], throwExpr)

                | _ ->
                    // TODO: rewrite other `MatchFailureException` to `failwith "The match cases were incomplete"`
                    fableDecisionTargets

            | _ -> fableDecisionTargets

        return Fable.DecisionTree(fableDecisionExpr, compiledFableTargets)

    | FSharpExprPatterns.DecisionTreeSuccess(targetIndex, boundValues) ->
        let! boundValues = transformExprList com ctx boundValues
        let typ = makeType ctx.GenericArgs fsExpr.Type
        return Fable.DecisionTreeSuccess(targetIndex, boundValues, typ)

    | FSharpExprPatterns.ILFieldGet(None, ownerTyp, fieldName) ->
        let ownerTyp = makeType ctx.GenericArgs ownerTyp
        let typ = makeType ctx.GenericArgs fsExpr.Type
        match Replacements.tryField com typ ownerTyp fieldName with
        | Some expr -> return expr
        | None ->
            return $"Cannot compile ILFieldGet(%A{ownerTyp}, %s{fieldName})"
            |> addErrorAndReturnNull com ctx.InlinePath (makeRangeFrom fsExpr)

    | FSharpExprPatterns.Quote _ ->
        return "Quotes are not currently supported by Fable"
        |> addErrorAndReturnNull com ctx.InlinePath (makeRangeFrom fsExpr)

    | FSharpExprPatterns.AddressOf expr ->
        let r = makeRangeFrom fsExpr
        match expr with
        // This matches passing variables by reference
        | FSharpExprPatterns.Call(None, memb, _, _, _)
        | FSharpExprPatterns.Value memb ->
            let value = makeValueFrom com ctx r memb
            if memb.IsMutable then
                match memb.DeclaringEntity with
                | Some ent when ent.IsFSharpModule && isPublicMember memb ->
                    return Replacements.makeRefFromMutableFunc com ctx r value.Type value
                | _ ->
                    return Replacements.makeRefFromMutableValue com ctx r value.Type value
            else
                return Replacements.newReference com r value.Type value
        // This matches passing fields by reference
        | FSharpExprPatterns.FSharpFieldGet(callee, calleeType, field) ->
            let r = makeRangeFrom fsExpr
            let! callee = transformCallee com ctx callee calleeType
            let typ = makeType ctx.GenericArgs expr.Type
            let key = FsField.FSharpFieldName field
            return Replacements.makeRefFromMutableField com ctx r typ callee key
        | _ ->
            // ignore AddressOf, pass by value
            return! transformExpr com ctx expr

    | FSharpExprPatterns.AddressSet expr ->
        let r = makeRangeFrom fsExpr
        match expr with
        | FSharpExprPatterns.Value valToSet, valueExpr
                when isByRefValue valToSet ->
            // Setting byref value is compiled as FSharpRef op_ColonEquals
            let! value = transformExpr com ctx valueExpr
            let valToSet = makeValueFrom com ctx r valToSet
            return Replacements.setReference r valToSet value
        | _ ->
            return "Mutating this argument passed by reference is not supported"
            |> addErrorAndReturnNull com ctx.InlinePath r

    // | FSharpExprPatterns.ILFieldSet _
    // | FSharpExprPatterns.ILAsm _
    | expr ->
        return $"Cannot compile expression %A{expr}"
        |> addErrorAndReturnNull com ctx.InlinePath (makeRangeFrom fsExpr)
  }

let private isIgnoredNonAttachedMember (meth: FSharpMemberOrFunctionOrValue) =
    Option.isSome meth.LiteralValue
    || meth.Attributes |> Seq.exists (fun att ->
        match att.AttributeType.TryFullName with
        | Some(Atts.global_ | Naming.StartsWith Atts.import _ | Naming.StartsWith Atts.emit _) -> true
        | _ -> false)
    || (match meth.DeclaringEntity with
        | Some ent -> isGlobalOrImportedEntity (FsEnt ent)
        | None -> false)

let private transformImplicitConstructor (com: FableCompiler) (ctx: Context)
            (memb: FSharpMemberOrFunctionOrValue) args (body: FSharpExpr) =
    match memb.DeclaringEntity with
    | None -> "Unexpected constructor without declaring entity: " + memb.FullName
              |> addError com ctx.InlinePath None; []
    | Some ent ->
        let mutable baseCall = None
        let captureBaseCall =
            getBaseEntity ent
            |> Option.map (fun (ent, _) -> ent, fun c -> baseCall <- Some c)
        let bodyCtx, args = bindMemberArgs com ctx args
        let bodyCtx = { bodyCtx with CaptureBaseConsCall = captureBaseCall }
        let body = transformExpr com bodyCtx body |> run
        let consName, _ = getMemberDeclarationName com memb
        let info = MemberInfo(memb.Attributes,
                    hasSpread=hasParamArray memb,
                    isPublic=isPublicMember memb,
                    isInstance=false)
        let fullName = ent.FullName
        let cons: Fable.MemberDecl =
            { Name = consName
              FullDisplayName = fullName
              Args = args
              Body = body
              UsedNames = set ctx.UsedNamesInDeclarationScope
              Info = info
              ExportDefault = false }
        com.AddConstructor(fullName, cons, baseCall)
        []

/// When using `importMember`, uses the member display name as selector
let private importExprSelector (memb: FSharpMemberOrFunctionOrValue) selector =
    match selector with
    | Naming.placeholder -> getMemberDisplayName memb
    | _ -> selector

let private transformImportWithInfo _com r typ info name fullDisplayName selector path =
    [Fable.MemberDeclaration
        { Name = name
          FullDisplayName = fullDisplayName
          Args = []
          Body = makeImportUserGenerated r typ selector path
          UsedNames = Set.empty
          Info = info
          ExportDefault = false }]

let private transformImport com r typ isMutable isPublic name fullDisplayName selector path =
    if isMutable && isPublic then // See #1314
        "Imported members cannot be mutable and public, please make it private: " + name
        |> addError com [] None
    let info = MemberInfo(isValue=true, isPublic=isPublic, isMutable=isMutable)
    transformImportWithInfo com r typ info name fullDisplayName selector path

let private transformMemberValue (com: IFableCompiler) ctx isPublic name fullDisplayName (memb: FSharpMemberOrFunctionOrValue) (value: FSharpExpr) =
    let value = transformExpr com ctx value |> run
    match value with
    // Accept import expressions, e.g. let foo = import "foo" "myLib"
    | Fable.Import(info, typ, r) when not info.IsCompilerGenerated ->
        match typ with
        | Fable.LambdaType(_, Fable.LambdaType _) ->
            "Change declaration of member: " + name + "\n"
            + "Importing JS functions with multiple arguments as `let add: int->int->int` won't uncurry parameters." + "\n"
            + "Use following syntax: `let add (x:int) (y:int): int = import ...`"
            |> addError com ctx.InlinePath None
        | _ -> ()
        let selector = importExprSelector memb info.Selector
        transformImport com r typ memb.IsMutable isPublic name fullDisplayName selector info.Path
    | fableValue ->
        let info = MemberInfo(memb.Attributes, isValue=true, isPublic=isPublic, isMutable=memb.IsMutable)

        // Mutable public values must be compiled as functions (see #986)
        // because values imported from ES2015 modules cannot be modified
        // (Note: Moved here from Fable2Babel)
        let fableValue =
            if memb.IsMutable && isPublic
            then Replacements.createAtom com fableValue
            else fableValue

        [Fable.MemberDeclaration
            { Name = name
              FullDisplayName = fullDisplayName
              Args = []
              Body = fableValue
              UsedNames = set ctx.UsedNamesInDeclarationScope
              Info = info
              ExportDefault = false }]

let private moduleMemberDeclarationInfo isPublic isValue (memb: FSharpMemberOrFunctionOrValue): Fable.MemberInfo =
    MemberInfo(memb.Attributes,
                   hasSpread=hasParamArray memb,
                   isPublic=isPublic,
                   isValue=isValue,
                   isInstance=memb.IsInstanceMember,
                   isMutable=memb.IsMutable) :> _

// JS-only feature, in Fable 4 it should be abstracted
let private applyDecorators (com: IFableCompiler) (_ctx: Context) name (memb: FSharpMemberOrFunctionOrValue) (args: Fable.Ident list) (body: Fable.Expr) =
    let methodInfo =
        lazy
            let returnType = makeType Map.empty memb.ReturnParameter.Type
            let parameters =
                memb.CurriedParameterGroups
                |> Seq.collect id
                |> Seq.mapi (fun i p -> defaultArg p.Name $"arg{i}", makeType Map.empty p.Type)
                |> Seq.toList
            Replacements.makeMethodInfo com None name parameters returnType

    let newDecorator (ent: FSharpEntity) (args: IList<FSharpType * obj>) =
        let args =
            args |> Seq.map (fun (typ, value) ->
                let typ = makeType Map.empty typ
                Replacements.makeTypeConst com None typ value)
            |> Seq.toList
        let callInfo = { makeCallInfo None args [] with IsConstructor = true }
        FsEnt(ent) |> entityRef com
        |> makeCall None Fable.Any callInfo

    let applyDecorator (body: Fable.Expr)
                       (attr: {| Entity: FSharpEntity
                                 Args: IList<FSharpType * obj>
                                 MethodInfo: bool |}) =
        let extraArgs =
            if attr.MethodInfo then [ methodInfo.Value ]
            else []
        let callInfo = makeCallInfo None (body::extraArgs) []
        let newAttr = newDecorator attr.Entity attr.Args
        getExpr None Fable.Any newAttr (makeStrConst "Decorate")
        |> makeCall None body.Type callInfo

    memb.Attributes
    |> Seq.choose (fun att ->
        let attEnt = nonAbbreviatedDefinition att.AttributeType
        match attEnt.BaseType with
        | Some tbase when tbase.HasTypeDefinition ->
            match tbase.TypeDefinition.TryFullName with
            | Some PY.Replacements.Atts.decorator
            | Some Atts.decorator -> Some {| Entity = attEnt; Args = att.ConstructorArguments; MethodInfo = false |}
            | Some PY.Replacements.Atts.reflectedDecorator
            | Some Atts.reflectedDecorator -> Some {| Entity = attEnt; Args = att.ConstructorArguments; MethodInfo = true |}
            | _ -> None
        | _ -> None)
    |> Seq.rev
    |> Seq.toList
    |> function
        | [] -> None
        | decorators ->
            let body = Fable.Delegate(args, body, None)
            // Hack to tell the compiler this must be compiled as function (not arrow)
            // so we don't have issues with bound this
            let body = Fable.TypeCast(body, body.Type) //, Some("optimizable:function"))
            List.fold applyDecorator body decorators |> Some

let private transformMemberFunction (com: IFableCompiler) ctx isPublic name fullDisplayName (memb: FSharpMemberOrFunctionOrValue) args (body: FSharpExpr) =
    let bodyCtx, args = bindMemberArgs com ctx args
    let body = transformExpr com bodyCtx body |> run
    match body with
    // Accept import expressions, e.g. let foo x y = import "foo" "myLib"
    | Fable.Import(info, _, r) when not info.IsCompilerGenerated ->
        // Use the full function type
        let typ = makeType Map.empty memb.FullType
        let selector = importExprSelector memb info.Selector
        // If this is a getter, it means the imported value is an object but Fable will call it as a function, see #2329
        let minfo = MemberInfo(isValue=not memb.IsPropertyGetterMethod, isPublic=isPublic)
        transformImportWithInfo com r typ minfo name fullDisplayName selector info.Path
    | body ->
        // If this is a static constructor, call it immediately
        if memb.CompiledName = ".cctor" then
            [Fable.ActionDeclaration
                { Body =
                    Fable.Delegate(args, body, Some name)
                    |> makeCall None Fable.Unit (makeCallInfo None [] [])
                  UsedNames = set ctx.UsedNamesInDeclarationScope }]
        else
            let args, body, isValue =
                match applyDecorators com ctx name memb args body with
                | None -> args, body, false
                | Some body -> [], body, true
            [Fable.MemberDeclaration
                { Name = name
                  FullDisplayName = fullDisplayName
                  Args = args
                  Body = body
                  UsedNames = set ctx.UsedNamesInDeclarationScope
                  Info = moduleMemberDeclarationInfo isPublic isValue memb
                  ExportDefault = false }]

let private transformMemberFunctionOrValue (com: IFableCompiler) ctx (memb: FSharpMemberOrFunctionOrValue) args (body: FSharpExpr) =
    let isPublic = isPublicMember memb
    let name, _ = getMemberDeclarationName com memb
    let fullDisplayName = memb.TryGetFullDisplayName() |> Option.defaultValue name
    memb.Attributes
    |> Seq.map (fun x -> FsAtt(x) :> Fable.Attribute)
    |> function
    | ImportAtt(selector, path) ->
        let selector =
            if selector = Naming.placeholder then getMemberDisplayName memb
            else selector
        let typ = makeType Map.empty memb.FullType
        transformImport com None typ memb.IsMutable isPublic name fullDisplayName selector path
    | _ ->
        let noArgs = memb.CurriedParameterGroups.Count = 0
        if noArgs && memb.GenericParameters.Count = 0 then
            transformMemberValue com ctx isPublic name fullDisplayName memb body
        else
        if isModuleValueForDeclarations memb
        then transformMemberValue com ctx isPublic name fullDisplayName memb body
        else transformMemberFunction com ctx isPublic name fullDisplayName memb args body

let private transformAttachedMember (com: FableCompiler) (ctx: Context)
            (declaringEntity: Fable.Entity) (signature: FSharpAbstractSignature)
            (memb: FSharpMemberOrFunctionOrValue) args (body: FSharpExpr) =
    let bodyCtx, args = bindMemberArgs com ctx args
    let body = transformExpr com bodyCtx body |> run
    let entFullName = declaringEntity.FullName
    let name, info = getAttachedMemberInfo com ctx body.Range com.NonMangledAttachedMemberConflicts (Some declaringEntity) signature memb.Attributes
    com.AddAttachedMember(entFullName,
        { Name = name
          FullDisplayName = entFullName + "." + signature.Name
          Args = args
          Body = body
          UsedNames = set ctx.UsedNamesInDeclarationScope
          Info = info
          ExportDefault = false })

let private transformExplicitlyAttachedMember (com: FableCompiler) (ctx: Context)
            (declaringEntity: FSharpEntity) (memb: FSharpMemberOrFunctionOrValue) args (body: FSharpExpr) =
    let bodyCtx, args = bindMemberArgs com ctx args
    let body = transformExpr com bodyCtx body |> run
    let entFullName = declaringEntity.FullName
    let name = Naming.removeGetSetPrefix memb.CompiledName
    let isGetter = memb.IsPropertyGetterMethod && countNonCurriedParams memb = 0
    let isSetter = not isGetter && memb.IsPropertySetterMethod && countNonCurriedParams memb = 1
    let hasSpread = not isGetter && not isSetter && hasParamArray memb
    let info = MemberInfo(hasSpread=hasSpread ,
                         isGetter=isGetter,
                         isSetter=isSetter,
                         isInstance=memb.IsInstanceMember)
    com.AddAttachedMember(entFullName,
        { Name = name
          FullDisplayName = entFullName + "." + name
          Args = args
          Body = body
          UsedNames = set ctx.UsedNamesInDeclarationScope
          Info = info
          ExportDefault = false })

let private transformMemberDecl (com: FableCompiler) (ctx: Context) (memb: FSharpMemberOrFunctionOrValue)
                                (args: FSharpMemberOrFunctionOrValue list list) (body: FSharpExpr) =
    let ctx = { ctx with EnclosingMember = Some memb
                         UsedNamesInDeclarationScope = HashSet() }
    if isIgnoredNonAttachedMember memb then
        if memb.IsMutable && isPublicMember memb && hasAttribute Atts.global_ memb.Attributes then
            "Global members cannot be mutable and public, please make it private: " + memb.DisplayName
            |> addError com [] None
        []
    elif isInline memb && (com.Options.Language <> Rust || isNonPublicMember memb) then
        []
    elif memb.IsImplicitConstructor then
        transformImplicitConstructor com ctx memb args body
    elif memb.IsOverrideOrExplicitInterfaceImplementation then
        // Ignore attached members generated by the F# compiler (for comparison and equality)
        if not memb.IsCompilerGenerated then
            match memb.DeclaringEntity with
            | Some declaringEntity ->
                let declaringEntity = FsEnt declaringEntity :> Fable.Entity
                if isGlobalOrImportedEntity declaringEntity then ()
                elif isErasedOrStringEnumEntity declaringEntity then
                    // Ignore abstract members for classes, see #2295
                    if declaringEntity.IsFSharpUnion || declaringEntity.IsFSharpRecord then
                        let r = makeRange memb.DeclarationLocation |> Some
                        "Erased unions/records cannot implement abstract members"
                        |> addError com ctx.InlinePath r
                else
                    // Not sure when it's possible that a member implements multiple abstract signatures
                    memb.ImplementedAbstractSignatures
                    |> Seq.tryHead
                    |> Option.iter (fun s -> transformAttachedMember com ctx declaringEntity s memb args body)
            | None -> ()
        []
    else
        match memb.DeclaringEntity with
        | Some ent when (isAttachMembersEntity com ent && memb.CompiledName <> ".cctor") ->
            transformExplicitlyAttachedMember com ctx ent memb args body; []
        | _ -> transformMemberFunctionOrValue com ctx memb args body

let private addUsedRootName (com: Compiler) name (usedRootNames: Set<string>) =
    if com.Options.Language <> Rust && Set.contains name usedRootNames then
        "Cannot have two module members with same name: " + name
        |> addError com [] None
    Set.add name usedRootNames

// Entities that are not output to other languages
// Interfaces should be part of the AST, see #2673
let private isIgnoredLeafEntity (ent: FSharpEntity) =
    // ent.IsInterface
    ent.IsEnum
    || ent.IsMeasure
    || ent.IsFSharpAbbreviation //&& com.Options.Language <> Rust
    || ent.IsDelegate
    || ent.IsNamespace // Ignore empty namespaces

// In case this is a recursive module, do a first pass to get all entity and member names
let rec private getUsedRootNames (com: Compiler) (usedNames: Set<string>) decls =
    (usedNames, decls) ||> List.fold (fun usedNames decl ->
        match decl with
        | FSharpImplementationFileDeclaration.Entity(ent, sub) ->
            match sub with
            | [] when isIgnoredLeafEntity ent -> usedNames
            | [] ->
                let entRef = FsEnt.Ref ent
                let ent = com.GetEntity(entRef)
                if isErasedOrStringEnumEntity ent || isGlobalOrImportedEntity ent then
                    usedNames
                else
                    match getEntityDeclarationName com entRef with
                    | "" -> usedNames
                    | entName ->
                        let reflectionSuffix =
                            match com.Options.Language with
                            | Python -> Fable.PY.Naming.reflectionSuffix
                            | _ -> Naming.reflectionSuffix

                        addUsedRootName com entName usedNames
                        // Fable will inject an extra declaration for reflection,
                        // so add also the name with the reflection suffix
                        |> addUsedRootName com (entName + reflectionSuffix)
            | sub ->
                getUsedRootNames com usedNames sub
        | FSharpImplementationFileDeclaration.MemberOrFunctionOrValue(memb,_,_) ->
            if memb.IsOverrideOrExplicitInterfaceImplementation
                || isInline memb || isEmittedOrImportedMember memb then usedNames
            else
                let memberName, _ = getMemberDeclarationName com memb
                addUsedRootName com memberName usedNames
        | FSharpImplementationFileDeclaration.InitAction _ -> usedNames)

let rec private transformDeclarations (com: FableCompiler) ctx fsDecls =
    fsDecls |> List.collect (fun fsDecl ->
        match fsDecl with
        | FSharpImplementationFileDeclaration.Entity(ent, sub) ->
            match sub with
            | [] when isIgnoredLeafEntity ent -> []
            | [] ->
                let entRef = FsEnt.Ref ent
                let ent = (com :> Compiler).GetEntity(entRef)
                if isErasedOrStringEnumEntity ent || isGlobalOrImportedEntity ent then
                    []
                else
                    // If the file is empty F# creates a class for the module, but Fable clears the name
                    // because it matches the root module so it becomes invalid JS, see #2350
                    match getEntityDeclarationName com entRef with
                    | "" -> []
                    | name ->
                        [Fable.ClassDeclaration
                            { Name = name
                              Entity = entRef
                              Constructor = None
                              BaseCall = None
                              AttachedMembers = [] }]
            // This adds modules in the AST for languages that support them (like Rust)
            | sub when (ent.IsFSharpModule || ent.IsNamespace) && (com :> Compiler).Options.Language = Rust ->
                let entRef = FsEnt.Ref ent
                let members = transformDeclarations com ctx sub
                [Fable.ModuleDeclaration
                    { Name = ent.CompiledName
                      Entity = entRef
                      Members = members }]
            | sub ->
                transformDeclarations com ctx sub
        | FSharpImplementationFileDeclaration.MemberOrFunctionOrValue(meth, args, body) ->
            transformMemberDecl com ctx meth args body
        | FSharpImplementationFileDeclaration.InitAction fe ->
            let ctx = { ctx with UsedNamesInDeclarationScope = HashSet() }
            let e = transformExpr com ctx fe |> run
            [Fable.ActionDeclaration
                { Body = e
                  UsedNames = set ctx.UsedNamesInDeclarationScope }])

let rec getRootFSharpEntities (declarations: FSharpImplementationFileDeclaration list) =
    let rec getRootFSharpEntitiesInner decl = seq {
        match decl with
        | FSharpImplementationFileDeclaration.Entity (ent, nested) ->
            if ent.IsNamespace then
                for d in nested do
                    yield! getRootFSharpEntitiesInner d
            else ent
        | _ -> ()
    }
    Seq.collect getRootFSharpEntitiesInner declarations

let getRootModule (declarations: FSharpImplementationFileDeclaration list) =
    let rec getRootModuleInner outerEnt decls =
        match decls, outerEnt with
        | [FSharpImplementationFileDeclaration.Entity (ent, decls)], _ when ent.IsFSharpModule || ent.IsNamespace ->
            getRootModuleInner (Some ent) decls
        | CommonNamespace(ent, decls), _ ->
            getRootModuleInner (Some ent) decls
        | _, Some e -> FsEnt.FullName e
        | _, None -> ""
    getRootModuleInner None declarations

type FableCompiler(com: Compiler, ?currentFile) =
    let currentFile, libDir =
        match currentFile with
        | None -> com.CurrentFile, com.LibraryDir
        | Some currentFile ->
            let libDir =
                Path.Combine(Path.GetDirectoryName(com.CurrentFile), com.LibraryDir)
                |> Path.getRelativeFileOrDirPath false currentFile true
            currentFile, libDir

    let attachedMembers = Dictionary<string, _>()
    let onlyOnceWarnings = HashSet<string>()

    member _.ReplaceAttachedMembers(entityFullName, f) =
        if attachedMembers.ContainsKey(entityFullName) then
            attachedMembers.[entityFullName] <- f attachedMembers.[entityFullName]
        else
            let members = {| NonMangledNames = HashSet()
                             Members = ResizeArray()
                             Cons = None
                             BaseCall = None |}
            attachedMembers.Add(entityFullName, f members)

    member _.TryGetAttachedMembers(entityFullName) =
        match attachedMembers.TryGetValue(entityFullName) with
        | true, members -> Some members
        | false, _ -> None

    member this.AddConstructor(entityFullName, cons: Fable.MemberDecl, baseCall: Fable.Expr option) =
        this.ReplaceAttachedMembers(entityFullName, fun members ->
            {| members with Cons = Some cons
                            BaseCall = baseCall |})

    member this.AddAttachedMember(entityFullName, memb: Fable.MemberDecl) =
        this.ReplaceAttachedMembers(entityFullName, fun members ->
            if not memb.Info.IsMangled then
                members.NonMangledNames.Add(memb.Name) |> ignore
            members.Members.Add(memb)
            members)

    member this.NonMangledAttachedMemberConflicts entityFullName memberName =
        this.TryGetAttachedMembers(entityFullName)
        |> Option.map (fun members -> members.NonMangledNames.Contains(memberName))
        |> Option.defaultValue false

    member this.TryReplace(ctx, r, t, info, thisArg, args) =
        match this.Options.Language with
        | Python -> PY.Replacements.tryCall this ctx r t info thisArg args
        | Rust -> Rust.Replacements.tryCall this ctx r t info thisArg args
        | _ -> Replacements.tryCall this ctx r t info thisArg args

    member com.ResolveInlineExpr(ctx: Context, inExpr: InlineExpr, args: Fable.Expr list) =
        let resolvedIdents = Dictionary()

        let resolveIdent (ctx: Context) (ident: Fable.Ident) =
            if inExpr.ScopeIdents.Contains ident.Name then
                let sanitizedName =
                    match resolvedIdents.TryGetValue(ident.Name) with
                    | true, resolvedName -> resolvedName
                    | false, _ ->
                        let resolvedName = Naming.preventConflicts (isUsedName ctx) ident.Name
                        ctx.UsedNamesInDeclarationScope.Add(resolvedName) |> ignore
                        resolvedIdents.Add(ident.Name, resolvedName)
                        resolvedName
                { ident with Name = sanitizedName }
            else ident

        let rec foldArgs acc = function
            | argIdent::restArgIdents, argExpr::restArgExprs ->
                foldArgs ((argIdent, argExpr)::acc) (restArgIdents, restArgExprs)
            | (argIdent: Fable.Ident)::restArgIdents, [] ->
                foldArgs ((argIdent, Fable.Value(Fable.NewOption(None, argIdent.Type), None))::acc) (restArgIdents, [])
            | [], _ -> List.rev acc

        let ctx, bindings =
            ((ctx, []), foldArgs [] (inExpr.Args, args)) ||> List.fold (fun (ctx, bindings) (argId, arg) ->
                let argId = resolveIdent ctx argId
                // Change type and mark argId as compiler-generated so Fable also
                // tries to inline it in DEBUG mode (some patterns depend on this)
                let argId = { argId with Type = arg.Type; IsCompilerGenerated = true }
                let ctx = { ctx with Scope = (None, argId, Some arg)::ctx.Scope }
                ctx, (argId, arg)::bindings)

        let rec resolveGenArg (ctx: Context) = function
            | Fable.GenericParam(name,_) as v ->
                match Map.tryFind name ctx.GenericArgs with
                | Some v -> v
                | None -> v
            | t -> t.MapGenerics(resolveGenArg ctx)

        let rec resolveExpr ctx expr =
            expr |> visitFromOutsideIn (function
                // Resolve bindings
                | Fable.Let(i, v, b) ->
                    let i = resolveIdent ctx i
                    let v = resolveExpr ctx v
                    let ctx = { ctx with Scope = (None, i, Some v)::ctx.Scope }
                    Fable.Let(i, v, resolveExpr ctx b) |> Some

                | Fable.LetRec(bindings, b) ->
                    let ctx, bindings =
                        ((ctx, bindings), bindings) ||> List.fold(fun (ctx, bindings) (i, e) ->
                            let i = resolveIdent ctx i
                            let e = resolveExpr ctx e
                            { ctx with Scope = (None, i, Some e)::ctx.Scope }, (i, e)::bindings)
                    Fable.LetRec(List.rev bindings, resolveExpr ctx b) |> Some

                // Resolve idents in other expressions
                | Fable.IdentExpr i -> Fable.IdentExpr(resolveIdent ctx i) |> Some
                | Fable.Lambda(arg, b, n) -> Fable.Lambda(resolveIdent ctx arg, resolveExpr ctx b, n) |> Some
                | Fable.Delegate(args, b, n) -> Fable.Delegate(List.map (resolveIdent ctx) args, resolveExpr ctx b, n) |> Some
                | Fable.DecisionTree(e, targets) -> Fable.DecisionTree(resolveExpr ctx e, targets |> List.map(fun (idents, e) -> List.map (resolveIdent ctx) idents, resolveExpr ctx e)) |> Some
                | Fable.ForLoop(i, s, l, b, u, r) -> Fable.ForLoop(resolveIdent ctx i, resolveExpr ctx s, resolveExpr ctx l, resolveExpr ctx b, u, r) |> Some
                | Fable.TryCatch(b, c, d, r) -> Fable.TryCatch(resolveExpr ctx b, (c |> Option.map (fun (i, e) -> resolveIdent ctx i, resolveExpr ctx e)), (d |> Option.map (resolveExpr ctx)), r) |> Some
                | Fable.ObjectExpr(members, t, baseCall) ->
                    let members = members |> List.map (fun m ->
                        { m with Args = List.map (resolveIdent ctx) m.Args
                                 Body = resolveExpr ctx m.Body })
                    Fable.ObjectExpr(members, resolveGenArg ctx t, baseCall |> Option.map (resolveExpr ctx)) |> Some

                // Resolve imports. TODO: add test
                | Fable.Import(info, t, r) as e ->
                    if Path.isRelativePath info.Path then
                        // If it happens we're importing a member in the current file
                        // use IdentExpr instead of Import
                        let isImportToSameFile =
                            inExpr.FileName = currentFile && (
                                let dirName, fileName = Path.GetDirectoryAndFileNames(info.Path)
                                dirName = "." && fileName = Path.GetFileName(currentFile)
                            )
                        if isImportToSameFile then
                            Fable.IdentExpr { makeTypedIdent t info.Selector with Range = r }
                        else
                            let path = fixImportedRelativePath com info.Path inExpr.FileName
                            Fable.Import({ info with Path = path }, t, r)
                    else e
                    |> Some

                // Resolve type info
                | Fable.Value(Fable.TypeInfo t, r) ->
                    let t = resolveGenArg ctx t
                    Fable.Value(Fable.TypeInfo t, r) |> Some

                // Resolve the unresolved
                | Fable.Unresolved e ->
                    match e with
                    | Fable.UnresolvedTraitCall(sourceTypes, traitName, isInstance, argTypes, argExprs, t, r) ->
                        let t = resolveGenArg ctx t
                        let argTypes = argTypes |> List.map (resolveGenArg ctx)
                        let argExprs = argExprs |> List.map (resolveExpr ctx)

                        match tryFindWitness ctx argTypes isInstance traitName with
                        | None ->
                           let sourceTypes = sourceTypes |> List.map (resolveGenArg ctx)
                           transformTraitCall com ctx r t sourceTypes traitName isInstance argTypes argExprs |> Some
                        | Some w ->
                            let callInfo = makeCallInfo None argExprs w.ArgTypes
                            makeCall r t callInfo w.Expr |> Some

                    | Fable.UnresolvedInlineCall(membUniqueName, genArgs, callee, info, t, r) ->
                        let t = resolveGenArg ctx t
                        let callee = callee |> Option.map (resolveExpr ctx)
                        let info = { info with ThisArg = info.ThisArg |> Option.map (resolveExpr ctx)
                                               Args = info.Args |> List.map (resolveExpr ctx) }
                        let genArgs = genArgs |> List.map (fun (k, v) -> k, resolveGenArg ctx v)
                        inlineExpr com ctx r t genArgs callee info membUniqueName |> Some

                    | Fable.UnresolvedReplaceCall(thisArg, args, info, attachedCall, typ, r) ->
                        let resolveArg arg =
                            let arg = resolveExpr ctx arg
                            let t = arg.Type
                            let t' = resolveGenArg ctx t
                            if t <> t' then Fable.TypeCast(arg, t') else arg

                        let typ = resolveGenArg ctx typ
                        let thisArg = thisArg |> Option.map resolveArg
                        let args = args |> List.map resolveArg
                        let info = { info with GenericArgs = info.GenericArgs |> List.map (fun (k, v) -> k, resolveGenArg ctx v) }
                        match com.TryReplace(ctx, r, typ, info, thisArg, args) with
                        | Some e -> Some e
                        | None when info.IsInterface ->
                            match attachedCall with
                            | Some e -> resolveExpr ctx e |> Some
                            | None ->
                                "Unexpected, missing attached call in unresolved replace call"
                                |> addErrorAndReturnNull com ctx.InlinePath r
                                |> Some
                        | None -> failReplace com ctx r info |> Some

                | _ -> None)

<<<<<<< HEAD
        let rec foldArgs acc = function
            | argIdent::restArgIdents, argExpr::restArgExprs ->
                foldArgs ((argIdent, argExpr)::acc) (restArgIdents, restArgExprs)
            | (argIdent: Fable.Ident)::restArgIdents, [] ->
                foldArgs ((argIdent, Fable.Value(Fable.NewOption(None, argIdent.Type, false), None))::acc) (restArgIdents, [])
            | [], _ -> List.rev acc

        let bindings =
            ([], foldArgs [] (inExpr.Args, args)) ||> List.fold (fun bindings (argId, arg) ->
                let argId = resolveIdent ctx argId
                // Change type and mark argId as compiler-generated so Fable also
                // tries to inline it in DEBUG mode (some patterns depend on this)
                let argId = { argId with Type = arg.Type; IsCompilerGenerated = true }
                (argId, arg)::bindings)

=======
>>>>>>> 66c491d3
        let ctx = { ctx with ScopeInlineArgs = ctx.ScopeInlineArgs @ bindings }
        bindings, resolveExpr ctx inExpr.Body

    interface IFableCompiler with
        member _.WarnOnlyOnce(msg, ?range) =
            if onlyOnceWarnings.Add(msg) then
                addWarning com [] range msg

        member this.Transform(ctx, fsExpr) =
            transformExpr this ctx fsExpr |> run

        member this.TryReplace(ctx, r, t, info, thisArg, args) =
            this.TryReplace(ctx, r, t, info, thisArg, args)

        member this.ResolveInlineExpr(ctx, inExpr, args) =
            this.ResolveInlineExpr(ctx, inExpr, args)

    interface Compiler with
        member _.CurrentFile = currentFile
        member _.LibraryDir = libDir
        member _.Options = com.Options
        member _.Plugins = com.Plugins
        member _.OutputDir = com.OutputDir
        member _.OutputType = com.OutputType
        member _.ProjectFile = com.ProjectFile
        member _.GetImplementationFile(fileName) = com.GetImplementationFile(fileName)
        member _.GetRootModule(fileName) = com.GetRootModule(fileName)
        member _.TryGetEntity(fullName) = com.TryGetEntity(fullName)
        member _.GetInlineExpr(fullName) = com.GetInlineExpr(fullName)
        member _.AddWatchDependency(fileName) = com.AddWatchDependency(fileName)
        member _.AddLog(msg, severity, ?range, ?fileName:string, ?tag: string) =
            com.AddLog(msg, severity, ?range=range, ?fileName=fileName, ?tag=tag)

let rec attachClassMembers (com: FableCompiler) = function
    | Fable.ModuleDeclaration decl ->
        { decl with Members = decl.Members |> List.map (attachClassMembers com) }
        |> Fable.ModuleDeclaration
    | Fable.ClassDeclaration decl as classDecl ->
        com.TryGetAttachedMembers(decl.Entity.FullName)
        |> Option.map (fun members ->
            { decl with Constructor = members.Cons
                        BaseCall = members.BaseCall
                        AttachedMembers = members.Members.ToArray() |> List.ofArray }
            |> Fable.ClassDeclaration)
        |> Option.defaultValue classDecl
    | decl -> decl

let getInlineExprs fileName (declarations: FSharpImplementationFileDeclaration list) =

    let rec getInlineExprsInner decls =
        decls |> List.collect (function
            | FSharpImplementationFileDeclaration.Entity(_, decls) -> getInlineExprsInner decls
            | FSharpImplementationFileDeclaration.MemberOrFunctionOrValue (memb, argIds, body) when isInline memb ->
                let inlineExpr =
                    InlineExprLazy(fun com ->
                        let com = FableCompiler(com, currentFile=fileName) :> IFableCompiler
                        let ctx = { Context.Create() with
                                        PrecompilingInlineFunction = Some(memb, fileName)
                                        UsedNamesInDeclarationScope = HashSet() }
                        let ctx, idents =
                            ((ctx, []), List.concat argIds) ||> List.fold (fun (ctx, idents) argId ->
                                let ctx, ident = putIdentInScope com ctx argId None
                                ctx, ident::idents)

                        { Args = List.rev idents
                          Body = com.Transform(ctx, body)
                          FileName = fileName
                          ScopeIdents = set ctx.UsedNamesInDeclarationScope })

                [getMemberUniqueName memb, inlineExpr]

            | FSharpImplementationFileDeclaration.MemberOrFunctionOrValue _
            | FSharpImplementationFileDeclaration.InitAction _ -> []
        )
    getInlineExprsInner declarations

let transformFile (com: Compiler) =
    let declarations = com.GetImplementationFile(com.CurrentFile)
    let usedRootNames = getUsedRootNames com Set.empty declarations
    let ctx = Context.Create(usedRootNames)
    let com = FableCompiler(com)
    let rootDecls =
        transformDeclarations com ctx declarations
        |> List.map (attachClassMembers com)
    Fable.File(rootDecls, usedRootNames)<|MERGE_RESOLUTION|>--- conflicted
+++ resolved
@@ -1331,7 +1331,7 @@
             "Global members cannot be mutable and public, please make it private: " + memb.DisplayName
             |> addError com [] None
         []
-    elif isInline memb && (com.Options.Language <> Rust || isNonPublicMember memb) then
+    elif isInline memb && ((com :> Compiler).Options.Language <> Rust || isNonPublicMember memb) then
         []
     elif memb.IsImplicitConstructor then
         transformImplicitConstructor com ctx memb args body
@@ -1523,7 +1523,7 @@
         |> Option.defaultValue false
 
     member this.TryReplace(ctx, r, t, info, thisArg, args) =
-        match this.Options.Language with
+        match com.Options.Language with
         | Python -> PY.Replacements.tryCall this ctx r t info thisArg args
         | Rust -> Rust.Replacements.tryCall this ctx r t info thisArg args
         | _ -> Replacements.tryCall this ctx r t info thisArg args
@@ -1548,7 +1548,7 @@
             | argIdent::restArgIdents, argExpr::restArgExprs ->
                 foldArgs ((argIdent, argExpr)::acc) (restArgIdents, restArgExprs)
             | (argIdent: Fable.Ident)::restArgIdents, [] ->
-                foldArgs ((argIdent, Fable.Value(Fable.NewOption(None, argIdent.Type), None))::acc) (restArgIdents, [])
+                foldArgs ((argIdent, Fable.Value(Fable.NewOption(None, argIdent.Type, false), None))::acc) (restArgIdents, [])
             | [], _ -> List.rev acc
 
         let ctx, bindings =
@@ -1668,24 +1668,6 @@
 
                 | _ -> None)
 
-<<<<<<< HEAD
-        let rec foldArgs acc = function
-            | argIdent::restArgIdents, argExpr::restArgExprs ->
-                foldArgs ((argIdent, argExpr)::acc) (restArgIdents, restArgExprs)
-            | (argIdent: Fable.Ident)::restArgIdents, [] ->
-                foldArgs ((argIdent, Fable.Value(Fable.NewOption(None, argIdent.Type, false), None))::acc) (restArgIdents, [])
-            | [], _ -> List.rev acc
-
-        let bindings =
-            ([], foldArgs [] (inExpr.Args, args)) ||> List.fold (fun bindings (argId, arg) ->
-                let argId = resolveIdent ctx argId
-                // Change type and mark argId as compiler-generated so Fable also
-                // tries to inline it in DEBUG mode (some patterns depend on this)
-                let argId = { argId with Type = arg.Type; IsCompilerGenerated = true }
-                (argId, arg)::bindings)
-
-=======
->>>>>>> 66c491d3
         let ctx = { ctx with ScopeInlineArgs = ctx.ScopeInlineArgs @ bindings }
         bindings, resolveExpr ctx inExpr.Body
 
