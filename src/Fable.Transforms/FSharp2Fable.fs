--- conflicted
+++ resolved
@@ -44,13 +44,7 @@
         | e -> e
 
 let private transformNewUnion com ctx r fsType (unionCase: FSharpUnionCase) (argExprs: Fable.Expr list) =
-<<<<<<< HEAD
-    match fsType, unionCase with
-    // TODO: Erased unions should be represented in Fable AST,
-    // not erased already to tuples/strings
-=======
     match getUnionPattern fsType unionCase with
->>>>>>> bd097b92
     | ErasedUnionCase ->
         makeTuple r argExprs
     | ErasedUnion(tdef, _genArgs, rule) ->
@@ -60,17 +54,13 @@
         | _ when tdef.UnionCases.Count > 1 ->
             "Erased unions with multiple cases must have one single field: " + (getFsTypeFullName fsType)
             |> addErrorAndReturnNull com ctx.InlinePath r
-<<<<<<< HEAD
         | argExprs -> makeTuple r argExprs
-=======
-        | argExprs -> Fable.NewTuple argExprs |> makeValue r
     | TypeScriptTaggedUnion _  ->
         match argExprs with
         | [argExpr] -> argExpr
         | _ ->
             "TS tagged unions must have one single field: " + (getFsTypeFullName fsType)
             |> addErrorAndReturnNull com ctx.InlinePath r
->>>>>>> bd097b92
     | StringEnum(tdef, rule) ->
         match argExprs with
         | [] -> transformStringEnum rule unionCase
