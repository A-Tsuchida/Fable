--- conflicted
+++ resolved
@@ -105,15 +105,6 @@
             | genArgs -> genArgs |> List.mapi (fun i genArg -> "T" + string i, genArg)
         }
 
-<<<<<<< HEAD
-    let resolveMemberCall (entity: Fable.Entity) genArgs membCompiledName isInstance argTypes thisArg args =
-        let genParamNames = entity.GenericParameters |> List.map (fun x -> x.Name)
-        let genArgs = List.zip genParamNames genArgs
-        tryFindMember com entity (Map genArgs) membCompiledName isInstance argTypes
-        |> Option.map (fun memb -> makeCallFrom com ctx r typ [] thisArg args memb)
-
-=======
->>>>>>> 47081820
     let thisArg, args, argTypes =
         match argExprs, argTypes with
         | thisArg::args, _::argTypes when isInstance -> Some thisArg, args, argTypes
@@ -121,7 +112,7 @@
 
     let rec matchGenericType (genArgs: Map<string, Fable.Type>) (signatureType: Fable.Type, concreteType: Fable.Type) =
         match signatureType with
-        | Fable.GenericParam name when not(genArgs.ContainsKey(name)) -> Map.add name concreteType genArgs
+        | Fable.GenericParam(name,_) when not(genArgs.ContainsKey(name)) -> Map.add name concreteType genArgs
         | signatureType ->
             let signatureTypeGenerics = signatureType.Generics
             if List.isEmpty signatureTypeGenerics then
@@ -154,7 +145,7 @@
                 let name = genParamName p
                 match Map.tryFind name genArgsMap with
                 | Some t -> t
-                | None -> Fable.GenericParam name)
+                | None -> Fable.GenericParam(name, p.Constraints |> Seq.chooseToList FsGenParam.Constraint))
             makeCallFrom com ctx r typ genArgs thisArg args memb)
 
     sourceTypes |> Seq.tryPick (fun t ->
@@ -175,12 +166,7 @@
                     let fieldName = Naming.removeGetSetPrefix traitName
                     entity.FSharpFields |> Seq.tryPick (fun fi ->
                         if fi.Name = fieldName then
-<<<<<<< HEAD
                             Fable.Get(thisArg.Value, Fable.FieldGet(fi.Name, fi.IsMutable), typ, r) |> Some
-=======
-                            let key = FsField.Key(fi.Name, fi.FieldType)
-                            Fable.Get(thisArg.Value, Fable.ByKey(Fable.FieldKey key), typ, r) |> Some
->>>>>>> 47081820
                         else None)
                     |> Option.orElseWith (fun () ->
                         resolveMemberCall entity entGenArgs traitName isInstance argTypes thisArg args)
@@ -191,12 +177,7 @@
                 Seq.zip sortedFieldNames entGenArgs
                 |> Seq.tryPick (fun (fi, fiType) ->
                     if fi = fieldName then
-<<<<<<< HEAD
                         Fable.Get(thisArg.Value, Fable.FieldGet(fi, false), typ, r) |> Some
-=======
-                        let key = FsField.Key(fi, fiType) |> Fable.FieldKey
-                        Fable.Get(thisArg.Value, Fable.ByKey key, typ, r) |> Some
->>>>>>> 47081820
                     else None)
             | _ -> None
     ) |> Option.defaultWith (fun () ->
@@ -393,11 +374,7 @@
                 | Some (CompiledValue.Float f) -> numberConst Float64 f
                 | Some (CompiledValue.Boolean b) -> Fable.Boolean, Fable.Value (Fable.BoolConstant b, r)
             return makeEqOp r
-<<<<<<< HEAD
                 (Fable.Get(unionExpr, Fable.FieldGet(tagName, false), typ, r))
-=======
-                (Fable.Get(unionExpr, Fable.ByKey(Fable.FieldKey(FsField.Key(tagName, typ))), typ, r))
->>>>>>> 47081820
                 value
                 BinaryEqualStrict
         | _ ->
@@ -828,25 +805,14 @@
         let! callee = transformExpr com ctx callee
         let fieldName = calleeType.AnonRecordTypeDetails.SortedFieldNames.[fieldIndex]
         let typ = makeType ctx.GenericArgs fsExpr.Type
-<<<<<<< HEAD
         return Fable.Get(callee, Fable.FieldGet(fieldName, false), typ, r)
-=======
-        let key = FsField.Key(fieldName, typ) |> Fable.FieldKey
-        return Fable.Get(callee, Fable.ByKey key, typ, r)
->>>>>>> 47081820
 
     | FSharpExprPatterns.FSharpFieldGet(callee, calleeType, field) ->
         let r = makeRangeFrom fsExpr
         let! callee = transformCallee com ctx callee calleeType
-<<<<<<< HEAD
         // let typ = makeType ctx.GenericArgs fsExpr.Type
         let typ = makeType Map.empty field.FieldType
         return Fable.Get(callee, Fable.FieldGet(FsField.FSharpFieldName field, field.IsMutable), typ, r)
-=======
-        let typ = makeType ctx.GenericArgs fsExpr.Type
-        let key = FsField.Key(field) |> Fable.FieldKey
-        return Fable.Get(callee, Fable.ByKey key, typ, r)
->>>>>>> 47081820
 
     | FSharpExprPatterns.TupleGet(tupleType, tupleElemIndex, IgnoreAddressOf tupleExpr) ->
         let! tupleExpr = transformExpr com ctx tupleExpr
@@ -901,12 +867,7 @@
         let t = makeType Map.empty field.FieldType
         let! callee = transformCallee com ctx callee calleeType
         let! value = transformExpr com ctx value
-<<<<<<< HEAD
         return Fable.Set(callee, Fable.FieldSet(FsField.FSharpFieldName field), t, value, r)
-=======
-        let field = FsField.Key(field) |> Fable.FieldKey |> Some
-        return Fable.Set(callee, field, value, r)
->>>>>>> 47081820
 
     | FSharpExprPatterns.UnionCaseTag(IgnoreAddressOf unionExpr, unionType) ->
         // TODO: This is an inconsistency. For new unions and union tests we calculate
@@ -1077,11 +1038,7 @@
             let r = makeRangeFrom fsExpr
             let! callee = transformCallee com ctx callee calleeType
             let typ = makeType ctx.GenericArgs expr.Type
-<<<<<<< HEAD
             let key = FsField.FSharpFieldName field
-=======
-            let key = FsField.Key field |> Fable.FieldKey
->>>>>>> 47081820
             return Replacements.makeRefFromMutableField com ctx r typ callee key
         | _ ->
             // ignore AddressOf, pass by value
@@ -1516,11 +1473,7 @@
             getRootModuleInner (Some ent) decls
         | _, Some e -> FsEnt.FullName e
         | _, None -> ""
-<<<<<<< HEAD
-    getRootModuleInner None file.Declarations
-=======
     getRootModuleInner None declarations
->>>>>>> 47081820
 
 type FableCompiler(com: Compiler) =
     let attachedMembers = Dictionary<string, _>()
@@ -1561,14 +1514,10 @@
         |> Option.defaultValue false
 
     member this.TryReplace(ctx, r, t, info, thisArg, args) =
-<<<<<<< HEAD
         match this.Options.Language with
         | Python -> PY.Replacements.tryCall this ctx r t info thisArg args
         | Rust -> Rust.Replacements.tryCall this ctx r t info thisArg args
         | _ -> Replacements.tryCall this ctx r t info thisArg args
-=======
-        Replacements.tryCall this ctx r t info thisArg args
->>>>>>> 47081820
 
     member com.ResolveInlineExpr(ctx: Context, inExpr: InlineExpr, args: Fable.Expr list) =
         let resolvedIdents = Dictionary()
@@ -1586,21 +1535,12 @@
                 { ident with Name = sanitizedName }
             else ident
 
-<<<<<<< HEAD
-        let resolveGenArg (ctx: Context) = function
+        let rec resolveGenArg (ctx: Context) = function
             | Fable.GenericParam(name,_) as v ->
                 match Map.tryFind name ctx.GenericArgs with
                 | Some v -> v
                 | None -> v
-            | v -> v
-=======
-        let rec resolveGenArg (ctx: Context) = function
-            | Fable.GenericParam name as v ->
-                match Map.tryFind name ctx.GenericArgs with
-                | Some v -> v
-                | None -> v
             | t -> t.MapGenerics(resolveGenArg ctx)
->>>>>>> 47081820
 
         let rec resolveExpr ctx expr =
             expr |> visitFromOutsideIn (function
@@ -1614,8 +1554,6 @@
                 | Fable.ForLoop(i, s, l, b, u, r) -> Fable.ForLoop(resolveIdent ctx i, resolveExpr ctx s, resolveExpr ctx l, resolveExpr ctx b, u, r) |> Some
                 | Fable.TryCatch(b, c, d, r) -> Fable.TryCatch(resolveExpr ctx b, (c |> Option.map (fun (i, e) -> resolveIdent ctx i, resolveExpr ctx e)), (d |> Option.map (resolveExpr ctx)), r) |> Some
 
-<<<<<<< HEAD
-=======
                 // Resolve imports. TODO: add test
                 | Fable.Import(info, t, r) as e ->
                     if Path.isRelativePath info.Path then
@@ -1628,7 +1566,6 @@
                     let t = resolveGenArg ctx t
                     Fable.Value(Fable.TypeInfo t, r) |> Some
 
->>>>>>> 47081820
                 // Resolve the unresolved
                 | Fable.Unresolved e ->
                     match e with
@@ -1657,21 +1594,15 @@
                         inlineExpr com ctx r t genArgs callee info membUniqueName |> Some
 
                     | Fable.UnresolvedReplaceCall(thisArg, args, info, attachedCall, typ, r) ->
-<<<<<<< HEAD
-                        let typ = resolveGenArg ctx typ
-                        let thisArg = thisArg |> Option.map (resolveExpr ctx)
-                        let args = args |> List.map (resolveExpr ctx)
-=======
                         let resolveArg arg =
                             let arg = resolveExpr ctx arg
                             let t = arg.Type
                             let t' = resolveGenArg ctx t
-                            if t <> t' then Fable.TypeCast(arg, t', None) else arg
+                            if t <> t' then Fable.TypeCast(arg, t') else arg
 
                         let typ = resolveGenArg ctx typ
                         let thisArg = thisArg |> Option.map resolveArg
                         let args = args |> List.map resolveArg
->>>>>>> 47081820
                         let info = { info with GenericArgs = info.GenericArgs |> List.map (fun (k, v) -> k, resolveGenArg ctx v) }
                         match com.TryReplace(ctx, r, typ, info, thisArg, args) with
                         | Some e -> Some e
@@ -1690,11 +1621,7 @@
             | argIdent::restArgIdents, argExpr::restArgExprs ->
                 foldArgs ((argIdent, argExpr)::acc) (restArgIdents, restArgExprs)
             | (argIdent: Fable.Ident)::restArgIdents, [] ->
-<<<<<<< HEAD
                 foldArgs ((argIdent, Fable.Value(Fable.NewOption(None, argIdent.Type, false), None))::acc) (restArgIdents, [])
-=======
-                foldArgs ((argIdent, Fable.Value(Fable.NewOption(None, argIdent.Type), None))::acc) (restArgIdents, [])
->>>>>>> 47081820
             | [], _ -> List.rev acc
 
         let bindings =
@@ -1718,12 +1645,6 @@
 
         member this.TryReplace(ctx, r, t, info, thisArg, args) =
             this.TryReplace(ctx, r, t, info, thisArg, args)
-<<<<<<< HEAD
-=======
-
-        member this.InjectArgument(ctx, r, genArgs, parameter) =
-            Inject.injectArg this ctx r genArgs parameter
->>>>>>> 47081820
 
         member this.ResolveInlineExpr(ctx, inExpr, args) =
             this.ResolveInlineExpr(ctx, inExpr, args)
@@ -1744,7 +1665,6 @@
         member _.AddLog(msg, severity, ?range, ?fileName:string, ?tag: string) =
             com.AddLog(msg, severity, ?range=range, ?fileName=fileName, ?tag=tag)
 
-<<<<<<< HEAD
 let rec attachClassMembers (com: FableCompiler) = function
     | Fable.ModuleDeclaration decl ->
         { decl with Members = decl.Members |> List.map (attachClassMembers com) }
@@ -1759,34 +1679,6 @@
         |> Option.defaultValue classDecl
     | decl -> decl
 
-let getInlineExprs (com: Compiler) (file: FSharpImplementationFileContents) =
-    let com = FableCompiler(com) :> IFableCompiler
-
-    let rec getInlineExprsInner decls =
-        decls |> List.collect (function
-            | FSharpImplementationFileDeclaration.InitAction _ -> []
-            | FSharpImplementationFileDeclaration.Entity(_, decls) -> getInlineExprsInner decls
-            | FSharpImplementationFileDeclaration.MemberOrFunctionOrValue (memb, argIds, body) ->
-                if isInline memb then
-                    let ctx = { Context.Create() with
-                                    PrecompilingInlineFunction = Some memb
-                                    UsedNamesInDeclarationScope = HashSet() }
-
-                    let ctx, idents =
-                        ((ctx, []), List.concat argIds) ||> List.fold (fun (ctx, idents) argId ->
-                            let ctx, ident = putArgInScope com ctx argId
-                            ctx, ident::idents)
-
-                    let inlineExpr =
-                        { Args = List.rev idents
-                          Body = com.Transform(ctx, body)
-                          FileName = file.FileName
-                          ScopeIdents = set ctx.UsedNamesInDeclarationScope }
-
-                    [getMemberUniqueName memb, inlineExpr]
-                else [])
-    getInlineExprsInner file.Declarations
-=======
 let getInlineExprs fileName (declarations: FSharpImplementationFileDeclaration list) =
 
     let rec getInlineExprsInner decls =
@@ -1817,7 +1709,6 @@
             | FSharpImplementationFileDeclaration.InitAction _ -> []
         )
     getInlineExprsInner declarations
->>>>>>> 47081820
 
 let transformFile (com: Compiler) =
     let declarations = com.GetImplementationFile(com.CurrentFile)
@@ -1825,20 +1716,6 @@
     let ctx = Context.Create(usedRootNames)
     let com = FableCompiler(com)
     let rootDecls =
-<<<<<<< HEAD
-        transformDeclarations com ctx file.Declarations
+        transformDeclarations com ctx declarations
         |> List.map (attachClassMembers com)
-=======
-        transformDeclarations com ctx declarations
-        |> List.map (function
-            | Fable.ClassDeclaration decl as classDecl ->
-                com.TryGetAttachedMembers(decl.Entity.FullName)
-                |> Option.map (fun members ->
-                    { decl with Constructor = members.Cons
-                                BaseCall = members.BaseCall
-                                AttachedMembers = members.Members.ToArray() |> List.ofArray }
-                    |> Fable.ClassDeclaration)
-                |> Option.defaultValue classDecl
-            | decl -> decl)
->>>>>>> 47081820
     Fable.File(rootDecls, usedRootNames)