--- conflicted
+++ resolved
@@ -2224,17 +2224,10 @@
         | Fable.TypeInfo(t, _) -> transformTypeInfo com ctx r Map.empty t
         | Fable.Null _t -> Expression.none, []
         | Fable.UnitConstant -> undefined r, []
-<<<<<<< HEAD
-        | Fable.BoolConstant x -> Expression.constant (x, ?loc = r), []
-        | Fable.CharConstant x ->
-            Expression.constant (string<char> x, ?loc = r), []
-        | Fable.StringConstant x -> Expression.constant (x, ?loc = r), []
-=======
         | Fable.BoolConstant x -> Expression.boolConstant (x, ?loc = r), []
         | Fable.CharConstant x ->
             Expression.stringConstant (string x, ?loc = r), []
         | Fable.StringConstant x -> Expression.stringConstant (x, ?loc = r), []
->>>>>>> ba59b1b1
         | Fable.StringTemplate(_, parts, values) ->
             match parts with
             | [] -> makeStrConst ""
