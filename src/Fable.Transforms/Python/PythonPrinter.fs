// fsharplint:disable InterfaceNames
module Fable.Transforms.PythonPrinter

open System

open Fable
open Fable.AST
open Fable.AST.Python
open Fable.Transforms.Printer

module PrinterExtensions =
    type Printer with

        member printer.Print(stmt: Statement) =
            match stmt with
            | AsyncFunctionDef def -> printer.Print(def)
            | FunctionDef def -> printer.Print(def)
            | ImportFrom im -> printer.Print(im)
            | NonLocal st -> printer.Print(st)
            | ClassDef st -> printer.Print(st)
            | AsyncFor st -> printer.Print(st)
            | Return rtn -> printer.Print(rtn)
            | Global st -> printer.Print(st)
            | Import im -> printer.Print(im)
            | Assign st -> printer.Print(st)
            | AnnAssign st -> printer.Print(st)
            | While wh -> printer.Print(wh)
            | Raise st -> printer.Print(st)
            | Expr st -> printer.Print(st)
            | With wi -> printer.Print(wi)
            | For st -> printer.Print(st)
            | Try st -> printer.Print(st)
            | If st -> printer.Print(st)
            | Pass -> printer.Print("pass")
            | Break -> printer.Print("break")
            | Continue -> printer.Print("continue")

        member printer.Print(node: Try) =
            printer.Print("try: ", ?loc = node.Loc)
            printer.PrintBlock(node.Body)

            for handler in node.Handlers do
                printer.Print(handler)

            if node.OrElse.Length > 0 then
                printer.Print("else: ")
                printer.PrintBlock(node.OrElse)

            if node.FinalBody.Length > 0 then
                printer.Print("finally: ")
                printer.PrintBlock(node.FinalBody)

        member printer.Print(arg: Arg) =
            let (Identifier name) = arg.Arg
            printer.Print(name)

            match arg.Annotation with
            | Some ann ->
                printer.Print(": ")
                printer.Print(ann)
            | _ -> ()

        member printer.Print(kw: Keyword) =
            let (Identifier name) = kw.Arg
            printer.Print(name)
            printer.Print(" = ")
            printer.Print(kw.Value)

        member printer.Print(arguments: Arguments) =
            if not arguments.PosOnlyArgs.IsEmpty then
                printer.PrintCommaSeparatedList(arguments.PosOnlyArgs)
                printer.Print(", /")

            let args = arguments.Args |> List.map AST.Arg
            let defaults = arguments.Defaults

            for i = 0 to args.Length - 1 do
                printer.Print(args.[i])

                if i >= args.Length - defaults.Length then
                    printer.Print("=")
                    printer.Print(defaults[i - (args.Length - defaults.Length)])

                if i < args.Length - 1 then
                    printer.Print(", ")

            match arguments.Args, arguments.VarArg with
            | [], Some vararg ->
                printer.Print("*")
                printer.Print(vararg)
            | _, Some vararg ->
                printer.Print(", *")
                printer.Print(vararg)
            | _ -> ()

        member printer.Print(wi: With) =
            printer.Print("with ")
            printer.PrintCommaSeparatedList(wi.Items)
            printer.Print(":")
            printer.PrintNewLine()
            printer.PushIndentation()
            printer.PrintStatements(wi.Body)
            printer.PopIndentation()

        member printer.Print(wi: WithItem) =
            printer.Print(wi.ContextExpr)

            match wi.OptionalVars with
            | Some vars ->
                printer.Print(" as ")
                printer.Print(vars)
            | None -> ()

        member printer.Print(assign: Assign) =
            for target in assign.Targets do
                printer.Print(target)
                printer.Print(" = ")

            printer.Print(assign.Value)

        member printer.Print(assign: AnnAssign) =
            printer.Print(assign.Target)
            printer.Print(": ")
            printer.Print(assign.Annotation)

            match assign.Value with
            | Some value ->
                printer.Print(" = ")
                printer.Print(value)
            | _ -> ()

        member printer.Print(expr: Expr) = printer.Print(expr.Value)

        member printer.Print(forIn: For) =
            printer.Print("for ")
            printer.Print(forIn.Target)
            printer.Print(" in ")
            printer.Print(forIn.Iterator)
            printer.Print(":")
            printer.PrintNewLine()
            printer.PushIndentation()
            printer.PrintStatements(forIn.Body)
            printer.PopIndentation()

        member printer.Print(_asyncFor: AsyncFor) = printer.Print("(AsyncFor)")

        member printer.Print(wh: While) =
            printer.Print("while ")
            printer.Print(wh.Test)
            printer.Print(":")
            printer.PrintNewLine()
            printer.PushIndentation()
            printer.PrintStatements(wh.Body)
            printer.PopIndentation()

        member printer.Print(cd: ClassDef) =
            for deco in cd.DecoratorList do
                printer.Print("@")
                printer.Print(deco)
                printer.PrintNewLine()

            let (Identifier name) = cd.Name
            printer.Print("class ", ?loc = cd.Loc)
            printer.Print(name)

            match cd.Bases with
            | [] -> ()
            | xs ->
                printer.Print("(")
                printer.PrintCommaSeparatedList(xs)
                printer.Print(")")

            printer.Print(":")
            printer.PrintNewLine()
            printer.PushIndentation()

            match cd.Body with
            | [] -> printer.PrintStatements([ Statement.ellipsis ])
            | body -> printer.PrintStatements(body)

            printer.PopIndentation()

        member printer.Print(ifElse: If) =
            let rec printElse stmts =
                match stmts with
                | []
                | [ Pass ] -> ()
                | [ If {
                           Test = test
                           Body = body
                           Else = els
                       } ] ->
                    printer.Print("elif ")
                    printer.Print(test)
                    printer.Print(":")
                    printer.PrintBlock(body)
                    printElse els
                | xs ->
                    printer.Print("else: ")
                    printer.PrintBlock(xs)


            printer.Print("if ")
            printer.Print(ifElse.Test)
            printer.Print(":")
            printer.PrintBlock(ifElse.Body)
            printElse ifElse.Else

        member printer.Print(ri: Raise) =
            printer.Print("raise ")
            printer.Print(ri.Exception)

        member printer.Print(func: FunctionDef) =
            printer.PrintFunction(
                Some func.Name,
                func.Args,
                func.Body,
                func.Returns,
                func.DecoratorList,
                isDeclaration = true
            )

            printer.PrintNewLine()

        member printer.Print(func: AsyncFunctionDef) =
            printer.PrintFunction(
                Some func.Name,
                func.Args,
                func.Body,
                func.Returns,
                func.DecoratorList,
                isDeclaration = true,
                isAsync = true
            )

            printer.PrintNewLine()

        member printer.Print(gl: Global) =
            if not (List.isEmpty gl.Names) then
                printer.Print("global ")
                printer.PrintCommaSeparatedList(gl.Names)

        member printer.Print(nl: NonLocal) =
            if not (List.isEmpty nl.Names) then
                printer.Print("nonlocal ")
                printer.PrintCommaSeparatedList nl.Names

        member printer.Print(im: Import) =
            if not (List.isEmpty im.Names) then
                printer.Print("import ")

                if List.length im.Names > 1 then
                    printer.Print("(")

                printer.PrintCommaSeparatedList(im.Names)

                if List.length im.Names > 1 then
                    printer.Print(")")

        member printer.Print(im: ImportFrom) =
            let (Identifier path) =
                im.Module |> Option.defaultValue (Identifier ".")

            printer.Print("from ")
            printer.Print(path)
            printer.Print(" import ")

            if not (List.isEmpty im.Names) then
                if List.length im.Names > 1 then
                    printer.Print("(")

                printer.PrintCommaSeparatedList(im.Names)

                if List.length im.Names > 1 then
                    printer.Print(")")

        member printer.Print(node: Return) =
            printer.Print("return ")
            printer.PrintOptional(node.Value)

        member printer.Print(node: Attribute) =
            printer.Print(node.Value)
            printer.Print(".")
            printer.Print(node.Attr)

        member printer.Print(ne: NamedExpr) =
            printer.Print(ne.Target)
            printer.Print(" :=")
            printer.Print(ne.Value)

        member printer.Print(node: Subscript) =
            printer.Print(node.Value)
            printer.Print("[")

            match node.Slice with
            | Tuple { Elements = [] } -> printer.Print("()")
            | Tuple { Elements = elems } ->
                printer.PrintCommaSeparatedList(elems)
            | _ -> printer.Print(node.Slice)

            printer.Print("]")

        member printer.Print(node: BinOp) =
            printer.PrintOperation(node.Left, node.Operator, node.Right)

        member printer.Print(node: BoolOp) =
            for i, value in node.Values |> List.indexed do
                printer.ComplexExpressionWithParens(value)

                if i < node.Values.Length - 1 then
                    printer.Print(node.Operator)

        member printer.Print(node: Compare) =
            //printer.AddLocation(loc)
            printer.ComplexExpressionWithParens(node.Left)

            for op, comparator in List.zip node.Ops node.Comparators do
                printer.Print(op)
                printer.ComplexExpressionWithParens(comparator)

        member printer.Print(node: UnaryOp) =
            printer.AddLocation(node.Loc)
            printer.Print(node.Op)
            printer.ComplexExpressionWithParens(node.Operand)

        member printer.Print(_node: FormattedValue) =
            printer.Print("(FormattedValue)")

        member printer.Print(node: Call) =
            printer.ComplexExpressionWithParens(node.Func)
            printer.Print("(")
            printer.PrintCommaSeparatedList(node.Args)

            if not node.Keywords.IsEmpty then
                if not node.Args.IsEmpty then
                    printer.Print(", ")

                printer.PrintCommaSeparatedList(node.Keywords)

            printer.Print(")")

        member printer.Print(node: Emit) =
            let inline replace
                pattern
                (f: System.Text.RegularExpressions.Match -> string)
                input
                =
                System.Text.RegularExpressions.Regex.Replace(input, pattern, f)

            let printSegment
                (printer: Printer)
                (value: string)
                segmentStart
                segmentEnd
                =
                let segmentLength = segmentEnd - segmentStart

                if segmentLength > 0 then
                    let segment = value.Substring(segmentStart, segmentLength)
                    printer.Print(segment)

            // Macro transformations
            // https://fable.io/docs/communicate/js-from-fable.html#Emit-when-F-is-not-enough
            let value =
                node.Value
                |> replace
                    @"\$(\d+)\.\.\."
                    (fun m ->
                        let rep = ResizeArray()
                        let i = int m.Groups[1].Value

                        for j = i to node.Args.Length - 1 do
                            rep.Add("$" + string<int> j)

                        String.concat ", " rep
                    )

                |> replace
                    @"\{\{\s*\$(\d+)\s*\?(.*?):(.*?)\}\}"
                    (fun m ->
                        let i = int m.Groups[1].Value

                        match node.Args[i] with
                        | Constant(value = BoolLiteral value) when value ->
                            m.Groups[2].Value
                        | _ -> m.Groups[3].Value
                    )

                |> replace
                    @"\{\{([^\}]*\$(\d+).*?)\}\}"
                    (fun m ->
                        let i = int m.Groups[2].Value

                        match List.tryItem i node.Args with
                        | Some _ -> m.Groups[1].Value
                        | None -> ""
                    )

                // If placeholder is followed by !, emit string literals as JS: "let $0! = $1"
                |> replace
                    @"\$(\d+)!"
                    (fun m ->
                        let i = int m.Groups[1].Value

                        match List.tryItem i node.Args with
                        | Some(Constant(StringLiteral value, _)) -> value
                        | _ -> ""
                    )

            let matches =
                System.Text.RegularExpressions.Regex.Matches(value, @"\$\d+")

            if matches.Count > 0 then
                for i = 0 to matches.Count - 1 do
                    let m = matches[i]

                    let isSurroundedWithParens =
                        m.Index > 0
                        && m.Index + m.Length < value.Length
                        && value[m.Index - 1] = '('
                        && value[m.Index + m.Length] = ')'

                    let segmentStart =
                        if i > 0 then
                            matches[i - 1].Index + matches[i - 1].Length
                        else
                            0

                    printSegment printer value segmentStart m.Index

                    let argIndex = int m.Value[1..]

                    match List.tryItem argIndex node.Args with
                    | Some e when isSurroundedWithParens -> printer.Print(e)
                    | Some e -> printer.ComplexExpressionWithParens(e)
                    | None -> printer.Print("None")

                let lastMatch = matches[matches.Count - 1]

                printSegment
                    printer
                    value
                    (lastMatch.Index + lastMatch.Length)
                    value.Length
            else
                printSegment printer value 0 value.Length

        member printer.Print(node: IfExp) =
            printer.ComplexExpressionWithParens(node.Body)
            printer.Print(" if ")
            printer.ComplexExpressionWithParens(node.Test)
            printer.Print(" else ")
            printer.ComplexExpressionWithParens(node.OrElse)

        member printer.Print(node: Lambda) =
            printer.Print("lambda")

            if (List.isEmpty >> not) node.Args.Args then
                printer.Print(" ")

            printer.Print(node.Args)
            printer.Print(": ")

            printer.Print(node.Body)


        member printer.Print(node: Tuple) =
            printer.Print("(", ?loc = node.Loc)
            printer.PrintCommaSeparatedList(node.Elements)

            if node.Elements.Length = 1 then
                printer.Print(",")

            printer.Print(")")

        member printer.Print(_node: List) = printer.Print("(List)")

        member printer.Print(_node: Set) = printer.Print("(Set)")

        member printer.Print(node: Dict) =
            printer.Print("{")

            if not node.Keys.IsEmpty then
                printer.PrintNewLine()
                printer.PushIndentation()

                let nodes =
                    List.zip node.Keys node.Values
                    |> List.mapi (fun i n -> (i, n))

                for i, (key, value) in nodes do
                    printer.Print(key)
                    printer.Print(": ")
                    printer.Print(value)

                    if i < nodes.Length - 1 then
                        printer.Print(",")
                        printer.PrintNewLine()

                printer.PrintNewLine()
                printer.PopIndentation()

            printer.Print("}")

        member printer.Print(node: Name) =
            let (Identifier name) = node.Id
            printer.Print(name)

        member printer.Print(node: ExceptHandler) =
            printer.Print("except ", ?loc = node.Loc)
            printer.PrintOptional(node.Type)
            printer.PrintOptional(" as ", node.Name)
            printer.Print(":")

            match node.Body with
            | [] -> printer.PrintBlock([ Pass ])
            | _ -> printer.PrintBlock(node.Body)

        member printer.Print(node: Alias) =
            printer.Print(node.Name)

            match node.AsName with
            | Some(Identifier alias) when Identifier alias <> node.Name ->
                printer.Print(" as ")
                printer.Print(alias)
            | _ -> ()

        member printer.Print(node: Module) = printer.PrintStatements(node.Body)

        member printer.Print(node: Identifier) =
            let (Identifier id) = node
            printer.Print(id)

        member printer.Print(node: UnaryOperator) =
            let op =
                match node with
                | Invert -> "~"
                | Not -> "not "
                | UAdd -> "+"
                | USub -> "-"

            printer.Print(op)

        member printer.Print(node: ComparisonOperator) =
            let op =
                match node with
                | Eq -> " == "
                | NotEq -> " != "
                | Lt -> " < "
                | LtE -> " <= "
                | Gt -> " > "
                | GtE -> " >= "
                | Is -> " is "
                | IsNot -> " is not "
                | In -> " in "
                | NotIn -> " not in "

            printer.Print(op)

        member printer.Print(node: BoolOperator) =
            let op =
                match node with
                | And -> " and "
                | Or -> " or "

            printer.Print(op)

        member printer.Print(node: Operator) =
            let op =
                match node with
                | Add -> " + "
                | Sub -> " - "
                | Mult -> " * "
                | Div -> " / "
                | FloorDiv -> " // "
                | Mod -> " % "
                | Pow -> " ** "
                | LShift -> " << "
                | RShift -> " >> "
                | BitOr -> " | "
                | BitXor -> " ^ "
                | BitAnd -> $" & "
                | MatMult -> $" @ "

            printer.Print(op)

        member printer.Print(node: Expression) =
            match node with
            | Attribute ex -> printer.Print(ex)
            | Subscript ex -> printer.Print(ex)
            | BoolOp ex -> printer.Print(ex)
            | BinOp ex -> printer.Print(ex)
            | Emit ex -> printer.Print(ex)
            | UnaryOp ex -> printer.Print(ex)
            | FormattedValue ex -> printer.Print(ex)
<<<<<<< HEAD
            | Constant(value = value) ->
                match value with
                | :? string as value ->
                    printer.Print("\"")
                    printer.Print(Naming.escapeString (fun _ -> false) value)
                    printer.Print("\"")
                | :? float as value ->
                    let value = string<float> value
                    printer.Print(value)

                    // Make sure it's a valid Python float (not int)
                    if
                        String.forall
                            (fun char -> char = '-' || Char.IsDigit char)
                            value
                    then
                        printer.Print(".0")
                | :? bool as value ->
                    printer.Print(
                        if value then
                            "True"
                        else
                            "False"
                    )
                | _ -> printer.Print(string<obj> value)
=======
            | Constant(value = StringLiteral value) ->
                printer.Print("\"")
                printer.Print(Naming.escapeString (fun _ -> false) value)
                printer.Print("\"")
            | Constant(value = FloatLiteral value) ->
                let value = string value
                printer.Print(value)

                // Make sure it's a valid Python float (not int)
                if
                    String.forall
                        (fun char -> char = '-' || Char.IsDigit char)
                        value
                then
                    printer.Print(".0")
            | Constant(value = BoolLiteral value) ->
                printer.Print(
                    if value then
                        "True"
                    else
                        "False"
                )
            | Constant(value = IntLiteral value) -> printer.Print(string value)
            | Constant(value = value) -> printer.Print(string value)
>>>>>>> ba59b1b1

            | IfExp ex -> printer.Print(ex)
            | Call ex -> printer.Print(ex)
            | Lambda ex -> printer.Print(ex)
            | NamedExpr ex -> printer.Print(ex)
            | Name ex -> printer.Print(ex)
            | Await ex ->
                printer.Print("await ")
                printer.Print(ex)
            | Yield expr -> printer.Print("(Yield)")
            | YieldFrom expr -> printer.Print("(Yield)")
            | Compare cp -> printer.Print(cp)
            | Dict di -> printer.Print(di)
            | Tuple tu -> printer.Print(tu)
            | Slice(lower, upper, _step) ->
                if lower.IsSome then
                    printer.Print(lower.Value)

                printer.Print(":")

                if upper.IsSome then
                    printer.Print(upper.Value)
            | Starred(ex, _ctx) ->
                printer.Print("*")
                printer.Print(ex)
            | List(elts, _ctx) ->
                printer.Print("[")
                printer.PrintCommaSeparatedList(elts)
                printer.Print("]")

        member printer.Print(node: AST) =
            match node with
            | AST.Expression ex -> printer.Print(ex)
            | AST.Operator op -> printer.Print(op)
            | AST.BoolOperator op -> printer.Print(op)
            | AST.ComparisonOperator op -> printer.Print(op)
            | AST.UnaryOperator op -> printer.Print(op)
            | AST.ExpressionContext _ -> ()
            | AST.Alias al -> printer.Print(al)
            | AST.Module mo -> printer.Print(mo)
            | AST.Arguments arg -> printer.Print(arg)
            | AST.Keyword kw -> printer.Print(kw)
            | AST.Arg arg -> printer.Print(arg)
            | AST.Statement st -> printer.Print(st)
            | AST.Identifier id -> printer.Print(id)
            | AST.WithItem wi -> printer.Print(wi)

        member printer.PrintBlock
            (
                nodes: 'a list,
                printNode: Printer -> 'a -> unit,
                printSeparator: Printer -> unit,
                ?skipNewLineAtEnd
            )
            =
            let skipNewLineAtEnd = defaultArg skipNewLineAtEnd false
            printer.Print("")
            printer.PrintNewLine()
            printer.PushIndentation()

            for node in nodes do
                printNode printer node
                printSeparator printer

            printer.PopIndentation()
            printer.Print("")

            if not skipNewLineAtEnd then
                printer.PrintNewLine()

        member printer.PrintStatementSeparator() =
            if printer.Column > 0 then
                printer.Print("")
                printer.PrintNewLine()

        member printer.PrintStatement(stmt: Statement, ?printSeparator) =
            printer.Print(stmt)

            printSeparator |> Option.iter (fun fn -> fn printer)

        member printer.PrintStatements(statements: Statement list) =

            for stmt in statements do
                printer.PrintStatement(
                    stmt,
                    (fun p -> p.PrintStatementSeparator())
                )

        member printer.PrintBlock(nodes: Statement list, ?skipNewLineAtEnd) =
            printer.PrintBlock(
                nodes,
                (fun p s -> p.PrintStatement(s)),
                (fun p -> p.PrintStatementSeparator()),
                ?skipNewLineAtEnd = skipNewLineAtEnd
            )

        member printer.PrintOptional(before: string, node: Identifier option) =
            match node with
            | None -> ()
            | Some node ->
                printer.Print(before)
                printer.Print(node)

        member printer.PrintOptional
            (
                before: string,
                node: AST option,
                after: string
            )
            =
            match node with
            | None -> ()
            | Some node ->
                printer.Print(before)
                printer.Print(node)
                printer.Print(after)

        member printer.PrintOptional(node: AST option) =
            match node with
            | None -> ()
            | Some node -> printer.Print(node)

        member printer.PrintOptional(node: Expression option) =
            printer.PrintOptional(node |> Option.map AST.Expression)

        member printer.PrintOptional(node: Identifier option) =
            match node with
            | None -> ()
            | Some node -> printer.Print(node)

        member printer.PrintList
            (
                nodes: 'a list,
                printNode: Printer -> 'a -> unit,
                printSeparator: Printer -> unit
            )
            =
            for i = 0 to nodes.Length - 1 do
                printNode printer nodes[i]

                if i < nodes.Length - 1 then
                    printSeparator printer

        member printer.PrintCommaSeparatedList(nodes: AST list) =
            printer.PrintList(
                nodes,
                (fun p x -> p.Print(x)),
                (fun p -> p.Print(", "))
            )

        member printer.PrintCommaSeparatedList(nodes: Expression list) =
            printer.PrintList(
                nodes,
                (fun _ -> printer.Print),
                (fun p -> p.Print(", "))
            )

        member printer.PrintCommaSeparatedList(nodes: Arg list) =
            printer.PrintCommaSeparatedList(nodes |> List.map AST.Arg)

        member printer.PrintCommaSeparatedList(nodes: Keyword list) =
            printer.PrintCommaSeparatedList(nodes |> List.map AST.Keyword)

        member printer.PrintCommaSeparatedList(nodes: Alias list) =
            printer.PrintCommaSeparatedList(nodes |> List.map AST.Alias)

        member printer.PrintCommaSeparatedList(nodes: Identifier list) =
            printer.PrintCommaSeparatedList(nodes |> List.map AST.Identifier)

        member printer.PrintCommaSeparatedList(nodes: WithItem list) =
            printer.PrintCommaSeparatedList(nodes |> List.map AST.WithItem)

        member printer.PrintFunction
            (
                id: Identifier option,
                args: Arguments,
                body: Statement list,
                returnType: Expression option,
                decoratorList: Expression list,
                ?isDeclaration,
                ?isAsync
            )
            =
            for deco in decoratorList do
                printer.Print("@")
                printer.Print(deco)
                printer.PrintNewLine()

            match isAsync with
            | Some true -> printer.Print("async ")
            | _ -> ()

            printer.Print("def ")
            printer.PrintOptional(id)
            printer.Print("(")
            printer.Print(args)
            printer.Print(")")

            if returnType.IsSome then
                printer.Print(" -> ")
                printer.PrintOptional(returnType)

            printer.Print(":")
            printer.PrintBlock(body, skipNewLineAtEnd = true)

        member printer.WithParens(expr: Expression) =
            printer.Print("(")
            printer.Print(expr)
            printer.Print(")")

        /// Surround with parens anything that can potentially conflict with operator precedence
        member printer.ComplexExpressionWithParens(expr: Expression) =
            match expr with
            | Constant _
            | Name _
            | Call _
            | List _
            | Subscript _
            | Attribute _ -> printer.Print(expr)
            | _ -> printer.WithParens(expr)

        member printer.PrintOperation(left, operator, right, ?loc) =
            printer.AddLocation(loc)
            printer.ComplexExpressionWithParens(left)
            printer.Print(operator)
            printer.ComplexExpressionWithParens(right)

open PrinterExtensions

let printDeclWithExtraLine extraLine (printer: Printer) (decl: Statement) =
    printer.Print(decl)

    if printer.Column > 0 then
        printer.PrintNewLine()

    if extraLine then
        printer.PrintNewLine()

let printLine (printer: Printer) (line: string) =
    printer.Print(line)
    printer.PrintNewLine()

let isEmpty (_program: Module) : bool = false // TODO: determine if printer will not print anything

let run writer (program: Module) : Async<unit> =
    async {
        use printerImpl = new PrinterImpl(writer)
        let printer = printerImpl :> Printer

        let imports, restDecls =
            program.Body
            |> List.splitWhile (
                function
                | Import _
                | ImportFrom _ -> true
                | Expr { Value = Expression.Emit _ } -> true
                | _ -> false
            )

        for decl in imports do
            match decl with
            | ImportFrom({ Module = Some(Identifier path) } as info) ->
                let path = printer.MakeImportPath(path)
                ImportFrom { info with Module = Some(Identifier path) }
            | decl -> decl
            |> printDeclWithExtraLine false printer

        printer.PrintNewLine()
        do! printerImpl.Flush()

        for decl in restDecls do
            printDeclWithExtraLine true printer decl
            // TODO: Only flush every XXX lines?
            do! printerImpl.Flush()
    }<|MERGE_RESOLUTION|>--- conflicted
+++ resolved
@@ -593,33 +593,6 @@
             | Emit ex -> printer.Print(ex)
             | UnaryOp ex -> printer.Print(ex)
             | FormattedValue ex -> printer.Print(ex)
-<<<<<<< HEAD
-            | Constant(value = value) ->
-                match value with
-                | :? string as value ->
-                    printer.Print("\"")
-                    printer.Print(Naming.escapeString (fun _ -> false) value)
-                    printer.Print("\"")
-                | :? float as value ->
-                    let value = string<float> value
-                    printer.Print(value)
-
-                    // Make sure it's a valid Python float (not int)
-                    if
-                        String.forall
-                            (fun char -> char = '-' || Char.IsDigit char)
-                            value
-                    then
-                        printer.Print(".0")
-                | :? bool as value ->
-                    printer.Print(
-                        if value then
-                            "True"
-                        else
-                            "False"
-                    )
-                | _ -> printer.Print(string<obj> value)
-=======
             | Constant(value = StringLiteral value) ->
                 printer.Print("\"")
                 printer.Print(Naming.escapeString (fun _ -> false) value)
@@ -644,7 +617,6 @@
                 )
             | Constant(value = IntLiteral value) -> printer.Print(string value)
             | Constant(value = value) -> printer.Print(string value)
->>>>>>> ba59b1b1
 
             | IfExp ex -> printer.Print(ex)
             | Call ex -> printer.Print(ex)
