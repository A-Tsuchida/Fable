namespace rec Fable.Transforms.FSharp2Fable

open System
open System.Collections.Generic
open FSharp.Compiler.Symbols
open FSharp.Compiler.Text
open Fable
open Fable.Core
open Fable.AST
open Fable.Transforms
open Fable.Transforms.FSharp2Fable

<<<<<<< HEAD
type FsField(fi: FSharpField) =
    let name = FsField.FSharpFieldName fi
    let typ = TypeHelpers.makeType Map.empty fi.FieldType

    interface Fable.Field with
        member _.Name = name
        member _.FieldType = typ
        member _.LiteralValue = fi.LiteralValue
        member _.IsStatic = fi.IsStatic
        member _.IsMutable = fi.IsMutable

    static member FSharpFieldName (fi: FSharpField) =
            let rec countConflictingCases acc (ent: FSharpEntity) (name: string) =
                match TypeHelpers.getBaseEntity ent with
                | None -> acc
                | Some (baseClass, _) ->
                    let conflicts =
                        baseClass.FSharpFields
                        |> Seq.exists (fun fi -> fi.Name = name)
                    let acc = if conflicts then acc + 1 else acc
                    countConflictingCases acc baseClass name

            let name = fi.Name
            match fi.DeclaringEntity with
            | None -> name
            | Some ent when ent.IsFSharpRecord || ent.IsFSharpUnion -> name
            | Some ent ->
                match countConflictingCases 0 ent name with
                | 0 -> name
                | n -> name + "_" + (string n)
=======
type FsField(name, typ: Fable.Type, ?isMutable, ?isStatic, ?literalValue) =
    new (fi: FSharpField) =
        let typ = TypeHelpers.makeType Map.empty fi.FieldType
        FsField(FsField.Name fi, typ, isMutable=fi.IsMutable, isStatic=fi.IsStatic, ?literalValue=fi.LiteralValue)
    interface Fable.Field with
        member _.Name = name
        member _.FieldType = typ
        member _.LiteralValue = literalValue
        member _.IsStatic = defaultArg isStatic false
        member _.IsMutable = defaultArg isMutable false

    static member Key (name: string, typ: Fable.Type, ?isMutable): Fable.FieldKey =
        { Name = name; FieldType = typ; IsMutable = defaultArg isMutable false }

    static member Key (fi: FSharpField) =
        let t = TypeHelpers.makeType Map.empty fi.FieldType
        FsField.Key(FsField.Name fi, t, fi.IsMutable)

    static member Name (fi: FSharpField) =
        let rec countConflictingCases acc (ent: FSharpEntity) (name: string) =
            match TypeHelpers.getBaseEntity ent with
            | None -> acc
            | Some (baseClass, _) ->
                let conflicts =
                    baseClass.FSharpFields
                    |> Seq.exists (fun fi -> fi.Name = name)
                let acc = if conflicts then acc + 1 else acc
                countConflictingCases acc baseClass name

        let name = fi.Name
        match fi.DeclaringEntity with
        | None -> name
        | Some ent when ent.IsFSharpRecord || ent.IsFSharpUnion -> name
        | Some ent ->
            match countConflictingCases 0 ent name with
            | 0 -> name
            | n -> name + "_" + (string n)
>>>>>>> 47081820

[<RequireQualifiedAccess>]
type CompiledValue =
    | Integer of int
    | Float of float
    | Boolean of bool

type FsUnionCase(uci: FSharpUnionCase) =
    /// FSharpUnionCase.CompiledName doesn't give the value of CompiledNameAttribute
    /// We must check the attributes explicitly
    static member CompiledName (uci: FSharpUnionCase) =
        uci.Attributes
        |> Helpers.tryFindAtt Atts.compiledName
        |> Option.map (fun (att: FSharpAttribute) -> att.ConstructorArguments.[0] |> snd |> string)

    static member FullName (uci: FSharpUnionCase) =
        // proper full compiled name (instead of uci.FullName)
        uci.XmlDocSig
        |> Naming.replacePrefix "T:Microsoft.FSharp." "FSharp."
        |> Naming.replacePrefix "T:" ""

    static member CompiledValue (uci: FSharpUnionCase) =
        uci.Attributes
        |> Helpers.tryFindAtt Atts.compiledValue
        |> Option.bind (fun (att: FSharpAttribute) ->
            match snd att.ConstructorArguments.[0] with
            | :? int as value -> Some (CompiledValue.Integer value)
            | :? float as value -> Some (CompiledValue.Float value)
            | :? bool as value -> Some (CompiledValue.Boolean value)
            | :? Enum as value when Enum.GetUnderlyingType(value.GetType()) = typeof<int> -> Some (CompiledValue.Integer (box value :?> int))
            | _ -> None
        )

    interface Fable.UnionCase with
        member _.Name = uci.Name
        member _.FullName = FsUnionCase.FullName uci
        member _.CompiledName = FsUnionCase.CompiledName uci
        member _.UnionCaseFields = uci.Fields |> Seq.mapToList (fun x -> upcast FsField(x))

type FsAtt(att: FSharpAttribute) =
    interface Fable.Attribute with
        member _.Entity = FsEnt.Ref att.AttributeType
        member _.ConstructorArgs = att.ConstructorArguments |> Seq.mapToList snd

type FsGenParam(gen: FSharpGenericParameter) =
    static member Constraint(c: FSharpGenericParameterConstraint) =
        if c.IsCoercesToConstraint then
            TypeHelpers.makeType Map.empty c.CoercesToTarget
            |> Fable.Constraint.CoercesTo |> Some
        elif c.IsMemberConstraint then
            let d = c.MemberConstraintData // TODO: Full member signature hash?
            Fable.Constraint.HasMember(d.MemberName, d.MemberIsStatic) |> Some
        elif c.IsSupportsNullConstraint then Some Fable.Constraint.IsNullable
        elif c.IsRequiresDefaultConstructorConstraint then Some Fable.Constraint.HasDefaultConstructor
        elif c.IsNonNullableValueTypeConstraint then Some Fable.Constraint.IsValueType
        elif c.IsReferenceTypeConstraint then Some Fable.Constraint.IsReferenceType
        elif c.IsComparisonConstraint then Some Fable.Constraint.HasComparison
        elif c.IsEqualityConstraint then Some Fable.Constraint.HasEquality
        elif c.IsUnmanagedConstraint then Some Fable.Constraint.IsUnmanaged
        else None // TODO: Document these cases

    static member Constraints(gen: FSharpGenericParameter) =
        gen.Constraints |> Seq.choose FsGenParam.Constraint

    interface Fable.GenericParam with
        member _.Name = TypeHelpers.genParamName gen
        member _.Constraints = FsGenParam.Constraints gen

<<<<<<< HEAD
type FsParam =
    static member Make(name, typ): Fable.Parameter =
        { Name = name; Type = TypeHelpers.makeType Map.empty typ }
    static member Make(p: FSharpParameter) = FsParam.Make(p.Name, p.Type)
    static member Make(p: FSharpAbstractParameter) = FsParam.Make(p.Name, p.Type)
=======
[<AutoOpen>]
module FisFus =
    let FsParam(p: FSharpParameter): Fable.Parameter =
        { Name = p.Name
          Type = TypeHelpers.makeType Map.empty p.Type }
>>>>>>> 47081820

type FsDeclaredType(ent: FSharpEntity, genArgs: IList<FSharpType>) =
    interface Fable.DeclaredType with
        member _.Entity = FsEnt.Ref ent
        member _.GenericArgs = genArgs |> Seq.mapToList (TypeHelpers.makeType Map.empty)

type FsMemberFunctionOrValue(m: FSharpMemberOrFunctionOrValue) =
    static member CurriedParameterGroups(m: FSharpMemberOrFunctionOrValue): Fable.Parameter list list =
        m.CurriedParameterGroups
<<<<<<< HEAD
        |> Seq.mapToList (Seq.mapToList (fun p -> FsParam.Make(p)))
=======
        |> Seq.mapToList (Seq.mapToList (fun p -> FsParam(p)))
>>>>>>> 47081820

    static member CallMemberInfo(m: FSharpMemberOrFunctionOrValue): Fable.CallMemberInfo =
        { CurriedParameterGroups =
            m.CurriedParameterGroups |> Seq.mapToList (Seq.mapToList (fun p ->
                { Name = p.Name; Type = TypeHelpers.makeType Map.empty p.Type }))
          IsInstance = m.IsInstanceMember
          IsGetter = m.IsPropertyGetterMethod
          FullName = m.FullName
          CompiledName = m.CompiledName
          DeclaringEntity = m.DeclaringEntity |> Option.map (FsEnt.Ref) }

    static member DisplayName(m: FSharpMemberOrFunctionOrValue) =
        Naming.removeGetSetPrefix m.DisplayNameCore

    interface Fable.MemberFunctionOrValue with
        member _.Attributes =
            m.Attributes |> Seq.map (fun x -> FsAtt(x) :> Fable.Attribute)

        // These two properties are only used for member declarations,
        // setting them to false for now
        member _.IsMangled = false
        member _.IsEnumerator = false

        member _.HasSpread = Helpers.hasParamArray m
        member _.IsPublic = Helpers.isPublicMember m
        // NOTE: Using memb.IsValue doesn't work for function values
        // See isModuleValueForDeclarations below
        member _.IsValue = m.IsValue
        member _.IsInstance = m.IsInstanceMember
        member _.IsMutable = m.IsMutable
        member _.IsGetter = m.IsPropertyGetterMethod
        member _.IsSetter = m.IsPropertySetterMethod

        member _.DisplayName = FsMemberFunctionOrValue.DisplayName m
        member _.CompiledName = m.CompiledName
        member _.FullName = m.FullName
        member _.CurriedParameterGroups = FsMemberFunctionOrValue.CurriedParameterGroups(m)
<<<<<<< HEAD
        member _.ReturnParameter = FsParam.Make(m.ReturnParameter)
=======
        member _.ReturnParameter = FsParam(m.ReturnParameter)
>>>>>>> 47081820
        member _.IsExplicitInterfaceImplementation = m.IsExplicitInterfaceImplementation
        member _.ApparentEnclosingEntity = FsEnt.Ref m.ApparentEnclosingEntity

type FsEnt(ent: FSharpEntity) =
    static let tryArrayFullName (ent: FSharpEntity) =
        if ent.IsArrayType then
            let rank =
                match ent.ArrayRank with
                | rank when rank > 1 -> "`" + string rank
                | _ -> ""
            Some("System.Array" + rank)
        else None

    member _.FSharpEntity = ent

    static member SourcePath (ent: FSharpEntity) =
        ent.DeclarationLocation.FileName
        |> Path.normalizePathAndEnsureFsExtension

    static member IsPublic (ent: FSharpEntity) =
        not ent.Accessibility.IsPrivate

    static member FullName (ent: FSharpEntity): string =
        let ent = Helpers.nonAbbreviatedDefinition ent
        match tryArrayFullName ent with
        | Some fullName -> fullName
        | None when ent.IsNamespace || ent.IsByRef ->
            match ent.Namespace with
            | Some ns -> ns + "." + ent.CompiledName
            | None -> ent.CompiledName
#if !FABLE_COMPILER
        | None when ent.IsProvided ->
            ent.LogicalName
#endif
        | None ->
            match ent.TryFullName with
            | Some n -> n
            | None -> ent.LogicalName

    static member Ref (ent: FSharpEntity): Fable.EntityRef =
        let path =
            match ent.Assembly.FileName with
            | Some asmPath ->
                let dllName = Path.GetFileName(asmPath)
                let dllName = dllName.Substring(0, dllName.Length - 4) // Remove .dll extension
                match dllName with
                // When compiling with netcoreapp target, netstandard only contains redirects
                // We can find the actual assembly name from the entity qualified name
                | "netstandard" ->
                    ent.QualifiedName.Split(',').[1].Trim() |> Fable.CoreAssemblyName
                | Naming.fablePrecompile ->
                    let sourcePath = FsEnt.SourcePath ent
                    Fable.PrecompiledLib(sourcePath, Path.normalizePath asmPath)
                | dllName when Compiler.CoreAssemblyNames.Contains(dllName) ->
                    Fable.CoreAssemblyName dllName
                | _ ->
                    Path.normalizePath asmPath |> Fable.AssemblyPath
            | None ->
                FsEnt.SourcePath ent |> Fable.SourcePath
        { FullName = FsEnt.FullName ent
          Path = path }

    interface Fable.Entity with
        member _.Ref = FsEnt.Ref ent
        member _.DisplayName = ent.DisplayName
        member _.FullName = FsEnt.FullName ent

        member _.BaseType =
            match TypeHelpers.getBaseEntity ent with
            | Some(baseEntity, baseGenArgs) -> Some(upcast FsDeclaredType(baseEntity, baseGenArgs))
            | _ -> None

        member _.Attributes =
            ent.Attributes |> Seq.map (fun x -> FsAtt(x) :> Fable.Attribute)

        member _.MembersFunctionsAndValues =
            ent.TryGetMembersFunctionsAndValues() |> Seq.map (fun x ->
                FsMemberFunctionOrValue(x) :> Fable.MemberFunctionOrValue)

        member _.AllInterfaces =
            ent.AllInterfaces |> Seq.choose (fun ifc ->
                if ifc.HasTypeDefinition then
                    Some(upcast FsDeclaredType(ifc.TypeDefinition, ifc.GenericArguments))
                else None)

        member _.GenericParameters =
            ent.GenericParameters |> Seq.mapToList (fun x -> FsGenParam(x) :> Fable.GenericParam)

        member _.FSharpFields =
            ent.FSharpFields |> Seq.mapToList (fun x -> FsField(x) :> Fable.Field)

        member _.UnionCases =
            ent.UnionCases |> Seq.mapToList (fun x -> FsUnionCase(x) :> Fable.UnionCase)

        member _.IsPublic = FsEnt.IsPublic ent
        member _.IsFSharpModule = ent.IsFSharpModule
        member _.IsFSharpUnion = ent.IsFSharpUnion
        member _.IsFSharpRecord = ent.IsFSharpRecord
        member _.IsFSharpAbbreviation = ent.IsFSharpAbbreviation
        member _.IsFSharpExceptionDeclaration = ent.IsFSharpExceptionDeclaration
        member _.IsValueType = ent.IsValueType
        member _.IsInterface = ent.IsInterface
        member _.IsMeasure = ent.IsMeasure
        member _.IsEnum = ent.IsEnum

type MemberInfo(?attributes: FSharpAttribute seq,
                    ?hasSpread: bool,
                    ?isPublic: bool,
                    ?isInstance: bool,
                    ?isValue: bool,
                    ?isMutable: bool,
                    ?isGetter: bool,
                    ?isSetter: bool,
                    ?isEnumerator: bool,
                    ?isMangled: bool) =
    interface Fable.MemberInfo with
        member _.Attributes =
            match attributes with
            | Some atts -> atts |> Seq.map (fun x -> FsAtt(x) :> Fable.Attribute)
            | None -> upcast []
        member _.HasSpread = defaultArg hasSpread false
        member _.IsPublic = defaultArg isPublic true
        member _.IsInstance = defaultArg isInstance true
        member _.IsValue = defaultArg isValue false
        member _.IsMutable = defaultArg isMutable false
        member _.IsGetter = defaultArg isGetter false
        member _.IsSetter = defaultArg isSetter false
        member _.IsEnumerator = defaultArg isEnumerator false
        member _.IsMangled = defaultArg isMangled false

type Witness =
    { TraitName: string
      IsInstance: bool
      Expr: Fable.Expr }
    member this.ArgTypes =
        match this.Expr with
        | Fable.Delegate(args,_,_) -> args |> List.map (fun a -> a.Type)
        | _ -> []

type Scope = (FSharpMemberOrFunctionOrValue * Fable.Ident * Fable.Expr option) list

type Context =
    { Scope: Scope
      ScopeInlineValues: (FSharpMemberOrFunctionOrValue * FSharpExpr) list
      ScopeInlineArgs: (Fable.Ident * Fable.Expr) list
      UsedNamesInRootScope: Set<string>
      UsedNamesInDeclarationScope: HashSet<string>
      GenericArgs: Map<string, Fable.Type>
      EnclosingMember: FSharpMemberOrFunctionOrValue option
      PrecompilingInlineFunction: FSharpMemberOrFunctionOrValue option
      CaughtException: Fable.Ident option
      BoundConstructorThis: Fable.Ident option
      BoundMemberThis: Fable.Ident option
      InlinePath: Log.InlinePath list
      CaptureBaseConsCall: (FSharpEntity * (Fable.Expr -> unit)) option
      Witnesses: Witness list
    }

    static member Create(?usedRootNames) =
        { Scope = []
          ScopeInlineValues = []
          ScopeInlineArgs = []
          UsedNamesInRootScope = defaultArg usedRootNames Set.empty
          UsedNamesInDeclarationScope = Unchecked.defaultof<_>
          GenericArgs = Map.empty
          EnclosingMember = None
          PrecompilingInlineFunction = None
          CaughtException = None
          BoundConstructorThis = None
          BoundMemberThis = None
          InlinePath = []
          CaptureBaseConsCall = None
          Witnesses = []
        }

type IFableCompiler =
    inherit Compiler
    abstract Transform: Context * FSharpExpr -> Fable.Expr
    abstract ResolveInlineExpr: Context * InlineExpr * Fable.Expr list
        -> (Fable.Ident * Fable.Expr) list * Fable.Expr
    abstract TryReplace: Context * SourceLocation option * Fable.Type *
        info: Fable.ReplaceCallInfo * thisArg: Fable.Expr option * args: Fable.Expr list -> Fable.Expr option
<<<<<<< HEAD
=======
    abstract InjectArgument: Context * SourceLocation option *
        genArgs: ((string * Fable.Type) list) * FSharpParameter -> Fable.Expr
>>>>>>> 47081820
    abstract WarnOnlyOnce: string * ?range: SourceLocation -> unit

module Helpers =
    let rec nonAbbreviatedDefinition (ent: FSharpEntity): FSharpEntity =
        if ent.IsFSharpAbbreviation then
            let t = ent.AbbreviatedType
            if t.HasTypeDefinition && t.TypeDefinition <> ent
            then nonAbbreviatedDefinition t.TypeDefinition
            else ent
        else ent

    let rec nonAbbreviatedType (t: FSharpType): FSharpType =
        let isSameType (t1: FSharpType) (t2: FSharpType) =
            t1.HasTypeDefinition && t2.HasTypeDefinition && (t1.TypeDefinition = t2.TypeDefinition)
        if t.IsAbbreviation && not (isSameType t t.AbbreviatedType) then
            nonAbbreviatedType t.AbbreviatedType
        elif t.HasTypeDefinition then
            let abbr = t.AbbreviatedType
            // .IsAbbreviation doesn't eval to true for generic numbers
            // See https://github.com/Microsoft/visualfsharp/issues/5992
            if t.GenericArguments.Count = abbr.GenericArguments.Count then t
            else abbr
        else t

    let getGenericArguments (t: FSharpType) =
        // Accessing .GenericArguments for a generic parameter will fail
        if t.IsGenericParameter
        then [||] :> IList<_>
        else (nonAbbreviatedType t).GenericArguments

    type TrimRootModule =
        | TrimRootModule of Compiler
        | NoTrimRootModule

<<<<<<< HEAD
    let private getEntityMangledName trimRootModule (entRef: Fable.EntityRef) =
        let fullName = entRef.FullName
        match trimRootModule, entRef.Path with
        | TrimRootModule com, Fable.SourcePath sourcePath ->
=======
    let private getEntityMangledName trimRootModule (ent: Fable.EntityRef) =
        let fullName = ent.FullName
        match trimRootModule, ent.Path with
        | TrimRootModule com, (Fable.SourcePath sourcePath | Fable.PrecompiledLib(sourcePath, _)) ->
>>>>>>> 47081820
            let rootMod = com.GetRootModule(sourcePath)
            if fullName.StartsWith(rootMod) then
                fullName.Substring(rootMod.Length).TrimStart('.')
            else fullName
        // Ignore entities for which we don't have implementation file data
        | TrimRootModule _, (Fable.AssemblyPath _ | Fable.CoreAssemblyName _)
        | NoTrimRootModule, _ -> fullName

    let cleanNameAsJsIdentifier (name: string) =
        if name = ".ctor" then "$ctor"
        else name.Replace('.','_').Replace('`','$')

    let cleanNameAsRustIdentifier (name: string) =
        name.Replace(' ','_').Replace('`','_')

    let getEntityDeclarationName (com: Compiler) (entRef: Fable.EntityRef) =
        let entityName = getEntityMangledName (TrimRootModule com) entRef |> cleanNameAsJsIdentifier
        let name, part = (entityName |> cleanNameAsJsIdentifier, Naming.NoMemberPart)
        let sanitizedName =
            match com.Options.Language with
            | Python -> Fable.PY.Naming.sanitizeIdent Fable.PY.Naming.pyBuiltins.Contains name part
            | Rust -> entityName |> cleanNameAsRustIdentifier
            | _ -> Naming.sanitizeIdent (fun _ -> false) name part
        sanitizedName

    let private getMemberMangledName trimRootModule (memb: FSharpMemberOrFunctionOrValue) =
        if memb.IsExtensionMember then
            let overloadSuffix = FsMemberFunctionOrValue memb |> OverloadSuffix.getExtensionHash
            let entName = FsEnt.Ref memb.ApparentEnclosingEntity |> getEntityMangledName NoTrimRootModule
            entName, Naming.InstanceMemberPart(memb.CompiledName, overloadSuffix)
        else
            match memb.DeclaringEntity with
            | Some ent ->
                let entRef = FsEnt.Ref ent
                let entName = getEntityMangledName trimRootModule entRef
                if ent.IsFSharpModule then
                    match trimRootModule, entName with
                    | TrimRootModule com, _ when com.Options.Language = Rust ->
                        memb.CompiledName, Naming.NoMemberPart // no module prefix for Rust
                    | _, "" ->
                        memb.CompiledName, Naming.NoMemberPart
                    | _, moduleName ->
                        moduleName, Naming.StaticMemberPart(memb.CompiledName, "")
                else
                    let overloadSuffix = FsMemberFunctionOrValue memb |> OverloadSuffix.getHash (FsEnt ent)
                    if memb.IsInstanceMember
                    then entName, Naming.InstanceMemberPart(memb.CompiledName, overloadSuffix)
                    else entName, Naming.StaticMemberPart(memb.CompiledName, overloadSuffix)
            | None -> memb.CompiledName, Naming.NoMemberPart

    /// Returns the sanitized name for the member declaration and whether it has an overload suffix
    let getMemberDeclarationName (com: Compiler) (memb: FSharpMemberOrFunctionOrValue) =
        let name, part = getMemberMangledName (TrimRootModule com) memb
        let name = cleanNameAsJsIdentifier name
        let part = part.Replace(cleanNameAsJsIdentifier)
        let sanitizedName =
            match com.Options.Language with
            | Python -> Fable.PY.Naming.sanitizeIdent Fable.PY.Naming.pyBuiltins.Contains name part
            | Rust -> Naming.sanitizeIdent (fun _ -> false) (name |> cleanNameAsRustIdentifier) part
            | _ -> Naming.sanitizeIdent (fun _ -> false) name part
        sanitizedName, not(String.IsNullOrEmpty(part.OverloadSuffix))

    /// Used to identify members uniquely in the inline expressions dictionary
    let getMemberUniqueName (memb: FSharpMemberOrFunctionOrValue): string =
        getMemberMangledName NoTrimRootModule memb
        ||> Naming.buildNameWithoutSanitation

    let getMemberDisplayName (memb: FSharpMemberOrFunctionOrValue) =
        FsMemberFunctionOrValue.DisplayName memb

    let isUsedName (ctx: Context) name =
        ctx.UsedNamesInRootScope.Contains name || ctx.UsedNamesInDeclarationScope.Contains name

    let getIdentUniqueName (ctx: Context) name =
        let name =
            (name, Naming.NoMemberPart)
            ||> Naming.sanitizeIdent (isUsedName ctx)
        ctx.UsedNamesInDeclarationScope.Add(name) |> ignore
        name

    let isUnit (typ: FSharpType) =
        let typ = nonAbbreviatedType typ
        if typ.HasTypeDefinition then
            typ.TypeDefinition.TryFullName = Some Types.unit
        else false

    let isByRefValue (value: FSharpMemberOrFunctionOrValue) =
        // Value type "this" is passed as inref, so it has to be excluded
        // (Note: the non-abbreviated type of inref and outref is byref)
        let typ = value.FullType
        value.IsValue && not (value.IsMemberThisValue)
        && typ.HasTypeDefinition
        && typ.TypeDefinition.IsByRef
        // && (typ.TypeDefinition.DisplayName = "byref" ||
        //     typ.TypeDefinition.DisplayName = "inref" ||
        //     typ.TypeDefinition.DisplayName = "outref")

    let tryFindAtt fullName (atts: FSharpAttribute seq) =
        atts |> Seq.tryPick (fun att ->
            match (nonAbbreviatedDefinition att.AttributeType).TryFullName with
            | Some fullName' ->
                if fullName = fullName' then Some att else None
            | None -> None)

    let hasAttribute attFullName (attributes: FSharpAttribute seq) =
        let mutable found = false
        let attFullName = Some attFullName
        for att in attributes do
            if not found then
                found <- (nonAbbreviatedDefinition att.AttributeType).TryFullName = attFullName
        found

    let tryPickAttribute attFullNames (attributes: FSharpAttribute seq) =
        let attFullNames = Map attFullNames
        attributes |> Seq.tryPick (fun att ->
            match (nonAbbreviatedDefinition att.AttributeType).TryFullName with
            | Some fullName -> Map.tryFind fullName attFullNames
            | None -> None)

    let tryAttributeConsArg (att: FSharpAttribute) index (defValue: 'T) (f: obj -> 'T option) =
        let consArgs = att.ConstructorArguments
        if consArgs.Count <= index then defValue
        else
            consArgs.[index] |> snd |> f
            |> Option.defaultValue defValue

    let tryBoolean: obj -> bool option = function (:? bool as x) -> Some x | _ -> None
    let tryString: obj -> string option = function (:? string as x) -> Some x | _ -> None

    let tryDefinition (typ: FSharpType) =
        let typ = nonAbbreviatedType typ
        if typ.HasTypeDefinition then
            let tdef = typ.TypeDefinition
            Some(tdef, tdef.TryFullName)
        else None

    let getFsTypeFullName (typ: FSharpType) =
        match tryDefinition typ with
        | Some(_, Some fullName) -> fullName
        | _ -> Naming.unknown

    let isInline (memb: FSharpMemberOrFunctionOrValue) =
        match memb.InlineAnnotation with
        | FSharpInlineAnnotation.NeverInline
        | FSharpInlineAnnotation.OptionalInline -> false
        | FSharpInlineAnnotation.AlwaysInline
        | FSharpInlineAnnotation.AggressiveInline -> true

    let isPublicMember (memb: FSharpMemberOrFunctionOrValue) =
        if memb.IsCompilerGenerated
        then false
        else not memb.Accessibility.IsPrivate

    let makeRange (r: Range) =
        { start = { line = r.StartLine; column = r.StartColumn }
          ``end``= { line = r.EndLine; column = r.EndColumn }
          identifierName = None }

    let makeRangeFrom (fsExpr: FSharpExpr) =
        Some (makeRange fsExpr.Range)

    let unionCaseTag (com: IFableCompiler) (ent: FSharpEntity) (unionCase: FSharpUnionCase) =
        try
            // If the order of cases changes in the declaration, the tag has to change too.
            // Mark all files using the case tag as watch dependencies.
            com.AddWatchDependency(FsEnt.SourcePath ent)
            ent.UnionCases |> Seq.findIndex (fun uci -> unionCase.Name = uci.Name)
        with _ ->
            failwith $"Cannot find case %s{unionCase.Name} in %s{FsEnt.FullName ent}"

    /// Apply case rules to case name if there's no explicit compiled name
    let transformStringEnum (rule: CaseRules) (unionCase: FSharpUnionCase) =
        match FsUnionCase.CompiledName unionCase with
        | Some name -> name
        | None -> Naming.applyCaseRule rule unionCase.Name
        |> makeStrConst

    // let isModuleMember (memb: FSharpMemberOrFunctionOrValue) =
    //     match memb.DeclaringEntity with
    //     | Some ent -> ent.IsFSharpModule
    //     | None -> true // Compiler-generated members

    /// Using memb.IsValue doesn't work for function values
    /// (e.g. `let ADD = adder()` when adder returns a function)
    let isModuleValueForDeclarations (memb: FSharpMemberOrFunctionOrValue) =
        memb.CurriedParameterGroups.Count = 0 && memb.GenericParameters.Count = 0

    let isModuleValueForCalls (declaringEntity: FSharpEntity) (memb: FSharpMemberOrFunctionOrValue) =
        declaringEntity.IsFSharpModule
        && isModuleValueForDeclarations memb
        && memb.CurriedParameterGroups.Count = 0 && memb.GenericParameters.Count = 0
        // Mutable public values must be called as functions (see #986)
        && (not memb.IsMutable || not (isPublicMember memb))

    let rec getAllInterfaceMembers (ent: FSharpEntity) =
        seq {
            yield! ent.MembersFunctionsAndValues
            for parent in ent.DeclaredInterfaces do
                match tryDefinition parent with
                | Some(e, _) -> yield! getAllInterfaceMembers e
                | None -> ()
        }

    /// Test if the name corresponds to this interface or anyone in its hierarchy
    let rec testInterfaceHierarchy interfaceFullname interfaceType =
        match tryDefinition interfaceType with
        | Some(e, Some fullname2) ->
            if interfaceFullname = fullname2
            then true
            else e.DeclaredInterfaces
                 |> Seq.exists (testInterfaceHierarchy interfaceFullname)
        | _ -> false

    let hasParamArray (memb: FSharpMemberOrFunctionOrValue) =

        let hasParamArray (memb: FSharpMemberOrFunctionOrValue) =
            if memb.CurriedParameterGroups.Count <> 1 then false else
            let args = memb.CurriedParameterGroups.[0]
            args.Count > 0 && args.[args.Count - 1].IsParamArrayArg

        let hasParamSeq (memb: FSharpMemberOrFunctionOrValue) =
            Seq.tryLast memb.CurriedParameterGroups
            |> Option.bind Seq.tryLast
            |> Option.map (fun lastParam -> hasAttribute Atts.paramList lastParam.Attributes)
            |> Option.defaultValue false

        hasParamArray memb || hasParamSeq memb

    type UnionPattern =
        | OptionUnion of FSharpType * isStruct: bool
        | ListUnion of FSharpType
        | ErasedUnion of FSharpEntity * IList<FSharpType> * CaseRules
        | ErasedUnionCase
        | TypeScriptTaggedUnion of FSharpEntity * IList<FSharpType> * tagName:string * CaseRules
        | StringEnum of FSharpEntity * CaseRules
        | DiscriminatedUnion of FSharpEntity * IList<FSharpType>

    let getUnionPattern (typ: FSharpType) (unionCase: FSharpUnionCase) : UnionPattern =
        let typ = nonAbbreviatedType typ
        let getCaseRule (att: FSharpAttribute) =
            match Seq.tryHead att.ConstructorArguments with
            | Some(_, (:? int as rule)) -> enum<CaseRules>(rule)
            | _ -> CaseRules.LowerFirst

        unionCase.Attributes |> Seq.tryPick (fun att ->
            match att.AttributeType.TryFullName with
            | Some Atts.erase -> Some ErasedUnionCase
            | _ -> None)
        |> Option.defaultWith (fun () ->
            match tryDefinition typ with
            | None -> failwith "Union without definition"
            | Some(tdef, fullName) ->
                match defaultArg fullName tdef.CompiledName with
                | Types.valueOption -> OptionUnion (typ.GenericArguments.[0], true)
                | Types.option -> OptionUnion (typ.GenericArguments.[0], false)
                | Types.list -> ListUnion typ.GenericArguments.[0]
                | _ ->
                    tdef.Attributes |> Seq.tryPick (fun att ->
                        match att.AttributeType.TryFullName with
                        | Some Atts.erase -> Some (ErasedUnion(tdef, typ.GenericArguments, getCaseRule att))
                        | Some Atts.stringEnum -> Some (StringEnum(tdef, getCaseRule att))
                        | Some Atts.tsTaggedUnion ->
                            match Seq.tryItem 0 att.ConstructorArguments, Seq.tryItem 1 att.ConstructorArguments with
                            | Some (_, (:? string as name)), None ->
                                Some (TypeScriptTaggedUnion(tdef, typ.GenericArguments, name, CaseRules.LowerFirst))
                            | Some (_, (:? string as name)), Some (_, (:? int as rule)) ->
                                Some (TypeScriptTaggedUnion(tdef, typ.GenericArguments, name, enum<CaseRules>(rule)))
                            | _ -> failwith "Invalid TypeScriptTaggedUnion attribute"
                        | _ -> None)
                    |> Option.defaultValue (DiscriminatedUnion(tdef, typ.GenericArguments))
        )

module Patterns =
    open FSharpExprPatterns
    open Helpers

    let inline (|Rev|) x = List.rev x
    let inline (|AsArray|) x = Array.ofSeq x
    let inline (|LazyValue|) (x: Lazy<'T>) = x.Value
    let inline (|Transform|) (com: IFableCompiler) ctx e = com.Transform(ctx, e)
    let inline (|FieldName|) (fi: FSharpField) = fi.Name

    let (|CommonNamespace|_|) = function
        | (FSharpImplementationFileDeclaration.Entity(ent, subDecls))::restDecls
            when ent.IsNamespace ->
            let commonName = ent.CompiledName
            (Some subDecls, restDecls) ||> List.fold (fun acc decl ->
                match acc, decl with
                | (Some subDecls), (FSharpImplementationFileDeclaration.Entity(ent, subDecls2)) ->
                    if ent.CompiledName = commonName
                    then Some(subDecls@subDecls2)
                    else None
                | _ -> None)
            |> Option.map (fun subDecls -> ent, subDecls)
        | _ -> None

    let inline (|NonAbbreviatedType|) (t: FSharpType) =
        nonAbbreviatedType t

    let (|IgnoreAddressOf|) (expr: FSharpExpr) =
        match expr with
        | AddressOf value -> value
        | _ -> expr

    let (|TypeDefinition|_|) (NonAbbreviatedType t) =
        if t.HasTypeDefinition then Some t.TypeDefinition else None

    /// DOES NOT check if the type is abbreviated, mainly intended to identify Fable.Core.Applicable
    let (|FSharpExprTypeFullName|_|) (e: FSharpExpr) =
        let t = e.Type
        if t.HasTypeDefinition then t.TypeDefinition.TryFullName else None

    let (|MemberFullName|) (memb: FSharpMemberOrFunctionOrValue) =
        memb.FullName

    let (|RefType|_|) = function
        | TypeDefinition tdef as t when tdef.TryFullName = Some Types.reference -> Some t
        | _ -> None

    /// Detects AST pattern of "raise MatchFailureException()"
    let (|RaisingMatchFailureExpr|_|) (expr: FSharpExpr) =
        match expr with
        | Call(None, methodInfo, [ ], [_unitType], [value]) ->
            match methodInfo.FullName with
            | "Microsoft.FSharp.Core.Operators.raise" ->
                match value with
                | NewRecord(recordType, [Const (value, _valueT) ; _rangeFrom; _rangeTo]) ->
                    match recordType.TypeDefinition.TryFullName with
                    | Some "Microsoft.FSharp.Core.MatchFailureException" -> Some (value.ToString())
                    | _ -> None
                | _ -> None
            | _ -> None
        | _ -> None

    let (|NestedLambda|_|) x =
        let rec nestedLambda args = function
            | Lambda(arg, body) -> nestedLambda (arg::args) body
            | body -> List.rev args, body
        match x with
        | Lambda(arg, body) -> nestedLambda [arg] body |> Some
        | _ -> None

    let (|ForOf|_|) = function
        | Let((_, value), // Coercion to seq
              Let((_, Call(None, meth, _, [], [])),
                TryFinally(
                  WhileLoop(_,
                    Let((ident, _), body)), _)))
        | Let((_, Call(Some value, meth, _, [], [])),
                TryFinally(
                    WhileLoop(_,
                        Let((ident, _), body)), _))
            // Using only the compiled name is riskier but with the fullname we miss some cases
            // TODO: Check the return type of meth is or implements IEnumerator
            when meth.CompiledName = "GetEnumerator" ->
            // when meth.FullName = "System.Collections.Generic.IEnumerable.GetEnumerator" ->
            Some(ident, value, body)
        // optimized "for x in list"
        | Let((_, UnionCaseGet(value, typ, unionCase, field)),
                WhileLoop(_, Let((ident, _), body)))
            when (getFsTypeFullName typ) = Types.list
                && unionCase.Name = "op_ColonColon" && field.Name = "Tail" ->
            Some (ident, value, body)
        // optimized "for _x in list"
        | Let((ident, UnionCaseGet(value, typ, unionCase, field)),
                WhileLoop(_, body))
            when (getFsTypeFullName typ) = Types.list
                && unionCase.Name = "op_ColonColon" && field.Name = "Tail" ->
            Some (ident, value, body)
        | _ -> None

    /// This matches the boilerplate generated for TryGetValue/TryParse/DivRem (see #154, or #1744)
    /// where the F# compiler automatically passes a byref arg and returns it as a tuple
    let (|ByrefArgToTuple|_|) = function
        | Let((outArg1, (DefaultValue _ as def)),
                NewTuple(_, [Call(callee, memb, ownerGenArgs, membGenArgs, callArgs); Value outArg3]))
                when List.isMultiple callArgs && outArg1.IsCompilerGenerated && outArg1 = outArg3 ->
            match List.splitLast callArgs with
            | callArgs, AddressOf(Value outArg2) when outArg1 = outArg2 ->
                Some (callee, memb, ownerGenArgs, membGenArgs, callArgs@[def])
            | _ -> None
        | _ -> None

    /// This matches the boilerplate generated for TryGetValue/TryParse/DivRem (--optimize+)
    let (|ByrefArgToTupleOptimizedIf|_|) = function
        | Let((outArg1, (DefaultValue _ as def)), IfThenElse
                (Call(callee, memb, ownerGenArgs, membGenArgs, callArgs), thenExpr, elseExpr))
                when List.isMultiple callArgs && outArg1.IsCompilerGenerated ->
            match List.splitLast callArgs with
            | callArgs, AddressOf(Value outArg2) when outArg1 = outArg2 ->
                Some (outArg1, callee, memb, ownerGenArgs, membGenArgs, callArgs@[def], thenExpr, elseExpr)
            | _ -> None
        | _ -> None

    /// This matches another boilerplate generated for TryGetValue/TryParse/DivRem (--optimize+)
    let (|ByrefArgToTupleOptimizedTree|_|) = function
        | Let((outArg1, (DefaultValue _ as def)), DecisionTree(IfThenElse
                (Call(callee, memb, ownerGenArgs, membGenArgs, callArgs), thenExpr, elseExpr), targetsExpr))
                when List.isMultiple callArgs && outArg1.IsCompilerGenerated ->
            match List.splitLast callArgs with
            | callArgs, AddressOf(Value outArg2) when outArg1 = outArg2 ->
                Some (outArg1, callee, memb, ownerGenArgs, membGenArgs, callArgs@[def], thenExpr, elseExpr, targetsExpr)
            | _ -> None
        | _ -> None

    /// This matches another boilerplate generated for TryGetValue/TryParse/DivRem (--crossoptimize-)
    let (|ByrefArgToTupleOptimizedLet|_|) = function
        | Let((outArg1, (DefaultValue _ as def)),
                Let((arg_0, Call(callee, memb, ownerGenArgs, membGenArgs, callArgs)), restExpr))
                when List.isMultiple callArgs && outArg1.IsCompilerGenerated ->
            match List.splitLast callArgs with
            | callArgs, AddressOf(Value outArg2) when outArg1 = outArg2 ->
                Some (arg_0, outArg1, callee, memb, ownerGenArgs, membGenArgs, callArgs@[def], restExpr)
            | _ -> None
        | _ -> None

    /// This matches the boilerplate generated to wrap .NET events from F#
    let (|CreateEvent|_|) = function
        | Call(None,createEvent,_,_,
               [Lambda(_eventDelegate, Call(Some callee, addEvent,[],[],[Value _eventDelegate']));
                Lambda(_eventDelegate2, Call(Some _callee2, _removeEvent,[],[],[Value _eventDelegate2']));
                Lambda(_callback, NewDelegate(_, Lambda(_delegateArg0, Lambda(_delegateArg1, Application(Value _callback',[],[Value _delegateArg0'; Value _delegateArg1'])))))])
          when createEvent.FullName = Types.createEvent ->
            let eventName = addEvent.CompiledName.Replace("add_","")
            match addEvent.DeclaringEntity with
            | Some klass ->
                klass.MembersFunctionsAndValues
                |> Seq.tryFind (fun m -> m.LogicalName = eventName)
                |> function
                | Some memb -> Some (callee, memb)
                | _ -> None
            | _ -> None
        | _ -> None

    let (|ConstructorCall|_|) = function
        | NewObject(baseCall, genArgs, baseArgs) -> Some(baseCall, genArgs, baseArgs)
        | Call(None, baseCall, genArgs1, genArgs2, baseArgs) when baseCall.IsConstructor ->
            Some(baseCall, genArgs1 @ genArgs2, baseArgs)
        | _ -> None

    let (|OptimizedOperator|_|) (com: Compiler) fsExpr =
        if com.Options.OptimizeFSharpAst then
            match fsExpr with
            // work-around for optimized string operator (Operators.string)
            | Let((var, Call(None, memb, _, membArgTypes, membArgs)),
                                DecisionTree(IfThenElse(_, _, IfThenElse
                                                            (TypeTest(tt, Value vv), _, _)), _))
                    when var.FullName = "matchValue" && memb.FullName = "Microsoft.FSharp.Core.Operators.box"
                        && vv.FullName = "matchValue" && (getFsTypeFullName tt) = "System.IFormattable" ->
                Some(memb, None, "toString", membArgTypes, membArgs)
            // work-around for optimized hash operator (Operators.hash)
            | Call(Some expr, memb, _, [], [Call(None, comp, [], [], [])])
                    when memb.FullName.EndsWith(".GetHashCode") &&
                         comp.FullName = "Microsoft.FSharp.Core.LanguagePrimitives.GenericEqualityERComparer" ->
                Some(memb, Some comp, "GenericHash", [expr.Type], [expr])
            // work-around for optimized equality operator (Operators.(=))
            | Call(Some e1, memb, _, [], [Coerce (t2, e2); Call(None, comp, [], [], [])])
                    when memb.FullName.EndsWith(".Equals") && t2.HasTypeDefinition && t2.TypeDefinition.CompiledName = "obj" &&
                         comp.FullName = "Microsoft.FSharp.Core.LanguagePrimitives.GenericEqualityComparer" ->
                Some(memb, Some comp, "GenericEquality", [e1.Type; e2.Type], [e1; e2])
            | _ -> None
        else None

    let (|ContainsAtt|_|) (fullName: string) (ent: FSharpEntity) =
        tryFindAtt fullName ent.Attributes

    let inline (|FableType|) _com (ctx: Context) t = TypeHelpers.makeType ctx.GenericArgs t

module TypeHelpers =
    open Helpers
    open Patterns

    // Sometimes the names of user-declared and compiler-generated clash, see #1900
    let genParamName (genParam: FSharpGenericParameter) =
        if genParam.IsCompilerGenerated
        then genParam.Name.Replace("?", "$") + "$"
        else genParam.Name

    let resolveGenParam ctxTypeArgs (genParam: FSharpGenericParameter) =
        let name = genParamName genParam
        match Map.tryFind name ctxTypeArgs with
        | None ->
            let constraints = FsGenParam.Constraints genParam |> Seq.toList
            Fable.GenericParam(name, constraints)
        | Some typ -> typ

    // TODO: We need to filter the measure generic arguments
    // But for that we need to pass the compiler here, which needs a bigger refactoring
    let makeTypeGenArgs ctxTypeArgs (genArgs: IList<FSharpType>) =
        genArgs |> Seq.map (fun genArg ->
            if genArg.IsGenericParameter
            then resolveGenParam ctxTypeArgs genArg.GenericParameter
            else makeType ctxTypeArgs genArg)
        |> Seq.toList

    let makeTypeFromDelegate ctxTypeArgs (genArgs: IList<FSharpType>) (tdef: FSharpEntity) =
        let invokeArgs() =
            let invokeMember =
                tdef.MembersFunctionsAndValues
                |> Seq.find (fun f -> f.DisplayName = "Invoke")
            invokeMember.CurriedParameterGroups.[0] |> Seq.map (fun p -> p.Type),
            invokeMember.ReturnParameter.Type
        let argTypes, returnType =
            try
                // tdef.FSharpDelegateSignature doesn't work with System.Func & friends
                if tdef.IsFSharp then
                    tdef.FSharpDelegateSignature.DelegateArguments |> Seq.map snd,
                    tdef.FSharpDelegateSignature.DelegateReturnType
                else invokeArgs()
            with _ -> invokeArgs()

        let genArgs = Seq.zip (tdef.GenericParameters |> Seq.map genParamName) genArgs |> Map
        let resolveType (t: FSharpType) =
            if t.IsGenericParameter then Map.find (genParamName t.GenericParameter) genArgs else t
        let returnType = returnType |> resolveType |> makeType ctxTypeArgs
        let argTypes =
            argTypes
            |> Seq.map (resolveType >> makeType ctxTypeArgs)
            |> Seq.toList
            |> function [Fable.Unit] -> [] | argTypes -> argTypes
        Fable.DelegateType(argTypes, returnType)

    let numberTypes =
        dict [Types.int8, Int8
              Types.uint8, UInt8
              Types.int16, Int16
              Types.uint16, UInt16
              Types.int32, Int32
              Types.uint32 , UInt32
              Types.float32, Float32
              Types.float64, Float64]

    let numbersWithMeasure =
        dict [
            "Microsoft.FSharp.Core.sbyte`1", Int8
            "Microsoft.FSharp.Core.int16`1", Int16
            "Microsoft.FSharp.Core.int`1", Int32
            "Microsoft.FSharp.Core.float32`1", Float32
            "Microsoft.FSharp.Core.float`1", Float64
            "FSharp.UMX.byte`1", UInt8
        ]

    // FCS doesn't expose the abbreviated type of a MeasureAnnotatedAbbreviation,
    // so we need to hard-code FSharp.UMX types
    let runtimeTypesWithMeasure =
        dict [
            "Microsoft.FSharp.Core.int64`1", Choice2Of2 Types.int64
            "Microsoft.FSharp.Core.decimal`1", Choice2Of2 Types.decimal
            "FSharp.UMX.bool`1", Choice1Of2 Fable.Boolean
            "FSharp.UMX.string`1", Choice1Of2 Fable.String
            "FSharp.UMX.uint64`1", Choice2Of2 Types.uint64
            "FSharp.UMX.Guid`1", Choice2Of2 Types.guid
            "FSharp.UMX.TimeSpan`1", Choice2Of2 Types.timespan
            "FSharp.UMX.DateTime`1", Choice2Of2 Types.datetime
            "FSharp.UMX.DateTimeOffset`1", Choice2Of2 Types.datetimeOffset
        ]

    let private getMeasureFullName (genArgs: IList<FSharpType>) =
        if genArgs.Count > 0 then
            // TODO: Check it's effectively measure?
            // TODO: Raise error if we cannot get the measure fullname?
            match tryDefinition genArgs.[0] with
            | Some(_, Some fullname) -> fullname
            | _ -> Naming.unknown
        else Naming.unknown

    let private makeRuntimeTypeWithMeasure (genArgs: IList<FSharpType>) fullName =
        let genArgs = [getMeasureFullName genArgs |> Fable.Measure]
        let r: Fable.EntityRef =
            { FullName = fullName
              Path = Fable.CoreAssemblyName "System.Runtime" }
        Fable.DeclaredType(r, genArgs)

    let private makeFSharpCoreType fullName =
            let r: Fable.EntityRef =
                { FullName = fullName
                  Path = Fable.CoreAssemblyName "FSharp.Core" }
            Fable.DeclaredType(r, [])

    let makeTypeFromDef ctxTypeArgs (genArgs: IList<FSharpType>) (tdef: FSharpEntity) =
        if tdef.IsArrayType then
            makeTypeGenArgs ctxTypeArgs genArgs |> List.head |> Fable.Array
        elif tdef.IsDelegate then
            makeTypeFromDelegate ctxTypeArgs genArgs tdef
        elif tdef.IsEnum then
            Fable.Enum(FsEnt.Ref tdef)
        else
            match FsEnt.FullName tdef with
            // Fable "primitives"
            | Types.object -> Fable.Any
            | Types.unit -> Fable.Unit
            | Types.bool -> Fable.Boolean
            | Types.char -> Fable.Char
            | Types.string -> Fable.String
            | Types.regex -> Fable.Regex
            | Types.type_ -> Fable.MetaType
            | Types.valueOption -> Fable.Option(makeTypeGenArgs ctxTypeArgs genArgs |> List.head, true)
            | Types.option -> Fable.Option(makeTypeGenArgs ctxTypeArgs genArgs |> List.head, false)
            | Types.resizeArray -> makeTypeGenArgs ctxTypeArgs genArgs |> List.head |> Fable.Array
            | Types.list -> makeTypeGenArgs ctxTypeArgs genArgs |> List.head |> Fable.List
            | DicContains numberTypes kind -> Fable.Number(kind, None)
            | DicContains numbersWithMeasure kind -> Fable.Number(kind, getMeasureFullName genArgs |> Some)
            | "Microsoft.FSharp.Core.CompilerServices.MeasureProduct`2" as fullName -> makeFSharpCoreType fullName
            | DicContains runtimeTypesWithMeasure choice ->
                match choice with
                | Choice1Of2 t -> t
                | Choice2Of2 fullName -> makeRuntimeTypeWithMeasure genArgs fullName
            | _ ->
                // Special attributes
                tdef.Attributes |> tryPickAttribute [
                    Atts.stringEnum, Fable.String
                    Atts.erase, Fable.Any
                    Atts.tsTaggedUnion, Fable.Any
                ]
                // Rest of declared types
                |> Option.defaultWith (fun () ->
                    Fable.DeclaredType(FsEnt.Ref tdef, makeTypeGenArgs ctxTypeArgs genArgs))

    let rec makeType (ctxTypeArgs: Map<string, Fable.Type>) (NonAbbreviatedType t) =
        // Generic parameter (try to resolve for inline functions)
        if t.IsGenericParameter then
            resolveGenParam ctxTypeArgs t.GenericParameter
        // Tuple
        elif t.IsTupleType then
            let genArgs = makeTypeGenArgs ctxTypeArgs t.GenericArguments
            Fable.Tuple(genArgs, t.IsStructTupleType)
        // Function
        elif t.IsFunctionType then
            let argType = makeType ctxTypeArgs t.GenericArguments.[0]
            let returnType = makeType ctxTypeArgs t.GenericArguments.[1]
            Fable.LambdaType(argType, returnType)
        elif t.IsAnonRecordType then
            let genArgs = makeTypeGenArgs ctxTypeArgs t.GenericArguments
            let fields = t.AnonRecordTypeDetails.SortedFieldNames
            Fable.AnonymousRecordType(fields, genArgs)
        elif t.HasTypeDefinition then
// No support for provided types when compiling FCS+Fable to JS
#if !FABLE_COMPILER
            // TODO: Discard provided generated types too?
            if t.TypeDefinition.IsProvidedAndErased then Fable.Any
            else
#endif
                makeTypeFromDef ctxTypeArgs t.GenericArguments t.TypeDefinition
        else Fable.Any // failwithf "Unexpected non-declared F# type: %A" t

    let getBaseEntity (tdef: FSharpEntity): (FSharpEntity * IList<FSharpType>) option =
        match tdef.BaseType with
        | Some(TypeDefinition baseEnt as baseType) when baseEnt.TryFullName <> Some Types.object ->
            Some(baseEnt, baseType.GenericArguments)
        | _ -> None

    let rec tryFindBaseEntity (filter: FSharpEntity -> bool) (tdef: FSharpEntity) =
        getBaseEntity tdef |> Option.bind (fun (baseEnt,_) ->
            if filter baseEnt then Some baseEnt
            else tryFindBaseEntity filter baseEnt)

    let rec getOwnAndInheritedFsharpMembers (tdef: FSharpEntity) = seq {
        yield! tdef.TryGetMembersFunctionsAndValues()
        match getBaseEntity tdef with
        | Some(baseDef, _) -> yield! getOwnAndInheritedFsharpMembers baseDef
        | _ -> ()
    }

    let getArgTypes _com (memb: FSharpMemberOrFunctionOrValue) =
        // FSharpParameters don't contain the `this` arg
        Seq.concat memb.CurriedParameterGroups
        // The F# compiler "untuples" the args in methods
        |> Seq.map (fun x -> makeType Map.empty x.Type)
        |> Seq.toList

    let isAbstract (ent: FSharpEntity) =
       hasAttribute Atts.abstractClass ent.Attributes

    let tryGetInterfaceTypeFromMethod (meth: FSharpMemberOrFunctionOrValue) =
        if meth.ImplementedAbstractSignatures.Count > 0
        then nonAbbreviatedType meth.ImplementedAbstractSignatures.[0].DeclaringType |> Some
        else None

    let tryGetInterfaceDefinitionFromMethod (meth: FSharpMemberOrFunctionOrValue) =
        if meth.ImplementedAbstractSignatures.Count > 0 then
            let t = nonAbbreviatedType meth.ImplementedAbstractSignatures.[0].DeclaringType
            if t.HasTypeDefinition then Some t.TypeDefinition else None
        else None

    let tryFindMember _com (entity: Fable.Entity) genArgs compiledName isInstance (argTypes: Fable.Type list) =
        let argsEqual (args1: Fable.Type list) args1Length (args2: IList<IList<FSharpParameter>>) =
                let args2Length = args2 |> Seq.sumBy (fun g -> g.Count)
                if args1Length = args2Length then
                    let args2 =
                        args2
                        |> Seq.collect (fun g ->
                            g |> Seq.map (fun p -> makeType genArgs p.Type) |> Seq.toList)
                    listEquals (typeEquals false) args1 (Seq.toList args2)
                else false

        match entity with
        | :? FsEnt as entity ->
            let argTypesLength = List.length argTypes
            getOwnAndInheritedFsharpMembers entity.FSharpEntity |> Seq.tryFind (fun m2 ->
                if m2.IsInstanceMember = isInstance && m2.CompiledName = compiledName
                then argsEqual argTypes argTypesLength m2.CurriedParameterGroups
                else false)
        | _ -> None

    let tryFindWitness (ctx: Context) argTypes isInstance traitName =
        ctx.Witnesses |> List.tryFind (fun w ->
            w.TraitName = traitName
            && w.IsInstance = isInstance
            && listEquals (typeEquals false) argTypes w.ArgTypes)

    [<Flags>]
    type private Allow =
        | TheUsual      = 0b0000
          /// Enums in F# are uint32
          /// -> Allow into all int & uint
        | EnumIntoInt   = 0b0001
          /// Erased Unions are reduced to `Any`
          /// -> Cannot distinguish between 'normal' Any (like `obj`) and Erased Union (like Erased Union with string field)
          ///
          /// For interface members the FSharp Type is available
          /// -> `Ux<...>` receive special treatment and its types are extracted
          /// -> `abstract Value: U2<int,string>` -> extract `int` & `string`
          /// BUT: for Expressions in Anon Records that's not possible, and `U2<int,string>` is only recognized as `Any`
          /// -> `{| Value = v |}`: `v: int` and `v: string` are recognized as matching,
          ///    but `v: U2<int,string>` isn't: only `Any`/`obj` as Type available
          /// To recognize as matching, we must allow all `Any` expressions for `U2` in interface place.
          ///
          /// Note: Only `Ux<...>` are currently handled (on interface side), not other Erased Unions!
        | AnyIntoErased = 0b0010
          /// Unlike `AnyIntoErased`, this allows all expressions of type `Any` in all interface properties.
          /// (The other way is always allow: Expression of all Types fits into `Any`)
        | AlwaysAny     = 0b0100

    let fitsAnonRecordInInterface
        (_com: IFableCompiler)
        (range: SourceLocation option)
        (argExprs: Fable.Expr list)
        (fieldNames: string array)
        (interface_: Fable.Entity)
        =
        match interface_ with
        | :? FsEnt as fsEnt ->
            let interface_ = fsEnt.FSharpEntity
            let interfaceMembers =
                getAllInterfaceMembers interface_
                |> Seq.toList

            let makeType = makeType Map.empty
            /// Returns for:
            /// * `Ux<...>`: extracted types from `<....>`: `U2<string,int>` -> `[String; Int]`
            /// * `Option<Ux<...>>`: extracted types from `<...>`, then made Optional: `Option<U2<string,int>>` -> `[Option String; Option Int]`
            /// * 'normal' type: `makeType`ed type: `string` -> `[String]`
            ///     Note: Erased Unions (except handled `Ux<...>`) are reduced to `Any`
            ///
            /// Extracting necessary: Erased Unions are reduced to `Any` -> special handling for `Ux<...>`
            ///
            /// Note: nested types aren't handled: `U2<string, U<int, float>>` -> `[Int; Any]`
            let rec collectTypes (ty: FSharpType) : Fable.Type list =
                // Special treatment for Ux<...> and Option<Ux<...>>: extract types in Ux
                // This is necessary because: `makeType` reduces Erased Unions (including Ux) to `Any` -> no type info any more
                //
                // Note: no handling of nested types: `U2<string, U<int, float>>` -> `int` & `float` don't get extract
                match ty with
                | UType tys ->
                    tys
                    |> List.map makeType
                    |> List.distinct
                | OptionType (UType tys, isStruct) ->
                    tys
                    |> List.map (fun t -> Fable.Option(makeType t, isStruct))
                    |> List.distinct
                | _ ->
                    makeType ty
                    |> List.singleton
            and (|OptionType|_|) (ty: FSharpType) =
                match ty with
                | TypeDefinition tdef ->
                    match FsEnt.FullName tdef with
                    | Types.valueOption -> Some(ty.GenericArguments.[0], true)
                    | Types.option -> Some(ty.GenericArguments.[0], false)
                    | _ -> None
                | _ -> None
            and (|UType|_|) (ty: FSharpType) =
                let (|UName|_|) (tdef: FSharpEntity) =
                    if
                        tdef.Namespace = Some "Fable.Core"
                        &&
                        (
                            let name = tdef.DisplayName
                            name.Length = 2 && name.[0] = 'U' && Char.IsDigit name.[1]
                        )
                    then
                        Some ()
                    else
                        None
                match ty with
                | TypeDefinition UName ->
                    ty.GenericArguments
                    |> Seq.toList
                    |> Some
                | _ -> None

            /// Special Rules mostly for Indexers:
            ///     For direct interface member implementation we want to be precise (-> exact_ish match)
            ///     But for indexer allow a bit more types like erased union with string field when indexer is string
            let fitsInto (rules: Allow) (expected: Fable.Type list) (actual: Fable.Type) =
                assert(expected |> List.isEmpty |> not)

                let (|IntNumber|_|) =
                    function
                    | Fable.Number((Int8 | UInt8 | Int16 | UInt16 | Int32 | UInt32), _) -> Some ()
                    | _ -> None
                let fitsIntoSingle (rules: Allow) (expected: Fable.Type) (actual: Fable.Type) =
                    match expected, actual with
                    | Fable.Any, _ -> true
                    | _, Fable.Any when rules.HasFlag Allow.AlwaysAny ->
                        // Erased Unions are reduced to `Any`
                        // -> cannot distinguish between 'normal' Any (like 'obj')
                        // and Erased Union (like Erased Union with string field)
                        true
                    | IntNumber, Fable.Enum _ when rules.HasFlag Allow.EnumIntoInt ->
                        // the underlying type of enum in F# is uint32
                        // For practicality: allow in all uint & int fields
                        true
                    | Fable.Option(t1,_), Fable.Option(t2,_)
                    | Fable.Option(t1,_), t2
                    | t1, t2 ->
                        typeEquals false t1 t2
                let fitsIntoMulti (rules: Allow) (expected: Fable.Type list) (actual: Fable.Type) =
                    expected |> List.contains Fable.Any
                    ||
                    (
                        // special treatment for actual=Any & multiple expected:
                        // multiple expected -> `Ux<...>` -> extracted types
                        // BUT: in actual that's not possible -> in actual `Ux<...>` = `Any`
                        //      -> no way to distinguish Ux (or other Erased Unions) from 'normal` Any (like obj)
                        rules.HasFlag Allow.AnyIntoErased
                        &&
                        expected |> List.isMultiple
                        &&
                        actual = Fable.Any
                    )
                    ||
                    expected |> List.exists (fun expected -> fitsIntoSingle rules expected actual)

                fitsIntoMulti rules expected actual

            let quote = sprintf "'%s'"
            let formatType = getTypeFullName true
            let formatTypes = List.map (formatType >> quote) >> String.concat "; "
            let unreachable () = failwith "unreachable"
            let formatMissingFieldError
                (fieldName: string)
                (expectedTypes: Fable.Type list)
                =
                assert(expectedTypes |> List.isEmpty |> not)

                let interfaceName = interface_.DisplayName

                // adjust error messages based on:
                // * 1, more expectedTypes
                let msg =
                    match expectedTypes with
                    | [] -> unreachable ()
                    | [expectedType] ->
                        let expectedType = expectedType |> formatType
                        $"Object doesn't contain field '{fieldName}' of type '{expectedType}' required by interface '{interfaceName}'"
                    | _ ->
                        let expectedTypes = expectedTypes |> formatTypes
                        $"Object doesn't contain field '{fieldName}' of any type [{expectedTypes}] required by interface '{interfaceName}'"

                (range, fieldName, msg)

            let formatUnexpectedTypeError
                (indexers: FSharpMemberOrFunctionOrValue list option)
                (fieldName: string)
                (expectedTypes: Fable.Type list)
                (actualType: Fable.Type)
                (r: SourceLocation option)
                =
                assert(expectedTypes |> List.isEmpty |> not)

                let interfaceName = interface_.DisplayName
                let actualType = actualType |> formatType

                // adjust error messages based on:
                // * 1, more expectedTypes
                // * 0 (None), 1, more indexer
                let msg =
                    match indexers with
                    | None ->
                        match expectedTypes with
                        | [] -> unreachable ()
                        | [expectedType] ->
                            let expectedType = expectedType |> formatType
                            $"Expected type '{expectedType}' for field '{fieldName}' in interface '{interfaceName}', but is '{actualType}'"
                        | _ ->
                            let expectedTypes = expectedTypes |> formatTypes
                            $"Expected any type of [{expectedTypes}] for field '{fieldName}' in interface '{interfaceName}', but is '{actualType}'"
                    | Some indexers ->
                        assert(indexers |> List.isEmpty |> not)

                        let indexers =
                            indexers
                            |> List.map (fun i -> i.DisplayName)
                            |> List.distinct

                        match indexers with
                        | [] -> unreachable ()
                        | [indexerName] ->
                            match expectedTypes with
                            | [] -> unreachable ()
                            | [expectedType] ->
                                let expectedType = expectedType |> formatType
                                $"Expected type '{expectedType}' for field '{fieldName}' because of Indexer '{indexerName}' in interface '{interfaceName}', but is '{actualType}'"
                            | _ ->
                                let expectedTypes = expectedTypes |> formatTypes
                                $"Expected any type of [{expectedTypes}] for field '{fieldName}' because of Indexer '{indexerName}' in interface '{interfaceName}', but is '{actualType}'"
                        | _ ->
                            let indexerNames =
                                indexers
                                |> List.map (quote)
                                |> String.concat "; "
                            match expectedTypes with
                            | [] -> unreachable ()
                            | [expectedType] ->
                                let expectedType = expectedType |> formatType
                                $"Expected type '{expectedType}' for field '{fieldName}' because of Indexers [{indexerNames}] in interface '{interfaceName}', but is '{actualType}'"
                            | _ ->
                                let expectedTypes = expectedTypes |> formatTypes
                                $"Expected any type of [{expectedTypes}] for field '{fieldName}' because of Indexers [{indexerNames}] in interface '{interfaceName}', but is '{actualType}'"

                let r = r |> Option.orElse range // fall back to anon record range

                (r, fieldName, msg)

            /// Returns: errors
            let fitsInterfaceMembers (fieldsToIgnore: Set<string>) =
                interfaceMembers
                |> List.filter (fun m -> not (m.Attributes |> hasAttribute Atts.emitIndexer))
                |> List.filter (fun m -> m.IsPropertyGetterMethod)
                |> List.choose (fun m ->
                    if fieldsToIgnore |> Set.contains m.DisplayName then
                        None
                    else
                        let expectedTypes = m.ReturnParameter.Type |> collectTypes
                        fieldNames
                        |> Array.tryFindIndex ((=) m.DisplayName)
                        |> function
                           | None ->
                                if expectedTypes |> List.forall (function | Fable.Option _ -> true | _ -> false) then
                                    None    // Optional fields can be missing
                                else
                                    formatMissingFieldError m.DisplayName expectedTypes
                                    |> Some
                           | Some i ->
                                let expr = List.item i argExprs
                                let ty = expr.Type
                                if ty |> fitsInto (Allow.TheUsual ||| Allow.AnyIntoErased) expectedTypes then
                                    None
                                else
                                    formatUnexpectedTypeError None m.DisplayName expectedTypes ty expr.Range
                                    |> Some
                )

            /// Returns errors
            let fitsInterfaceIndexers (fieldsToIgnore: Set<string>) =
                // Note: Indexers are assumed to be "valid" index properties (like `string` and/or `int` input (TS rules))
                let indexers =
                    interfaceMembers
                    |> List.filter (fun m -> m.Attributes |> hasAttribute Atts.emitIndexer)
                        // Indexer:
                        // * with explicit get: IsPropertyGetterMethod
                        // * with explicit set: IsPropertySetterMetod
                        // * without explicit get (readonly -> same as get): IsPropertyGetterMethod = false
                    |> List.filter (fun m -> not m.IsPropertySetterMethod)
                // far from perfect: Erased Types are `Fable.Any` instead of their actual type
                // (exception: `Ux<...>` (and `Option<Ux<...>>`) -> types get extracted)
                let validTypes =
                    indexers
                    |> List.collect (fun i -> collectTypes i.ReturnParameter.Type)
                    |> List.distinct

                match validTypes with
                | [] -> []  // no indexer
                | _ when validTypes |> List.contains Fable.Any -> []
                | _ ->
                    List.zip (fieldNames |> Array.toList) argExprs
                    |> List.filter (fun (fieldName, _) -> fieldsToIgnore |> Set.contains fieldName |> not )
                    |> List.choose (fun (name, expr) ->
                        let ty = expr.Type
                        if fitsInto (Allow.TheUsual ||| Allow.EnumIntoInt ||| Allow.AnyIntoErased) validTypes ty then
                            None
                        else
                            formatUnexpectedTypeError (Some indexers) name validTypes ty expr.Range
                            |> Some
                    )

//            let withoutErrored
//                (interfaceMembers: FSharpMemberOrFunctionOrValue list)
//                (errors: _ list)
//                =
//                let fieldsWithError = errors |> List.map (fun (_, fieldName, _) -> fieldName) |> Set.ofList
//                interfaceMembers
//                |> List.filter (fun m -> fieldsWithError |> Set.contains (m.DisplayName) |> not)

            // TODO: Check also if there are extra fields in the record not present in the interface?
            let fieldErrors = fitsInterfaceMembers (Set.empty)
            let indexerErrors =
                fitsInterfaceIndexers
                    // don't check already errored fields
                    (fieldErrors |> List.map (fun (_, fieldName, _) -> fieldName) |> Set.ofList)

            List.append fieldErrors indexerErrors
            |> List.map (fun (r,_,m) -> (r,m))
               // sort errors by their appearance in code
            |> List.sortBy fst
            |> function
               | [] -> Ok ()
               | errors -> Error errors
        | _ ->
            Ok () // TODO: Error instead if we cannot check the interface?

module Identifiers =
    open Helpers
    open TypeHelpers

    let putIdentInScope (ctx: Context) (fsRef: FSharpMemberOrFunctionOrValue) (ident: Fable.Ident) value =
        { ctx with Scope = (fsRef, ident, value)::ctx.Scope}

    let makeIdentFrom (com: IFableCompiler) (ctx: Context) (fsRef: FSharpMemberOrFunctionOrValue): Fable.Ident =
        let name, part = (fsRef.CompiledName, Naming.NoMemberPart)
        let sanitizedName =
            match com.Options.Language with
            | Python -> Fable.PY.Naming.sanitizeIdent (fun name -> isUsedName ctx name || Fable.PY.Naming.pyBuiltins.Contains name) name part
            | Rust -> Naming.sanitizeIdent (isUsedName ctx) (name |> cleanNameAsRustIdentifier) part
            | _ -> Naming.sanitizeIdent (isUsedName ctx) name part
        ctx.UsedNamesInDeclarationScope.Add(sanitizedName) |> ignore
        { Name = sanitizedName
          Type = makeType ctx.GenericArgs fsRef.FullType
          IsThisArgument = fsRef.IsMemberThisValue
          IsCompilerGenerated = fsRef.IsCompilerGenerated
          IsMutable = fsRef.IsMutable
          Range = { makeRange fsRef.DeclarationLocation
                    with identifierName = Some fsRef.DisplayName } |> Some }

    let putArgInScope com ctx (fsRef: FSharpMemberOrFunctionOrValue): Context*Fable.Ident =
        let ident = makeIdentFrom com ctx fsRef
        putIdentInScope ctx fsRef ident None, ident

    let (|PutArgInScope|) com ctx fsRef = putArgInScope com ctx fsRef

    let putBindingInScope com ctx (fsRef: FSharpMemberOrFunctionOrValue) value: Context*Fable.Ident =
        let ident = makeIdentFrom com ctx fsRef
        putIdentInScope ctx fsRef ident (Some value), ident

    let identWithRange r (ident: Fable.Ident) =
        let originalName = ident.Range |> Option.bind (fun r -> r.identifierName)
        { ident with Range = r |> Option.map (fun r -> { r with identifierName = originalName }) }

    let tryGetIdentFromScopeIf (ctx: Context) r predicate =
        ctx.Scope |> List.tryPick (fun (fsRef, ident, _) ->
            if predicate fsRef then identWithRange r ident |> Fable.IdentExpr |> Some
            else None)

    /// Get corresponding identifier to F# value in current scope
    let tryGetIdentFromScope (ctx: Context) r (fsRef: FSharpMemberOrFunctionOrValue) =
        tryGetIdentFromScopeIf ctx r (fun fsRef' -> obj.Equals(fsRef, fsRef'))

module Util =
    open Helpers
    open Patterns
    open TypeHelpers
    open Identifiers

    let makeFunctionArgs com ctx (args: FSharpMemberOrFunctionOrValue list) =
        let ctx, args =
            ((ctx, []), args)
            ||> List.fold (fun (ctx, accArgs) var ->
                let newContext, arg = putArgInScope com ctx var
                newContext, arg::accArgs)
        ctx, List.rev args

    let bindMemberArgs com ctx (args: FSharpMemberOrFunctionOrValue list list) =
        let ctx, transformedArgs, args =
            match args with
            | (firstArg::restArgs1)::restArgs2 when firstArg.IsMemberThisValue ->
                let ctx, thisArg = putArgInScope com ctx firstArg
                let thisArg = { thisArg with IsThisArgument = true }
                let ctx = { ctx with BoundMemberThis = Some thisArg }
                ctx, [thisArg], restArgs1::restArgs2
            | (firstArg::restArgs1)::restArgs2 when firstArg.IsConstructorThisValue ->
                let ctx, thisArg = putArgInScope com ctx firstArg
                let thisArg = { thisArg with IsThisArgument = true }
                let ctx = { ctx with BoundConstructorThis = Some thisArg }
                ctx, [thisArg], restArgs1::restArgs2
            | _ -> ctx, [], args
        let ctx, args =
            (args, (ctx, [])) ||> List.foldBack (fun tupledArg (ctx, accArgs) ->
                // The F# compiler "untuples" the args in methods
                let ctx, untupledArg = makeFunctionArgs com ctx tupledArg
                ctx, untupledArg@accArgs)
        ctx, transformedArgs @ args

    let makeTryCatch com ctx r (Transform com ctx body) catchClause finalBody =
        let catchClause =
            match catchClause with
            | Some (PutArgInScope com ctx (catchContext, catchVar), catchBody) ->
                // Add caughtException to context so it can be retrieved by `reraise`
                let catchContext = { catchContext with CaughtException = Some catchVar }
                Some (catchVar, com.Transform(catchContext, catchBody))
            | None -> None
        let finalizer =
            match finalBody with
            | Some (Transform com ctx finalBody) -> Some finalBody
            | None -> None
        Fable.TryCatch(body, catchClause, finalizer, r)

    let matchGenericParamsFrom (memb: FSharpMemberOrFunctionOrValue) (genArgs: Fable.Type seq) =
        // Prevent iterating the sequence twice when calculating length
        let genArgs = Seq.toArray genArgs

        let matchGenericParams (genArgs: Fable.Type seq) (genParams: FSharpGenericParameter seq) =
            Seq.zip (genParams |> Seq.map genParamName) genArgs

        match memb.DeclaringEntity with
        // It seems that for F# types memb.GenericParameters contains all generics
        // but for BCL types we need to check the DeclaringEntity generics too
        | Some ent when genArgs.Length > memb.GenericParameters.Count ->
            Seq.append ent.GenericParameters memb.GenericParameters
        | _ -> upcast memb.GenericParameters
        |> matchGenericParams genArgs

    /// Takes only the first CurriedParameterGroup into account.
    /// If there's only a single unit parameter, returns 0.
    let countNonCurriedParams (meth: FSharpMemberOrFunctionOrValue) =
        let args = meth.CurriedParameterGroups
        if args.Count = 0 then 0
        elif args.[0].Count = 1 then
            if isUnit args.[0].[0].Type then 0 else 1
        else args.[0].Count

    /// Same as `countNonCurriedParams` but applied to abstract signatures
    let countNonCurriedParamsForSignature (sign: FSharpAbstractSignature) =
        let args = sign.AbstractArguments
        if args.Count = 0 then 0
        elif args.[0].Count = 1 then
            if isUnit args.[0].[0].Type then 0 else 1
        else args.[0].Count

    // When importing a relative path from a different path where the member,
    // entity... is declared, we need to resolve the path
    let fixImportedRelativePath (com: Compiler) (path: string) sourcePath =
        let file = Path.normalizePathAndEnsureFsExtension sourcePath
        if file = com.CurrentFile
        then path
        else
            Path.Combine(Path.GetDirectoryName(file), path)
            |> Path.getRelativePath com.CurrentFile

    let (|GlobalAtt|ImportAtt|NoGlobalNorImport|) (atts: Fable.Attribute seq) =
        let (|AttFullName|) (att: Fable.Attribute) = att.Entity.FullName, att

        atts |> Seq.tryPick (function
            | AttFullName(Atts.global_, att) ->
                match att.ConstructorArgs with
                | [:? string as customName] -> GlobalAtt(Some customName) |> Some
                | _ -> GlobalAtt(None) |> Some

            | AttFullName(Naming.StartsWith Atts.import _ as fullName, att) ->
                match fullName, att.ConstructorArgs with
                | Atts.importAll, [(:? string as path)] ->
                    ImportAtt("*", path.Trim()) |> Some
                | Atts.importDefault, [(:? string as path)] ->
                    ImportAtt("default", path.Trim()) |> Some
                | Atts.importMember, [(:? string as path)] ->
                    ImportAtt(Naming.placeholder, path.Trim()) |> Some
                | _, [(:? string as selector); (:? string as path)] ->
                    ImportAtt(selector.Trim(), path.Trim()) |> Some
                | _ -> None

            | _ -> None)
        |> Option.defaultValue NoGlobalNorImport

    /// Function used to check if calls must be replaced by global idents or direct imports
    let tryGlobalOrImportedMember (com: Compiler) typ (memb: FSharpMemberOrFunctionOrValue) =
        memb.Attributes
        |> Seq.map (fun x -> FsAtt(x) :> Fable.Attribute)
        |> function
        | GlobalAtt(Some customName) ->
            makeTypedIdent typ customName |> Fable.IdentExpr |> Some
        | GlobalAtt None ->
            getMemberDisplayName memb |> makeTypedIdent typ |> Fable.IdentExpr |> Some
        | ImportAtt(selector, path) ->
            let selector =
                if selector = Naming.placeholder then getMemberDisplayName memb
                else selector
            let path =
                match Path.isRelativePath path, memb.DeclaringEntity with
                | true, Some e ->
                    FsEnt.Ref(e).SourcePath
                    |> Option.map (fixImportedRelativePath com path)
                    |> Option.defaultValue path
                | _ -> path
            makeImportUserGenerated None typ selector path |> Some
        | _ -> None

    let tryGlobalOrImportedEntity (com: Compiler) (ent: Fable.Entity) =
        match ent.Attributes with
        | GlobalAtt(Some customName) ->
            makeTypedIdent Fable.Any customName |> Fable.IdentExpr |> Some
        | GlobalAtt None ->
            ent.DisplayName |> makeTypedIdent Fable.Any |> Fable.IdentExpr |> Some
        | ImportAtt(selector, path) ->
            let selector =
                if selector = Naming.placeholder then ent.DisplayName
                else selector
            let path =
                if Path.isRelativePath path then
                    ent.Ref.SourcePath
                    |> Option.map (fixImportedRelativePath com path)
                    |> Option.defaultValue path
                else path
            makeImportUserGenerated None Fable.Any selector path |> Some
        | _ -> None

    let isErasedOrStringEnumEntity (ent: Fable.Entity) =
        ent.Attributes |> Seq.exists (fun att ->
            match att.Entity.FullName with
            | Atts.erase | Atts.stringEnum | Atts.tsTaggedUnion -> true
            | _ -> false)

    let isGlobalOrImportedEntity (ent: Fable.Entity) =
        ent.Attributes |> Seq.exists (fun att ->
            match att.Entity.FullName with
            | Atts.global_ | Naming.StartsWith Atts.import _ -> true
            | _ -> false)

    let isAttachMembersEntity (com: Fable.Compiler) (ent: FSharpEntity) =
        not ent.IsFSharpModule && (
            // com.Options.Language = Php ||
            com.Options.Language = Rust || // attach all members for Rust
            ent.Attributes |> Seq.exists (fun att ->
                // Should we make sure the attribute is not an alias?
                match att.AttributeType.TryFullName with
                | Some Atts.attachMembers -> true
                | _ -> false)
        )

    let isEmittedOrImportedMember (memb: FSharpMemberOrFunctionOrValue) =
        memb.Attributes |> Seq.exists (fun att ->
            match att.AttributeType.TryFullName with
            | Some(Naming.StartsWith Atts.emit _ | Atts.global_ | Naming.StartsWith Atts.import _) -> true
            | _ -> false)

    let private isFromDllRef (ent: Fable.Entity) =
        match ent.Ref.Path with
        | Fable.AssemblyPath _ | Fable.CoreAssemblyName _ -> true
        | Fable.SourcePath _ -> false
        // This helper is only used for replacement candidates, so we discard precompiled libs
        | Fable.PrecompiledLib _ -> false

    let private isReplacementCandidatePrivate isFromDllRef (entFullName: string) =
        if entFullName.StartsWith("System.") || entFullName.StartsWith("Microsoft.FSharp.") then isFromDllRef
        // When compiling Fable itself, Fable.Core entities will be part of the code base,
        // but still need to be replaced
        else entFullName.StartsWith("Fable.Core.")

    let isReplacementCandidate (ent: Fable.Entity) =
        isReplacementCandidatePrivate (isFromDllRef ent) ent.FullName

    let isReplacementCandidateFrom (ent: FSharpEntity) =
        let isFromDllRef = Option.isSome ent.Assembly.FileName
        isReplacementCandidatePrivate isFromDllRef (FsEnt.FullName ent)

    let getEntityType (ent: Fable.Entity): Fable.Type =
        let genArgs = ent.GenericParameters |> List.map (fun x ->
            Fable.Type.GenericParam(x.Name, Seq.toList x.Constraints))
        Fable.Type.DeclaredType(ent.Ref, genArgs)

    /// We can add a suffix to the entity name for special methods, like reflection declaration
    let entityRefWithSuffix (com: Compiler) (ent: Fable.Entity) suffix =
        let error msg =
            $"%s{msg}: %s{ent.FullName}"
            |> addErrorAndReturnNull com [] None
        match com.Options.Language, ent.IsInterface, ent.Ref.SourcePath with
        | JavaScript, true, _ -> error "Cannot reference an interface in JS"
        | _, _, None -> error "Cannot reference entity from .dll reference, Fable packages must include F# sources"
        | _, _, Some file ->
            let entityName = (getEntityDeclarationName com ent.Ref) + suffix
            if file = com.CurrentFile then
                makeTypedIdentExpr (getEntityType ent) entityName
            elif ent.IsPublic then
                makeInternalClassImport com entityName file
            else
                error "Cannot inline functions that reference private entities"

    let entityRef (com: Compiler) (ent: Fable.Entity) =
        entityRefWithSuffix com ent ""

    /// First checks if the entity is global or imported
    let tryEntityRefMaybeGlobalOrImported (com: Compiler) (ent: Fable.Entity) =
        match tryGlobalOrImportedEntity com ent with
        | Some _importedEntity as entOpt -> entOpt
        | None ->
            if isFromDllRef ent
            then None
            else Some (entityRef com ent)

    let resolveMemberRef (com: Compiler) (ctx: Context) r typ (info: Fable.MemberRefInfo) =
        if info.Path = com.CurrentFile then
            { makeTypedIdent typ info.Name with Range = r; IsMutable = info.IsMutable }
            |> Fable.IdentExpr
        elif info.IsPublic then
            // If the overload suffix changes, we need to recompile the files that call this member
            if info.HasOverloadSuffix then
                com.AddWatchDependency(info.Path)
<<<<<<< HEAD
            makeInternalMemberImport com typ info.IsInstance info.Name info.Path
=======
            makeImportInternal com typ info.Name info.Path
>>>>>>> 47081820
        else
            $"Cannot reference private members from other files: %s{info.Name}"
            |> addErrorAndReturnNull com ctx.InlinePath r

    let memberRef (com: Compiler) (ctx: Context) r typ (memb: FSharpMemberOrFunctionOrValue) =
        let r = r |> Option.map (fun r -> { r with identifierName = Some memb.DisplayName })
        let memberName, hasOverloadSuffix = getMemberDeclarationName com memb
        let file =
            memb.DeclaringEntity
            |> Option.bind (fun ent -> FsEnt.Ref(ent).SourcePath)
            // Cases when .DeclaringEntity returns None are rare (see #237)
            // We assume the member belongs to the current file
            |> Option.defaultValue com.CurrentFile
        let info: Fable.MemberRefInfo =
            { Name = memberName
              Path = file
<<<<<<< HEAD
              IsInstance = memb.IsInstanceMember
=======
>>>>>>> 47081820
              IsMutable = memb.IsMutable
              IsPublic = isPublicMember memb
              HasOverloadSuffix = hasOverloadSuffix }
        match ctx.PrecompilingInlineFunction with
        | Some _ -> Fable.UnresolvedMemberRef(info, typ, r) |> Fable.Unresolved
        | None -> resolveMemberRef com ctx r typ info

    let rec tryFindInTypeHierarchy (ent: FSharpEntity) filter =
        if filter ent then Some ent
        else
            match getBaseEntity ent with
            | Some(ent, _) ->
                tryFindInTypeHierarchy ent filter
            | _ -> None

    /// Checks who's the actual implementor of the interface, this entity or any of its parents
    let rec tryFindImplementingEntity (ent: FSharpEntity) interfaceFullName =
        tryFindInTypeHierarchy ent (fun ent ->
            ent.DeclaredInterfaces
            |> Seq.exists (testInterfaceHierarchy interfaceFullName))

    let rec inherits (ent: FSharpEntity) baseFullName =
        tryFindInTypeHierarchy ent (fun ent ->
            ent.TryFullName = Some baseFullName)
        |> Option.isSome

    let isMangledAbstractEntity com (ent: FSharpEntity) =
        match ent.TryFullName with
        // By default mangle interfaces in System namespace as they are not meant to interact with JS
        // except those that are used in fable-library Typescript files
        | Some fullName when fullName.StartsWith("System.") ->
            match fullName with
            | Types.object
            | Types.idisposable
            | Types.icomparable
            | "System.IObservable`1"
            | "System.IObserver`1"
            | Types.ienumerableGeneric
            // These are used for injections
            | Types.comparer
            | Types.equalityComparer -> false
            | _ -> true
        // Don't mangle abstract classes in Fable.Core.JS and Fable.Core.PY namespaces
        | Some fullName when fullName.StartsWith("Fable.Core.JS.") -> false
        | Some fullName when fullName.StartsWith("Fable.Core.PY.") -> false
        // Don't mangle interfaces by default (for better JS interop) unless they have Mangle attribute
        | _ when ent.IsInterface -> hasAttribute Atts.mangle ent.Attributes
        // Mangle members from abstract classes unless they are global/imported or with explicitly attached members
        | _ -> not(isGlobalOrImportedEntity(FsEnt ent) || isAttachMembersEntity com ent)

    let getMangledAbstractMemberName (ent: FSharpEntity) memberName overloadHash =
        // TODO: Error if entity doesn't have fullname?
        let entityName = defaultArg ent.TryFullName ""
        entityName + "." + memberName + overloadHash

<<<<<<< HEAD
    let callAttachedMember com r typ (callInfo: Fable.CallInfo) (entity: FSharpEntity) (memb: FSharpMemberOrFunctionOrValue) =
=======
    let callAttachedMember _com r typ (callInfo: Fable.CallInfo) (entity: FSharpEntity) (memb: FSharpMemberOrFunctionOrValue) =
>>>>>>> 47081820
        let callInfo, callee =
            match callInfo.ThisArg with
            | Some callee -> { callInfo with ThisArg = None }, callee
            | None ->
                $"Unexpected static interface/override call: %s{memb.FullName}"
                |> attachRange r |> failwith
        let isGetter = memb.IsPropertyGetterMethod
        let isSetter = not isGetter && memb.IsPropertySetterMethod
        let indexedProp = (isGetter && countNonCurriedParams memb > 0) || (isSetter && countNonCurriedParams memb > 1)
        let name, isGetter, isSetter =
            if isMangledAbstractEntity com entity then
                let overloadHash =
                    if (isGetter || isSetter) && not indexedProp then ""
                    else FsMemberFunctionOrValue memb |> OverloadSuffix.getHash (FsEnt entity)
                getMangledAbstractMemberName entity memb.CompiledName overloadHash, false, false
            else
                // Indexed properties keep the get_/set_ prefix and are compiled as methods
                if indexedProp then memb.CompiledName, false, false
                else getMemberDisplayName memb, isGetter, isSetter
        if isGetter then
            // let membType = memb.ReturnParameter.Type |> makeType Map.empty
            // Set the field as mutable to prevent beta reduction
            Fable.Get(callee, Fable.FieldGet(name, true), typ, r)
        elif isSetter then
            let membType = memb.CurriedParameterGroups.[0].[0].Type |> makeType Map.empty
            let arg = callInfo.Args |> List.tryHead |> Option.defaultWith makeNull
            Fable.Set(callee, Fable.FieldSet(name), membType, arg, r)
        else
            getAttachedMember callee name |> makeCall r typ callInfo

    let failReplace (com: IFableCompiler) ctx r (info: Fable.ReplaceCallInfo) =
        let msg =
            if info.DeclaringEntityFullName.StartsWith("Fable.Core.") then
                $"{info.DeclaringEntityFullName}.{info.CompiledName} is not supported, try updating fable tool"
            else
                com.WarnOnlyOnce("Fable only supports a subset of standard .NET API, please check https://fable.io/docs/dotnet/compatibility.html. For external libraries, check whether they are Fable-compatible in the package docs.")
                $"{info.DeclaringEntityFullName}.{info.CompiledName} is not supported by Fable"
        msg |> addErrorAndReturnNull com ctx.InlinePath r

<<<<<<< HEAD
=======
    let failReplace (com: IFableCompiler) ctx r (info: Fable.ReplaceCallInfo) =
        let msg =
            if info.DeclaringEntityFullName.StartsWith("Fable.Core.") then
                $"{info.DeclaringEntityFullName}.{info.CompiledName} is not supported, try updating fable tool"
            else
                com.WarnOnlyOnce("Fable only supports a subset of standard .NET API, please check https://fable.io/docs/dotnet/compatibility.html. For external libraries, check whether they are Fable-compatible in the package docs.")
                $"{info.DeclaringEntityFullName}.{info.CompiledName} is not supported by Fable"
        msg |> addErrorAndReturnNull com ctx.InlinePath r

>>>>>>> 47081820
    let (|Replaced|_|) (com: IFableCompiler) (ctx: Context) r typ (genArgs: Lazy<_>) (callInfo: Fable.CallInfo)
            (memb: FSharpMemberOrFunctionOrValue, entity: FSharpEntity option) =
        match entity with
        | Some ent when isReplacementCandidateFrom ent ->
            let info: Fable.ReplaceCallInfo =
              { SignatureArgTypes = callInfo.SignatureArgTypes
                DeclaringEntityFullName = ent.FullName
                HasSpread = callInfo.HasSpread
                IsModuleValue = isModuleValueForCalls ent memb
                IsInterface = ent.IsInterface
                CompiledName = memb.CompiledName
                OverloadSuffix =
                    if ent.IsFSharpModule then ""
                    else FsMemberFunctionOrValue memb |> OverloadSuffix.getHash (FsEnt ent)
                GenericArgs = genArgs.Value }
            match ctx.PrecompilingInlineFunction with
            | Some _ ->
                // Deal with reraise so we don't need to save caught exception every time
                match ctx.CaughtException, info.DeclaringEntityFullName, info.CompiledName with
                | Some ex, "Microsoft.FSharp.Core.Operators", "Reraise" ->
                    makeThrow r typ (Fable.IdentExpr ex) |> Some
                | _ ->
                    // If it's an interface compile the call to the attached member just in case
                    let attachedCall =
                        if info.IsInterface then callAttachedMember com r typ callInfo ent memb |> Some
                        else None
                    Fable.UnresolvedReplaceCall(callInfo.ThisArg, callInfo.Args, info, attachedCall, typ, r)
                    |> Fable.Unresolved
                    |> Some
            | None ->
                match com.TryReplace(ctx, r, typ, info, callInfo.ThisArg, callInfo.Args) with
                | Some e -> Some e
                | None when info.IsInterface -> callAttachedMember com r typ callInfo ent memb |> Some
                | None -> failReplace com ctx r info |> Some
        | _ -> None

    let addWatchDependencyFromMember (com: Compiler) (memb: FSharpMemberOrFunctionOrValue) =
        memb.DeclaringEntity
        |> Option.bind (fun ent -> FsEnt.Ref(ent).SourcePath)
        |> Option.iter com.AddWatchDependency

    let (|Emitted|_|) com r typ (callInfo: Fable.CallInfo option) (memb: FSharpMemberOrFunctionOrValue) =
        memb.Attributes |> Seq.tryPick (fun att ->
            match att.AttributeType.TryFullName with
            | Some(Naming.StartsWith Atts.emit _ as attFullName) ->
                addWatchDependencyFromMember com memb
                let callInfo =
                    match callInfo with
                    | Some i -> i
                    | None -> Fable.CallInfo.Make()
                // Allow combination of Import and Emit attributes
                let callInfo =
                    match tryGlobalOrImportedMember com Fable.Any memb with
                    | Some importExpr -> { callInfo with Fable.ThisArg = Some importExpr }
                    | _ -> callInfo
                let isStatement = tryAttributeConsArg att 1 false tryBoolean
                let macro = tryAttributeConsArg att 0  "" tryString
                let macro =
                    match attFullName with
                    | Atts.emitMethod -> "$0." + macro + "($1...)"
                    | Atts.emitConstructor -> "new $0($1...)"
                    | Atts.emitIndexer -> "$0[$1]{{=$2}}"
                    | Atts.emitProperty -> "$0." + macro + "{{=$1}}"
                    | _ -> macro
                let emitInfo: Fable.EmitInfo =
                    { Macro = macro
                      IsStatement = isStatement
                      CallInfo = callInfo }
                Fable.Emit(emitInfo, typ, r) |> Some
            | _ -> None)

    let (|Imported|_|) com r typ callInfo (memb: FSharpMemberOrFunctionOrValue, entity: FSharpEntity option) =
        let importValueType = if Option.isSome callInfo then Fable.Any else typ
        match tryGlobalOrImportedMember com importValueType memb, callInfo, entity with
        // Import called as function
        | Some importExpr, Some callInfo, Some e ->
            let isValueOrGetter =
                isModuleValueForCalls e memb
                || (memb.IsPropertyGetterMethod && (countNonCurriedParams memb) = 0)

            if isValueOrGetter then Some importExpr
            else makeCall r typ callInfo importExpr |> Some

        // Import called as value
        | Some importExpr, None, _ -> Some importExpr

        // The value/method is not imported, check if the declaring entity is
        | None, Some callInfo, Some e ->
            let moduleOrClassExpr =
                let fableEnt = FsEnt e
                match tryGlobalOrImportedEntity com fableEnt with
                | Some expr -> Some expr
                // AttachMembers classes behave the same as global/imported classes
                | None when com.Options.Language <> Rust && isAttachMembersEntity com e ->
                    Some(entityRef com fableEnt)
                | None -> None
            match moduleOrClassExpr, callInfo.ThisArg with
            | Some _, Some _thisArg ->
                callAttachedMember com r typ callInfo e memb |> Some

            | Some classExpr, None when memb.IsConstructor ->
                Fable.Call(classExpr, { callInfo with IsConstructor = true }, typ, r) |> Some

            | Some moduleOrClassExpr, None ->
                if isModuleValueForCalls e memb then
                    // Set the field as mutable just in case, so it's not displaced by beta reduction
                    Fable.Get(moduleOrClassExpr, Fable.FieldGet(getMemberDisplayName memb, true), typ, r) |> Some
                else
                    let callInfo = { callInfo with ThisArg = Some moduleOrClassExpr }
                    callAttachedMember com r typ callInfo e memb |> Some

            | None, _ -> None
        | _ -> None
        |> Option.tap (fun _ -> addWatchDependencyFromMember com memb)

    let inlineExpr (com: IFableCompiler) (ctx: Context) r t (genArgs: (string * Fable.Type) list) callee (info: Fable.CallInfo) membUniqueName =
        let args: Fable.Expr list =
            match callee with
            | Some c -> c::info.Args
            | None -> info.Args

        let inExpr = com.GetInlineExpr(membUniqueName)
        com.AddWatchDependency(inExpr.FileName)

        let fromFile, fromRange =
            match ctx.InlinePath with
            | { ToFile = file; ToRange = r }::_ -> file, r
            | [] -> com.CurrentFile, r

        let ctx = { ctx with GenericArgs = Map genArgs
                             InlinePath = { ToFile = inExpr.FileName
                                            ToRange = inExpr.Body.Range
                                            FromFile = fromFile
                                            FromRange = fromRange }::ctx.InlinePath }

        let bindings, expr = com.ResolveInlineExpr(ctx, inExpr, args)

        match expr with
        // If this is an import expression, apply the arguments, see #2280
        | Fable.Import(importInfo, ti, r) as importExpr when not importInfo.IsCompilerGenerated ->
            // Check if import has absorbed the arguments, see #2284
            let args =
                let path = importInfo.Path
                match importInfo.Selector, info.Args with
                | sel, (StringConst selArg)::(StringConst pathArg)::args when sel = selArg && path = pathArg -> args
                | ("default"|"*"), (StringConst pathArg)::args when path = pathArg -> args
                | _, args -> args
            // Don't apply args either if this is a class getter, see #2329
            if List.isEmpty args || info.CallMemberInfo |> Option.map (fun i -> i.IsGetter) |> Option.defaultValue false then
                // Set IsCompilerGenerated=true to prevent Fable removing args of surrounding function
<<<<<<< HEAD
                Fable.Import({ importInfo with Kind = Fable.UserImport true }, ti, r)
            else
                makeCall r t info importExpr
        | body ->
            let body = Fable.TypeCast(body, t)
=======
                Fable.Import({ importInfo with IsCompilerGenerated = true }, ti, r)
            else
                makeCall r t info importExpr
        | body ->
            // Check the resolved expression has the expected type, see #2644
            let body = if t <> body.Type then Fable.TypeCast(body, t, None) else body
>>>>>>> 47081820
            List.fold (fun body (ident, value) -> Fable.Let(ident, value, body)) body bindings

    let (|Inlined|_|) (com: IFableCompiler) (ctx: Context) r t (genArgs: Lazy<_>) callee info (memb: FSharpMemberOrFunctionOrValue) =
        if isInline memb then
            let genArgs = genArgs.Value
            let membUniqueName = getMemberUniqueName memb
            match ctx.PrecompilingInlineFunction with
            | Some memb2 when memb.Equals(memb2) ->
                $"Recursive functions cannot be inlined: (%s{memb.FullName})"
                |> addErrorAndReturnNull com [] r |> Some
            | Some _ ->
                Fable.UnresolvedInlineCall(membUniqueName, genArgs, callee, info, t, r) |> Fable.Unresolved |> Some
            | None ->
                inlineExpr com ctx r t genArgs callee info membUniqueName |> Some
        else None

    /// Removes optional arguments set to None in tail position
    let transformOptionalArguments (com: IFableCompiler) (ctx: Context) r
                (memb: FSharpMemberOrFunctionOrValue) (genArgs: Lazy<_>) (args: Fable.Expr list) =
        if memb.CurriedParameterGroups.Count <> 1
            || memb.CurriedParameterGroups.[0].Count <> (List.length args)
        then args
        else
            (memb.CurriedParameterGroups.[0], args, (true, []))
            |||> Seq.foldBack2 (fun par arg (keepChecking, acc) ->
                if keepChecking && par.IsOptionalArg then
                    match arg with
                    | Fable.Value(Fable.NewOption(None,_,_),_) -> true, acc
                    | _ -> false, arg::acc
                else false, arg::acc)
            |> snd

    let hasInterface interfaceFullname (ent: Fable.Entity) =
        ent.AllInterfaces |> Seq.exists (fun ifc -> ifc.Entity.FullName = interfaceFullname)

    let makeCallWithArgInfo com (ctx: Context) r typ (genArgs: Lazy<_>) callee (memb: FSharpMemberOrFunctionOrValue) (callInfo: Fable.CallInfo) =
        let makeReturnType t =
            match makeType (Map genArgs.Value) t with
            // TODO: This is not ideal, but for proper currying when the call returns a lambda,
            // let's use the type without filled generic args. See #2433.
            | Fable.LambdaType _ -> makeType ctx.GenericArgs t
            | t -> t

        match memb, memb.DeclaringEntity with
        | Emitted com r typ (Some callInfo) emitted, _ -> emitted
        | Imported com r typ (Some callInfo) imported -> imported
        | Replaced com ctx r typ genArgs callInfo replaced -> replaced
        | Inlined com ctx r typ genArgs callee callInfo expr, _ -> expr

        | Try (tryGetIdentFromScope ctx r) funcExpr, Some entity ->
            if isModuleValueForCalls entity memb then funcExpr
            else makeCall r typ callInfo funcExpr

        | _, Some entity when entity.IsDelegate ->
            match callInfo.ThisArg, memb.DisplayName with
            | Some callee, "Invoke" ->
                let callInfo = { callInfo with ThisArg = None }
                makeCall r typ callInfo callee
            | _ -> "Only Invoke is supported in delegates"
                   |> addErrorAndReturnNull com ctx.InlinePath r

        // Check if this is an interface or abstract/overriden method
        | _, Some entity when entity.IsInterface
                || memb.IsOverrideOrExplicitInterfaceImplementation
                || memb.IsDispatchSlot ->

            // When calling `super` in an override, it may happen the method is not originally declared
            // by the immediate parent, so we need to go through the hierarchy until we find the original declaration
            // (this is important to get the correct mangled name)
            let entity =
                match memb.IsOverrideOrExplicitInterfaceImplementation, callInfo.ThisArg with
                | true, Some(Fable.Value(Fable.BaseValue _, _)) ->
                    // Only compare args for overloads (single curried parameter group)
                    let compareArgs =
                        if memb.CurriedParameterGroups.Count <> 1 then None
                        else memb.CurriedParameterGroups.[0] |> Seq.toArray |> Some
                    entity |> tryFindBaseEntity (fun ent ->
                        ent.TryGetMembersFunctionsAndValues() |> Seq.exists (fun m ->
                            m.IsInstanceMember
                            && m.CompiledName = memb.CompiledName
                            && m.IsDispatchSlot
                            && (
                                match compareArgs with
                                | Some compareArgs when m.CurriedParameterGroups.Count = 1 && m.CurriedParameterGroups.[0].Count = compareArgs.Length ->
                                    let compareArgs2 = m.CurriedParameterGroups.[0] |> Seq.toArray
                                    Array.zip compareArgs compareArgs2
                                    |> Array.forall (fun (p1, p2) -> p1.Type.Equals(p2.Type))
                                | _ -> true
                            )
                        ))
                    |> Option.defaultValue entity
                | _ -> entity

            callAttachedMember com r typ callInfo entity memb

        | _, Some entity when isModuleValueForCalls entity memb && com.Options.Language <> Rust ->
            let typ = makeReturnType memb.FullType
            memberRef com ctx r typ memb
        | _ ->
            // If member looks like a value but behaves like a function (has generic args) the type from F# AST is wrong (#2045).
            let typ = makeReturnType memb.ReturnParameter.Type
            let callExpr =
                memberRef com ctx r Fable.Any memb
                |> makeCall r typ callInfo
            let fableMember = FsMemberFunctionOrValue(memb)
            com.ApplyMemberCallPlugin(fableMember, callExpr)

<<<<<<< HEAD
=======
    let makeCallInfoFrom (com: IFableCompiler) (ctx: Context) r genArgs callee args (memb: FSharpMemberOrFunctionOrValue): Fable.CallInfo =
        {
            ThisArg = callee
            Args = transformOptionalArguments com ctx r memb genArgs args
            SignatureArgTypes = getArgTypes com memb
            HasSpread = hasParamArray memb
            IsJsConstructor = false
            CallMemberInfo = Some(FsMemberFunctionOrValue.CallMemberInfo(memb))
        }

>>>>>>> 47081820
    let makeCallFrom (com: IFableCompiler) (ctx: Context) r typ (genArgs: Fable.Type seq) callee args (memb: FSharpMemberOrFunctionOrValue) =
        let genArgs = lazy(matchGenericParamsFrom memb genArgs |> Seq.toList)
        Fable.CallInfo.Make(
            ?thisArg = callee,
            args = transformOptionalArguments com ctx r memb genArgs args,
            sigArgTypes = getArgTypes com memb,
            hasSpread = hasParamArray memb,
            memberInfo = FsMemberFunctionOrValue.CallMemberInfo(memb))
        |> makeCallWithArgInfo com ctx r typ genArgs callee memb

    let makeValueFrom (com: IFableCompiler) (ctx: Context) r (v: FSharpMemberOrFunctionOrValue) =
        let typ = makeType ctx.GenericArgs v.FullType
        match v, v.DeclaringEntity with
        | _ when typ = Fable.Unit ->
            if com.Options.Verbosity = Verbosity.Verbose && not v.IsCompilerGenerated then // See #1516
                $"Value %s{v.DisplayName} is replaced with unit constant"
                |> addWarning com ctx.InlinePath r
            Fable.Value(Fable.UnitConstant, r)
        | Emitted com r typ None emitted, _ -> emitted
        | Imported com r typ None imported -> imported
        | Try (tryGetIdentFromScope ctx r) expr, _ -> expr
        | _ -> memberRef com ctx r typ v<|MERGE_RESOLUTION|>--- conflicted
+++ resolved
@@ -10,7 +10,6 @@
 open Fable.Transforms
 open Fable.Transforms.FSharp2Fable
 
-<<<<<<< HEAD
 type FsField(fi: FSharpField) =
     let name = FsField.FSharpFieldName fi
     let typ = TypeHelpers.makeType Map.empty fi.FieldType
@@ -41,45 +40,6 @@
                 match countConflictingCases 0 ent name with
                 | 0 -> name
                 | n -> name + "_" + (string n)
-=======
-type FsField(name, typ: Fable.Type, ?isMutable, ?isStatic, ?literalValue) =
-    new (fi: FSharpField) =
-        let typ = TypeHelpers.makeType Map.empty fi.FieldType
-        FsField(FsField.Name fi, typ, isMutable=fi.IsMutable, isStatic=fi.IsStatic, ?literalValue=fi.LiteralValue)
-    interface Fable.Field with
-        member _.Name = name
-        member _.FieldType = typ
-        member _.LiteralValue = literalValue
-        member _.IsStatic = defaultArg isStatic false
-        member _.IsMutable = defaultArg isMutable false
-
-    static member Key (name: string, typ: Fable.Type, ?isMutable): Fable.FieldKey =
-        { Name = name; FieldType = typ; IsMutable = defaultArg isMutable false }
-
-    static member Key (fi: FSharpField) =
-        let t = TypeHelpers.makeType Map.empty fi.FieldType
-        FsField.Key(FsField.Name fi, t, fi.IsMutable)
-
-    static member Name (fi: FSharpField) =
-        let rec countConflictingCases acc (ent: FSharpEntity) (name: string) =
-            match TypeHelpers.getBaseEntity ent with
-            | None -> acc
-            | Some (baseClass, _) ->
-                let conflicts =
-                    baseClass.FSharpFields
-                    |> Seq.exists (fun fi -> fi.Name = name)
-                let acc = if conflicts then acc + 1 else acc
-                countConflictingCases acc baseClass name
-
-        let name = fi.Name
-        match fi.DeclaringEntity with
-        | None -> name
-        | Some ent when ent.IsFSharpRecord || ent.IsFSharpUnion -> name
-        | Some ent ->
-            match countConflictingCases 0 ent name with
-            | 0 -> name
-            | n -> name + "_" + (string n)
->>>>>>> 47081820
 
 [<RequireQualifiedAccess>]
 type CompiledValue =
@@ -148,19 +108,11 @@
         member _.Name = TypeHelpers.genParamName gen
         member _.Constraints = FsGenParam.Constraints gen
 
-<<<<<<< HEAD
 type FsParam =
     static member Make(name, typ): Fable.Parameter =
         { Name = name; Type = TypeHelpers.makeType Map.empty typ }
     static member Make(p: FSharpParameter) = FsParam.Make(p.Name, p.Type)
     static member Make(p: FSharpAbstractParameter) = FsParam.Make(p.Name, p.Type)
-=======
-[<AutoOpen>]
-module FisFus =
-    let FsParam(p: FSharpParameter): Fable.Parameter =
-        { Name = p.Name
-          Type = TypeHelpers.makeType Map.empty p.Type }
->>>>>>> 47081820
 
 type FsDeclaredType(ent: FSharpEntity, genArgs: IList<FSharpType>) =
     interface Fable.DeclaredType with
@@ -170,11 +122,7 @@
 type FsMemberFunctionOrValue(m: FSharpMemberOrFunctionOrValue) =
     static member CurriedParameterGroups(m: FSharpMemberOrFunctionOrValue): Fable.Parameter list list =
         m.CurriedParameterGroups
-<<<<<<< HEAD
         |> Seq.mapToList (Seq.mapToList (fun p -> FsParam.Make(p)))
-=======
-        |> Seq.mapToList (Seq.mapToList (fun p -> FsParam(p)))
->>>>>>> 47081820
 
     static member CallMemberInfo(m: FSharpMemberOrFunctionOrValue): Fable.CallMemberInfo =
         { CurriedParameterGroups =
@@ -212,11 +160,7 @@
         member _.CompiledName = m.CompiledName
         member _.FullName = m.FullName
         member _.CurriedParameterGroups = FsMemberFunctionOrValue.CurriedParameterGroups(m)
-<<<<<<< HEAD
         member _.ReturnParameter = FsParam.Make(m.ReturnParameter)
-=======
-        member _.ReturnParameter = FsParam(m.ReturnParameter)
->>>>>>> 47081820
         member _.IsExplicitInterfaceImplementation = m.IsExplicitInterfaceImplementation
         member _.ApparentEnclosingEntity = FsEnt.Ref m.ApparentEnclosingEntity
 
@@ -399,11 +343,6 @@
         -> (Fable.Ident * Fable.Expr) list * Fable.Expr
     abstract TryReplace: Context * SourceLocation option * Fable.Type *
         info: Fable.ReplaceCallInfo * thisArg: Fable.Expr option * args: Fable.Expr list -> Fable.Expr option
-<<<<<<< HEAD
-=======
-    abstract InjectArgument: Context * SourceLocation option *
-        genArgs: ((string * Fable.Type) list) * FSharpParameter -> Fable.Expr
->>>>>>> 47081820
     abstract WarnOnlyOnce: string * ?range: SourceLocation -> unit
 
 module Helpers =
@@ -438,17 +377,10 @@
         | TrimRootModule of Compiler
         | NoTrimRootModule
 
-<<<<<<< HEAD
-    let private getEntityMangledName trimRootModule (entRef: Fable.EntityRef) =
-        let fullName = entRef.FullName
-        match trimRootModule, entRef.Path with
-        | TrimRootModule com, Fable.SourcePath sourcePath ->
-=======
     let private getEntityMangledName trimRootModule (ent: Fable.EntityRef) =
         let fullName = ent.FullName
         match trimRootModule, ent.Path with
         | TrimRootModule com, (Fable.SourcePath sourcePath | Fable.PrecompiledLib(sourcePath, _)) ->
->>>>>>> 47081820
             let rootMod = com.GetRootModule(sourcePath)
             if fullName.StartsWith(rootMod) then
                 fullName.Substring(rootMod.Length).TrimStart('.')
@@ -1766,11 +1698,7 @@
             // If the overload suffix changes, we need to recompile the files that call this member
             if info.HasOverloadSuffix then
                 com.AddWatchDependency(info.Path)
-<<<<<<< HEAD
             makeInternalMemberImport com typ info.IsInstance info.Name info.Path
-=======
-            makeImportInternal com typ info.Name info.Path
->>>>>>> 47081820
         else
             $"Cannot reference private members from other files: %s{info.Name}"
             |> addErrorAndReturnNull com ctx.InlinePath r
@@ -1787,10 +1715,7 @@
         let info: Fable.MemberRefInfo =
             { Name = memberName
               Path = file
-<<<<<<< HEAD
               IsInstance = memb.IsInstanceMember
-=======
->>>>>>> 47081820
               IsMutable = memb.IsMutable
               IsPublic = isPublicMember memb
               HasOverloadSuffix = hasOverloadSuffix }
@@ -1846,11 +1771,7 @@
         let entityName = defaultArg ent.TryFullName ""
         entityName + "." + memberName + overloadHash
 
-<<<<<<< HEAD
     let callAttachedMember com r typ (callInfo: Fable.CallInfo) (entity: FSharpEntity) (memb: FSharpMemberOrFunctionOrValue) =
-=======
-    let callAttachedMember _com r typ (callInfo: Fable.CallInfo) (entity: FSharpEntity) (memb: FSharpMemberOrFunctionOrValue) =
->>>>>>> 47081820
         let callInfo, callee =
             match callInfo.ThisArg with
             | Some callee -> { callInfo with ThisArg = None }, callee
@@ -1890,18 +1811,6 @@
                 $"{info.DeclaringEntityFullName}.{info.CompiledName} is not supported by Fable"
         msg |> addErrorAndReturnNull com ctx.InlinePath r
 
-<<<<<<< HEAD
-=======
-    let failReplace (com: IFableCompiler) ctx r (info: Fable.ReplaceCallInfo) =
-        let msg =
-            if info.DeclaringEntityFullName.StartsWith("Fable.Core.") then
-                $"{info.DeclaringEntityFullName}.{info.CompiledName} is not supported, try updating fable tool"
-            else
-                com.WarnOnlyOnce("Fable only supports a subset of standard .NET API, please check https://fable.io/docs/dotnet/compatibility.html. For external libraries, check whether they are Fable-compatible in the package docs.")
-                $"{info.DeclaringEntityFullName}.{info.CompiledName} is not supported by Fable"
-        msg |> addErrorAndReturnNull com ctx.InlinePath r
-
->>>>>>> 47081820
     let (|Replaced|_|) (com: IFableCompiler) (ctx: Context) r typ (genArgs: Lazy<_>) (callInfo: Fable.CallInfo)
             (memb: FSharpMemberOrFunctionOrValue, entity: FSharpEntity option) =
         match entity with
@@ -2051,21 +1960,13 @@
                 | _, args -> args
             // Don't apply args either if this is a class getter, see #2329
             if List.isEmpty args || info.CallMemberInfo |> Option.map (fun i -> i.IsGetter) |> Option.defaultValue false then
-                // Set IsCompilerGenerated=true to prevent Fable removing args of surrounding function
-<<<<<<< HEAD
+                // Set UserImport(inline=true) to prevent Fable removing args of surrounding function
                 Fable.Import({ importInfo with Kind = Fable.UserImport true }, ti, r)
             else
                 makeCall r t info importExpr
         | body ->
-            let body = Fable.TypeCast(body, t)
-=======
-                Fable.Import({ importInfo with IsCompilerGenerated = true }, ti, r)
-            else
-                makeCall r t info importExpr
-        | body ->
             // Check the resolved expression has the expected type, see #2644
-            let body = if t <> body.Type then Fable.TypeCast(body, t, None) else body
->>>>>>> 47081820
+            let body = if t <> body.Type then Fable.TypeCast(body, t) else body
             List.fold (fun body (ident, value) -> Fable.Let(ident, value, body)) body bindings
 
     let (|Inlined|_|) (com: IFableCompiler) (ctx: Context) r t (genArgs: Lazy<_>) callee info (memb: FSharpMemberOrFunctionOrValue) =
@@ -2173,19 +2074,17 @@
             let fableMember = FsMemberFunctionOrValue(memb)
             com.ApplyMemberCallPlugin(fableMember, callExpr)
 
-<<<<<<< HEAD
-=======
     let makeCallInfoFrom (com: IFableCompiler) (ctx: Context) r genArgs callee args (memb: FSharpMemberOrFunctionOrValue): Fable.CallInfo =
         {
             ThisArg = callee
             Args = transformOptionalArguments com ctx r memb genArgs args
             SignatureArgTypes = getArgTypes com memb
             HasSpread = hasParamArray memb
-            IsJsConstructor = false
+            IsConstructor = false
             CallMemberInfo = Some(FsMemberFunctionOrValue.CallMemberInfo(memb))
+            OptimizableInto = None
         }
 
->>>>>>> 47081820
     let makeCallFrom (com: IFableCompiler) (ctx: Context) r typ (genArgs: Fable.Type seq) callee args (memb: FSharpMemberOrFunctionOrValue) =
         let genArgs = lazy(matchGenericParamsFrom memb genArgs |> Seq.toList)
         Fable.CallInfo.Make(
