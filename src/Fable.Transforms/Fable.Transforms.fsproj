--- conflicted
+++ resolved
@@ -35,14 +35,10 @@
     <Compile Include="State.fs" />
   </ItemGroup>
   <ItemGroup>
-    <ProjectReference Include="..\Fable.AST\Fable.AST.fsproj" />
+    <ProjectReference Include="../Fable.AST/Fable.AST.fsproj" />
+    <ProjectReference Include="Rust/AST/Rust.AST.fsproj" />
   </ItemGroup>
   <ItemGroup>
-<<<<<<< HEAD
-    <ProjectReference Include="..\Fable.AST\Fable.AST.fsproj" />
-    <ProjectReference Include="Rust/AST/Rust.AST.fsproj" />
-=======
     <PackageReference Include="FSharp.Compiler.Service" Version="41.0.1" />
->>>>>>> 3b33a5bc
   </ItemGroup>
 </Project>