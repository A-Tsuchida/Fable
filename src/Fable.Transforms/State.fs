module Fable.Transforms.State

open Fable
open Fable.AST
open System.Collections.Generic
open FSharp.Compiler.Symbols

type IDictionary<'Key, 'Value> with
    member this.TryValue(key: 'Key) =
        match this.TryGetValue(key) with
        | true, v -> Some v
        | false, _ -> None

type IReadOnlyDictionary<'Key, 'Value> with
    member this.TryValue(key: 'Key) =
        match this.TryGetValue(key) with
        | true, v -> Some v
        | false, _ -> None

type PluginRef =
    { DllPath: string
      TypeFullName: string }

type Assemblies(getPlugin, fsharpAssemblies: FSharpAssembly list) =
    let assemblies = Dictionary()
    let coreAssemblies = Dictionary()

    let plugins =
        let plugins = Dictionary<Fable.EntityRef, System.Type>()
        for asm in fsharpAssemblies do
            match asm.FileName with
            | Some path ->
                let path = Path.normalizePath path
                let asmName = path.Substring(path.LastIndexOf('/') + 1)
                let asmName = asmName.Substring(0, asmName.Length - 4) // Remove .dll extension
                if Compiler.CoreAssemblyNames.Contains(asmName) then
                    coreAssemblies.Add(asmName, asm)
                else
                    try
                        let scanForPlugins =
                            asm.Contents.Attributes |> Seq.exists (fun attr ->
                                attr.AttributeType.TryFullName = Some "Fable.ScanForPluginsAttribute")
                        if scanForPlugins then
                           for e in asm.Contents.Entities do
                                   if e.IsAttributeType && FSharp2Fable.Util.inherits e "Fable.PluginAttribute" then
                                       let plugin = getPlugin { DllPath = path; TypeFullName = e.FullName }
                                       plugins.Add(FSharp2Fable.FsEnt.Ref e, plugin)
                    with _ -> ()
                    assemblies.Add(path, asm)
            | None -> ()

        ({ MemberDeclarationPlugins = Map.empty }, plugins)
        ||> Seq.fold (fun acc kv ->
            if kv.Value.IsSubclassOf(typeof<MemberDeclarationPluginAttribute>) then
                { acc with MemberDeclarationPlugins = Map.add kv.Key kv.Value acc.MemberDeclarationPlugins }
            else acc)

    let tryFindEntityByPath (entityFullName: string) (asm: FSharpAssembly) =
        let entPath = List.ofArray (entityFullName.Split('.'))
        asm.Contents.FindEntityByPath(entPath)
        |> Option.map(fun e -> FSharp2Fable.FsEnt e :> Fable.Entity)

    member _.TryGetEntityByAssemblyPath(asmPath, entityFullName) =
        assemblies.TryValue(asmPath)
        |> Option.bind (tryFindEntityByPath entityFullName)

    member _.TryGetEntityByCoreAssemblyName(asmName, entityFullName) =
        coreAssemblies.TryValue(asmName)
        |> Option.bind (tryFindEntityByPath entityFullName)

    member _.Plugins = plugins

type ImplFile =
    {
        Declarations: FSharpImplementationFileDeclaration list
        RootModule: string
        Entities: IReadOnlyDictionary<string, Fable.Entity>
        InlineExprs: (string * InlineExprLazy) list
    }
    static member From(file: FSharpImplementationFileContents) =
        let declarations = file.Declarations
        let entities = Dictionary()
        let rec loop (ents: FSharpEntity seq) =
            for e in ents do
                let fableEnt = FSharp2Fable.FsEnt e :> Fable.Entity
                if not e.IsFSharpAbbreviation || not (entities.ContainsKey(fableEnt.FullName)) then
                    entities.[fableEnt.FullName] <- fableEnt
                loop e.NestedEntities

        FSharp2Fable.Compiler.getRootFSharpEntities declarations |> loop
        {
            Declarations = file.Declarations
            Entities = entities
            RootModule = FSharp2Fable.Compiler.getRootModule declarations
            InlineExprs = FSharp2Fable.Compiler.getInlineExprs file.FileName declarations
        }

type PrecompiledInfo =
    abstract DllPath: string
    abstract TryGetRootModule: normalizedFullPath: string -> string option
    abstract TryGetInlineExpr: memberUniqueName: string -> InlineExpr option

type Project(projFile: string,
             implFiles: Map<string, ImplFile>,
             assemblies: Assemblies,
             ?precompiledInfo: PrecompiledInfo) =

    let inlineExprsDic =
        implFiles
        |> Map.values
        |> Seq.map (fun f -> f.InlineExprs)
        |> Seq.concat
        |> dict

    let precompiledInfo = precompiledInfo |> Option.defaultWith (fun () ->
        { new PrecompiledInfo with
            member _.DllPath = ""
            member _.TryGetRootModule(_) = None
            member _.TryGetInlineExpr(_) = None })

    static member From(projFile: string,
                       fsharpFiles: FSharpImplementationFileContents list,
                       fsharpAssemblies: FSharpAssembly list,
                       ?getPlugin: PluginRef -> System.Type,
                       ?precompiledInfo: PrecompiledInfo) =

        let getPlugin = defaultArg getPlugin (fun _ -> failwith "Plugins are not supported")
        let assemblies = Assemblies(getPlugin, fsharpAssemblies)

        let implFilesMap =
            fsharpFiles
            |> List.toArray
            |> Array.Parallel.map (fun file ->
                let key = Path.normalizePathAndEnsureFsExtension file.FileName
                key, ImplFile.From(file))
            |> Map

        Project(projFile, implFilesMap, assemblies, ?precompiledInfo=precompiledInfo)

    member this.Update(file: FSharpImplementationFileContents) =
        let implFiles =
            let key = Path.normalizePathAndEnsureFsExtension file.FileName
            let file = ImplFile.From(file)
            Map.add key file this.ImplementationFiles
        Project(this.ProjectFile, implFiles, this.Assemblies, this.PrecompiledInfo)

    member _.TryGetInlineExpr(com: Compiler, memberUniqueName: string) =
        inlineExprsDic.TryValue(memberUniqueName)
        |> Option.map (fun e -> e.Calculate(com))

    member _.GetFileInlineExprs(com: Compiler): (string * InlineExpr)[] =
        match Map.tryFind com.CurrentFile implFiles with
        | None -> [||]
        | Some implFile ->
            implFile.InlineExprs
            |> List.mapToArray (fun (uniqueName, expr) ->
                uniqueName, expr.Calculate(com))

    member _.ProjectFile = projFile
    member _.ImplementationFiles = implFiles
    member _.Assemblies = assemblies
    member _.PrecompiledInfo = precompiledInfo

type Log =
    { Message: string
      Tag: string
      Severity: Severity
      Range: SourceLocation option
      FileName: string option }

    static member Make(severity, msg, ?fileName, ?range, ?tag) =
        { Message = msg
          Tag = defaultArg tag "FABLE"
          Severity = severity
          Range = range
          FileName = fileName }

    static member MakeError(msg, ?fileName, ?range, ?tag) =
        Log.Make(Severity.Error, msg, ?fileName=fileName, ?range=range, ?tag=tag)

/// Type with utilities for compiling F# files to JS.
/// Not thread-safe, an instance must be created per file
<<<<<<< HEAD
type CompilerImpl(currentFile, project: Project, options, fableLibraryDir: string, ?outDir: string, ?outType: string, ?watchDependencies) =
=======
type CompilerImpl(currentFile, project: Project, options, fableLibraryDir: string, ?outDir: string, ?watchDependencies) =
>>>>>>> 652cd97b
    let logs = ResizeArray<Log>()
    let watchDependencies = defaultArg watchDependencies false
    let watchDependenciesSet = HashSet<string>()
    let fableLibraryDir = fableLibraryDir.TrimEnd('/')
    let outputType =
        match outType with
        | Some "Exe" -> OutputType.Exe
        | Some "Module" -> OutputType.Module
        | Some "Winexe" -> OutputType.Winexe
        | _ -> OutputType.Library

    member _.Options = options
    member _.CurrentFile = currentFile
    member _.Logs = logs.ToArray()
    member _.WatchDependencies = Array.ofSeq watchDependenciesSet

    interface Compiler with
        member _.Options = options
        member _.Plugins = project.Assemblies.Plugins
        member _.LibraryDir = fableLibraryDir
        member _.CurrentFile = currentFile
        member _.OutputDir = outDir
        member _.OutputType = outputType
        member _.ProjectFile = project.ProjectFile

        member _.GetImplementationFile(fileName) =
            let fileName = Path.normalizePathAndEnsureFsExtension fileName
            match Map.tryFind fileName project.ImplementationFiles with
            | Some file -> file.Declarations
            | None -> failwith ("Cannot find implementation file " + fileName)

        member this.GetRootModule(fileName) =
            let fileName = Path.normalizePathAndEnsureFsExtension fileName
            match project.ImplementationFiles.TryValue(fileName) with
            | Some file -> file.RootModule
            | None ->
                match project.PrecompiledInfo.TryGetRootModule(fileName) with
                | Some r -> r
                | None ->
                    let msg = $"Cannot find root module for {fileName}. If this belongs to a package, make sure it includes the source files."
                    (this :> Compiler).AddLog(msg, Severity.Warning, fileName=currentFile)
                    "" // failwith msg

        member _.TryGetEntity(entityRef: Fable.EntityRef) =
            match entityRef.Path with
            | Fable.CoreAssemblyName name -> project.Assemblies.TryGetEntityByCoreAssemblyName(name, entityRef.FullName)
            | Fable.AssemblyPath path
            | Fable.PrecompiledLib(_, path) -> project.Assemblies.TryGetEntityByAssemblyPath(path, entityRef.FullName)
            | Fable.SourcePath fileName ->
                // let fileName = Path.normalizePathAndEnsureFsExtension fileName
                project.ImplementationFiles.TryValue(fileName)
                |> Option.bind (fun file -> file.Entities.TryValue(entityRef.FullName))
                |> Option.orElseWith (fun () ->
                    // Check also the precompiled dll because this may come from a precompiled inline expr
                    project.Assemblies.TryGetEntityByAssemblyPath(project.PrecompiledInfo.DllPath, entityRef.FullName))

        member this.GetInlineExpr(memberUniqueName) =
            match project.TryGetInlineExpr(this, memberUniqueName) with
            | Some e -> e
            | None ->
                match project.PrecompiledInfo.TryGetInlineExpr(memberUniqueName) with
                | Some e -> e
                | None -> failwith ("Cannot find inline member: " + memberUniqueName)

        member _.AddWatchDependency(file) =
            if watchDependencies && file <> currentFile then
                watchDependenciesSet.Add(file) |> ignore

        member _.AddLog(msg, severity, ?range, ?fileName:string, ?tag: string) =
            Log.Make(severity, msg, ?range=range, ?fileName=fileName, ?tag=tag)
            |> logs.Add<|MERGE_RESOLUTION|>--- conflicted
+++ resolved
@@ -180,11 +180,7 @@
 
 /// Type with utilities for compiling F# files to JS.
 /// Not thread-safe, an instance must be created per file
-<<<<<<< HEAD
 type CompilerImpl(currentFile, project: Project, options, fableLibraryDir: string, ?outDir: string, ?outType: string, ?watchDependencies) =
-=======
-type CompilerImpl(currentFile, project: Project, options, fableLibraryDir: string, ?outDir: string, ?watchDependencies) =
->>>>>>> 652cd97b
     let logs = ResizeArray<Log>()
     let watchDependencies = defaultArg watchDependencies false
     let watchDependenciesSet = HashSet<string>()
