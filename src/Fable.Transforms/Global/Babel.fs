--- conflicted
+++ resolved
@@ -2,219 +2,6 @@
 namespace rec Fable.AST.Babel
 
 open Fable.AST
-<<<<<<< HEAD
-open PrinterExtensions
-
-type Printer =
-    abstract Line: int
-    abstract Column: int
-    abstract PushIndentation: unit -> unit
-    abstract PopIndentation: unit -> unit
-    abstract Print: string * ?loc: SourceLocation -> unit
-    abstract PrintNewLine: unit -> unit
-    abstract AddLocation: SourceLocation option -> unit
-    abstract EscapeJsStringLiteral: string -> string
-    abstract MakeImportPath: string -> string
-
-module PrinterExtensions =
-    type Printer with
-        member printer.Print(node: IPrintable) =
-            node.Print(printer)
-
-        member printer.PrintBlock(nodes: 'a array, printNode: Printer -> 'a -> unit, printSeparator: Printer -> unit, ?skipNewLineAtEnd) =
-            let skipNewLineAtEnd = defaultArg skipNewLineAtEnd false
-            printer.Print("{")
-            printer.PrintNewLine()
-            printer.PushIndentation()
-            for node in nodes do
-                printNode printer node
-                printSeparator printer
-            printer.PopIndentation()
-            printer.Print("}")
-            if not skipNewLineAtEnd then
-                printer.PrintNewLine()
-
-        member printer.PrintStatementSeparator() =
-            if printer.Column > 0 then
-                printer.Print(";")
-                printer.PrintNewLine()
-
-        member _.IsProductiveStatement(s: Statement) =
-            let rec hasNoSideEffects (e: Expression) =
-                match e with
-                | Undefined(_)
-                | Literal(NullLiteral(_))
-                | Literal(StringLiteral(_))
-                | Literal(BooleanLiteral(_))
-                | Literal(NumericLiteral(_)) -> true
-                // Constructors of classes deriving from System.Object add an empty object at the end
-                | ObjectExpression(expr) -> expr.Properties.Length = 0
-                | UnaryExpression(expr) when expr.Operator = "void" -> hasNoSideEffects expr.Argument
-                // Some identifiers may be stranded as the result of imports
-                // intended only for side effects, see #2228
-                | Identifier(_) -> true
-                | _ -> false
-
-            match s with
-            | ExpressionStatement(stmt) -> hasNoSideEffects stmt.Expression |> not
-            | _ -> true
-
-        member printer.PrintProductiveStatement(s: Statement, ?printSeparator) =
-            if printer.IsProductiveStatement(s) then
-                printer.Print(s)
-                printSeparator |> Option.iter (fun f -> f printer)
-
-        member printer.PrintProductiveStatements(statements: Statement[]) =
-            for s in statements do
-                printer.PrintProductiveStatement(s, (fun p -> p.PrintStatementSeparator()))
-
-        member printer.PrintBlock(nodes: Statement array, ?skipNewLineAtEnd) =
-            printer.PrintBlock(nodes,
-                               (fun p s -> p.PrintProductiveStatement(s)),
-                               (fun p -> p.PrintStatementSeparator()),
-                               ?skipNewLineAtEnd=skipNewLineAtEnd)
-
-        member printer.PrintOptional(before: string, node: #IPrintable option) =
-            match node with
-            | None -> ()
-            | Some node ->
-                printer.Print(before)
-                printer.Print(node)
-
-        member printer.PrintOptional(node: #IPrintable option) =
-            match node with
-            | None -> ()
-            | Some node -> printer.Print(node)
-
-        member printer.PrintArray(nodes: 'a array, printNode: Printer -> 'a -> unit, printSeparator: Printer -> unit) =
-            for i = 0 to nodes.Length - 1 do
-                printNode printer nodes.[i]
-                if i < nodes.Length - 1 then
-                    printSeparator printer
-
-        member printer.PrintCommaSeparatedArray(nodes: Expression array) =
-            printer.PrintArray(nodes, (fun p x -> p.SequenceExpressionWithParens(x)), (fun p -> p.Print(", ")))
-
-        member printer.PrintCommaSeparatedArray(nodes: #IPrintable array) =
-            printer.PrintArray(nodes, (fun p x -> p.Print(x)), (fun p -> p.Print(", ")))
-
-        // TODO: (super) type parameters, implements
-        member printer.PrintClass(id: Identifier option, superClass: Expression option,
-                superTypeParameters: TypeParameterInstantiation option,
-                typeParameters: TypeParameterDeclaration option,
-                implements: ClassImplements array option, body: ClassBody, loc) =
-            printer.Print("class", ?loc=loc)
-            printer.PrintOptional(" ", id)
-            printer.PrintOptional(typeParameters)
-            match superClass with
-            | Some (Identifier(id)) when id.TypeAnnotation.IsSome ->
-                printer.Print(" extends ");
-                printer.Print(id.TypeAnnotation.Value.TypeAnnotation)
-            | _ -> printer.PrintOptional(" extends ", superClass)
-            // printer.PrintOptional(superTypeParameters)
-            match implements with
-            | Some implements when not (Array.isEmpty implements) ->
-                printer.Print(" implements ")
-                printer.PrintArray(implements, (fun p x -> p.Print(x)), (fun p -> p.Print(", ")))
-            | _ -> ()
-            printer.Print(" ")
-            printer.Print(body)
-
-        member printer.PrintFunction(id: Identifier option, parameters: Pattern array, body: BlockStatement,
-                typeParameters: TypeParameterDeclaration option, returnType: TypeAnnotation option, loc, ?isDeclaration, ?isArrow) =
-            let areEqualPassedAndAppliedArgs (passedArgs: Pattern[]) (appliedAgs: Expression[]) =
-                Array.zip passedArgs appliedAgs
-                |> Array.forall (function
-                    | RestElement(p), Identifier(a) -> p.Name = a.Name
-                    | _ -> false)
-
-            let isDeclaration = defaultArg isDeclaration false
-            let isArrow = defaultArg isArrow false
-
-            printer.AddLocation(loc)
-
-            // Check if we can remove the function
-            let skipExpr =
-                match body.Body with
-                | [| ReturnStatement(r) |] when not isDeclaration ->
-                    match r.Argument with
-                    | CallExpression(c) when parameters.Length = c.Arguments.Length ->
-                        // To be sure we're not running side effects when deleting the function,
-                        // check the callee is an identifier (accept non-computed member expressions too?)
-                        match c.Callee with
-                        | Identifier(id) when areEqualPassedAndAppliedArgs parameters c.Arguments ->
-                            Some c.Callee
-                        | _ -> None
-                    | _ -> None
-                | _ -> None
-
-            match skipExpr with
-            | Some e -> printer.Print(e)
-            | None ->
-                if isArrow then
-                    // Remove parens if we only have one argument? (and no annotation)
-                    printer.PrintOptional(typeParameters)
-                    printer.Print("(")
-                    printer.PrintCommaSeparatedArray(parameters)
-                    printer.Print(")")
-                    printer.PrintOptional(returnType)
-                    printer.Print(" => ")
-                    match body.Body with
-                    | [| ReturnStatement(r) |] ->
-                        match r.Argument with
-                        | ObjectExpression(e) -> printer.WithParens(e)
-                        | MemberExpression(e) ->
-                            match e.Object with
-                            | ObjectExpression(o) -> e.Print(printer, objectWithParens=true)
-                            | _ -> e.Print(printer)
-                        | _ -> printer.ComplexExpressionWithParens(r.Argument)
-                    | _ -> printer.PrintBlock(body.Body, skipNewLineAtEnd=true)
-                else
-                    printer.Print("function ")
-                    printer.PrintOptional(id)
-                    printer.PrintOptional(typeParameters)
-                    printer.Print("(")
-                    printer.PrintCommaSeparatedArray(parameters)
-                    printer.Print(")")
-                    printer.PrintOptional(returnType)
-                    printer.Print(" ")
-                    printer.PrintBlock(body.Body, skipNewLineAtEnd=true)
-
-        member printer.WithParens(expr: IPrintable) =
-            printer.Print("(")
-            printer.Print(expr)
-            printer.Print(")")
-
-        member printer.SequenceExpressionWithParens(expr: Expression) =
-            match expr with
-            | SequenceExpression(_) -> printer.WithParens(expr)
-            | _ -> printer.Print(expr)
-
-        /// Surround with parens anything that can potentially conflict with operator precedence
-        member printer.ComplexExpressionWithParens(expr: Expression) =
-            match expr with
-            | Undefined(_)
-            | Literal(NullLiteral(_))
-            | Literal(StringLiteral(_))
-            | Literal(BooleanLiteral(_))
-            | Literal(NumericLiteral(_))
-            | Identifier(_)
-            | MemberExpression(_)
-            | CallExpression(_)
-            | ThisExpression(_)
-            | Super(_)
-            | SpreadElement(_)
-            | ArrayExpression(_)
-            | ObjectExpression(_) -> printer.Print(expr)
-            | _ -> printer.WithParens(expr)
-
-        member printer.PrintOperation(left, operator, right, loc) =
-            printer.AddLocation(loc)
-            printer.ComplexExpressionWithParens(left)
-            printer.Print(" " + operator + " ")
-            printer.ComplexExpressionWithParens(right)
-=======
->>>>>>> 97093df8
 
 /// The type field is a string representing the AST variant type.
 /// Each subtype of Node is documented below with the specific string of its type field.
@@ -223,10 +10,6 @@
 /// If the node contains no information about the source location, the field is null;
 /// otherwise it is an object consisting of a start position (the position of the first character of the parsed source region)
 /// and an end position (the position of the first character after the parsed source region):
-<<<<<<< HEAD
-type IPrintable =
-    abstract Print: Printer -> unit
-=======
 type Node =
     | Pattern of Pattern
     | Program of Program
@@ -252,308 +35,9 @@
     | ObjectTypeInternalSlot of ObjectTypeInternalSlot
     | TypeParameterDeclaration of TypeParameterDeclaration
     | TypeParameterInstantiation of TypeParameterInstantiation
->>>>>>> 97093df8
-
-type Node =
-    | Pattern of Pattern
-    | Program of Program
-    | Statement of Statement
-    | Directive of Directive
-    | ClassBody of ClassBody
-    | Expression of Expression
-    | SwitchCase of SwitchCase
-    | CatchClause of CatchClause
-    | ObjectMember of ObjectMember
-    | TypeParameter of TypeParameter
-    | TypeAnnotation of TypeAnnotation
-    | ExportSpecifier of ExportSpecifier
-    | ImportSpecifier of ImportSpecifier
-    | InterfaceExtends of InterfaceExtends
-    | ObjectTypeIndexer of ObjectTypeIndexer
-    | FunctionTypeParam of FunctionTypeParam
-    | ModuleDeclaration of ModuleDeclaration
-    | VariableDeclarator of VariableDeclarator
-    | TypeAnnotationInfo of TypeAnnotationInfo
-    | ObjectTypeProperty of ObjectTypeProperty
-    | ObjectTypeCallProperty of ObjectTypeCallProperty
-    | ObjectTypeInternalSlot of ObjectTypeInternalSlot
-    | TypeParameterDeclaration of TypeParameterDeclaration
-    | TypeParameterInstantiation of TypeParameterInstantiation
-
-    interface IPrintable with
-        member this.Print(printer) =
-            match this with
-            | Pattern(n) -> printer.Print(n)
-            | Program(n) -> printer.Print("(program)")
-            | Statement(n) -> printer.Print(n)
-            | Directive(n) -> printer.Print(n)
-            | ClassBody(n) -> printer.Print(n)
-            | Expression(n) -> printer.Print(n)
-            | SwitchCase(n) -> printer.Print(n)
-            | CatchClause(n) -> printer.Print(n)
-            | ObjectMember(n) -> printer.Print(n)
-            | TypeParameter(n) -> printer.Print(n)
-            | TypeAnnotation(n) -> printer.Print(n)
-            | ExportSpecifier(n) -> printer.Print(n)
-            | ImportSpecifier(n) -> printer.Print(n)
-            | InterfaceExtends(n) -> printer.Print(n)
-            | ObjectTypeIndexer(n) -> printer.Print(n)
-            | FunctionTypeParam(n) -> printer.Print(n)
-            | ModuleDeclaration(n) -> printer.Print(n)
-            | VariableDeclarator(n) -> printer.Print(n)
-            | TypeAnnotationInfo(n) -> printer.Print(n)
-            | ObjectTypeProperty(n) -> printer.Print(n)
-            | ObjectTypeCallProperty (n) -> printer.Print(n)
-            | ObjectTypeInternalSlot(n) -> printer.Print(n)
-            | TypeParameterDeclaration(n) -> printer.Print(n)
-            | TypeParameterInstantiation(n) -> printer.Print(n)
 
 /// Since the left-hand side of an assignment may be any expression in general, an expression can also be a pattern.
 type Expression =
-<<<<<<< HEAD
-    | Super of Super
-    | Literal of Literal
-    | Undefined of Undefined
-    | Identifier of Identifier
-    | NewExpression of NewExpression
-    | SpreadElement of SpreadElement
-    | ThisExpression of ThisExpression
-    | CallExpression of CallExpression
-    | EmitExpression of EmitExpression
-    | ArrayExpression of ArrayExpression
-    | ClassExpression of ClassExpression
-    | ClassImplements of ClassImplements
-    | UnaryExpression of UnaryExpression
-    | UpdateExpression of UpdateExpression
-    | ObjectExpression of ObjectExpression
-    | BinaryExpression of BinaryExpression
-    | MemberExpression of MemberExpression
-    | LogicalExpression of LogicalExpression
-    | SequenceExpression of SequenceExpression
-    | FunctionExpression of FunctionExpression
-    | AssignmentExpression of AssignmentExpression
-    | ConditionalExpression of ConditionalExpression
-    | ArrowFunctionExpression of ArrowFunctionExpression
-
-    interface IPrintable with
-        member this.Print(printer) =
-            match this with
-            | Super(n) -> printer.Print(n)
-            | Literal(n) -> printer.Print(n)
-            | Undefined(n) -> printer.Print(n)
-            | Identifier(n) -> printer.Print(n)
-            | NewExpression(n) -> printer.Print(n)
-            | SpreadElement(n) -> printer.Print(n)
-            | ThisExpression(n) -> printer.Print(n)
-            | CallExpression(n) -> printer.Print(n)
-            | EmitExpression(n) -> printer.Print(n)
-            | ArrayExpression(n) -> printer.Print(n)
-            | ClassExpression(n) -> printer.Print(n)
-            | ClassImplements(n) -> printer.Print(n)
-            | UnaryExpression(n) -> printer.Print(n)
-            | UpdateExpression(n) -> printer.Print(n)
-            | ObjectExpression(n) -> printer.Print(n)
-            | BinaryExpression(n) -> printer.Print(n)
-            | MemberExpression(n) -> printer.Print(n)
-            | LogicalExpression(n) -> printer.Print(n)
-            | SequenceExpression(n) -> printer.Print(n)
-            | FunctionExpression(n) -> printer.Print(n)
-            | AssignmentExpression(n) -> printer.Print(n)
-            | ConditionalExpression(n) -> printer.Print(n)
-            | ArrowFunctionExpression(n) -> printer.Print(n)
-
-
-type Pattern =
-    | IdentifierPattern of Identifier
-    | RestElement of RestElement
-
-    interface IPrintable with
-        member this.Print(printer) =
-            match this with
-            | IdentifierPattern(p) -> printer.Print(p)
-            | RestElement(e) -> printer.Print(e)
-
-    member this.Name =
-        match this with
-        | IdentifierPattern(id) -> id.Name
-        | RestElement(el) -> el.Name
-
-type Literal =
-    | RegExp of RegExpLiteral
-    | NullLiteral of NullLiteral
-    | StringLiteral of StringLiteral
-    | BooleanLiteral of BooleanLiteral
-    | NumericLiteral of NumericLiteral
-    | DirectiveLiteral of DirectiveLiteral
-
-    interface IPrintable with
-        member this.Print(printer) =
-            match this with
-            | RegExp(l) -> printer.Print(l)
-            | NullLiteral(l) -> printer.Print(l)
-            | StringLiteral(l) -> printer.Print(l)
-            | BooleanLiteral(l) -> printer.Print(l)
-            | NumericLiteral(l) -> printer.Print(l)
-            | DirectiveLiteral(l) -> printer.Print(l)
-
-type Statement =
-    | Declaration of Declaration
-    | IfStatement of IfStatement
-    | TryStatement of TryStatement
-    | ForStatement of ForStatement
-    | BreakStatement of BreakStatement
-    | WhileStatement of WhileStatement
-    | ThrowStatement of ThrowStatement
-    | BlockStatement of BlockStatement
-    | ReturnStatement of ReturnStatement
-    | SwitchStatement of SwitchStatement
-    | LabeledStatement of LabeledStatement
-    | DebuggerStatement of DebuggerStatement
-    | ContinueStatement of ContinueStatement
-    | ExpressionStatement of ExpressionStatement
-
-    interface IPrintable with
-        member this.Print(printer) =
-            match this with
-            | Declaration(s) -> printer.Print(s)
-            | IfStatement(s) -> printer.Print(s)
-            | TryStatement(s) -> printer.Print(s)
-            | ForStatement(s) -> printer.Print(s)
-            | BreakStatement(s) -> printer.Print(s)
-            | WhileStatement(s) -> printer.Print(s)
-            | ThrowStatement(s) -> printer.Print(s)
-            | BlockStatement(s) -> printer.Print(s)
-            | ReturnStatement(s) -> printer.Print(s)
-            | SwitchStatement(s) -> printer.Print(s)
-            | LabeledStatement(s) -> printer.Print(s)
-            | DebuggerStatement(s) -> printer.Print(s)
-            | ContinueStatement(s) -> printer.Print(s)
-            | ExpressionStatement(s) -> printer.Print(s)
-
-/// Note that declarations are considered statements; this is because declarations can appear in any statement context.
-type Declaration =
-    | ClassDeclaration of ClassDeclaration
-    | VariableDeclaration of VariableDeclaration
-    | FunctionDeclaration of FunctionDeclaration
-    | InterfaceDeclaration of InterfaceDeclaration
-
-    interface IPrintable with
-        member this.Print(printer) =
-            match this with
-            | ClassDeclaration(d) -> printer.Print(d)
-            | VariableDeclaration(d) -> printer.Print(d)
-            | FunctionDeclaration(d) -> printer.Print(d)
-            | InterfaceDeclaration(d) -> printer.Print(d)
-
-/// A module import or export declaration.
-type ModuleDeclaration =
-    | ImportDeclaration of ImportDeclaration
-    | ExportAllDeclaration of ExportAllDeclaration
-    | ExportNamedReferences of ExportNamedReferences
-    | ExportNamedDeclaration of ExportNamedDeclaration
-    | PrivateModuleDeclaration of PrivateModuleDeclaration
-    | ExportDefaultDeclaration of ExportDefaultDeclaration
-
-    interface IPrintable with
-        member this.Print(printer) =
-            this.Print(printer)
-
-    member this.Print(printer: Printer) =
-            match this with
-            | ImportDeclaration(d) -> printer.Print(d)
-            | ExportAllDeclaration(d) -> printer.Print(d)
-            | ExportNamedReferences(d) -> printer.Print(d)
-            | ExportNamedDeclaration(d) -> printer.Print(d)
-            | PrivateModuleDeclaration(d) -> printer.Print(d)
-            | ExportDefaultDeclaration(d) -> printer.Print(d)
-
-/// Not in Babel specs
-type EmitExpression =
-    { Value: string
-      Args: Expression array
-      Loc: SourceLocation option }
-
-    static member AsExpr(value, args, ?loc): Expression =
-        { Value = value
-          Args = args
-          Loc = loc }
-        |> EmitExpression
-
-    interface IPrintable with
-        member this.Print(printer) =
-            printer.AddLocation(this.Loc)
-
-            let inline replace pattern (f: System.Text.RegularExpressions.Match -> string) input =
-                System.Text.RegularExpressions.Regex.Replace(input, pattern, f)
-
-            let printSegment (printer: Printer) (value: string) segmentStart segmentEnd =
-                let segmentLength = segmentEnd - segmentStart
-                if segmentLength > 0 then
-                    let segment = value.Substring(segmentStart, segmentLength)
-                    let subSegments = System.Text.RegularExpressions.Regex.Split(segment, @"\r?\n")
-                    for i = 1 to subSegments.Length do
-                        let subSegment =
-                            // Remove whitespace in front of new lines,
-                            // indent will be automatically applied
-                            if printer.Column = 0 then subSegments.[i - 1].TrimStart()
-                            else subSegments.[i - 1]
-                        if subSegment.Length > 0 then
-                            printer.Print(subSegment)
-                            if i < subSegments.Length then
-                                printer.PrintNewLine()
-
-            // Macro transformations
-            // https://fable.io/docs/communicate/js-from-fable.html#Emit-when-F-is-not-enough
-            let value =
-                this.Value
-                |> replace @"\$(\d+)\.\.\." (fun m ->
-                    let rep = ResizeArray()
-                    let i = int m.Groups.[1].Value
-                    for j = i to this.Args.Length - 1 do
-                        rep.Add("$" + string j)
-                    String.concat ", " rep)
-
-                |> replace @"\{\{\s*\$(\d+)\s*\?(.*?)\:(.*?)\}\}" (fun m ->
-                    let i = int m.Groups.[1].Value
-                    match this.Args.[i] with
-                    | Literal(BooleanLiteral(b)) when b.Value -> m.Groups.[2].Value
-                    | _ -> m.Groups.[3].Value)
-
-                |> replace @"\{\{([^\}]*\$(\d+).*?)\}\}" (fun m ->
-                    let i = int m.Groups.[2].Value
-                    match Array.tryItem i this.Args with
-                    | Some _ -> m.Groups.[1].Value
-                    | None -> "")
-
-                // This is to emit string literals as JS, I think it's no really
-                // used and it shouldn't be necessary with the new emitJsExpr
-    //            |> replace @"\$(\d+)!" (fun m ->
-    //                let i = int m.Groups.[1].Value
-    //                match Array.tryItem i args with
-    //                | Some(:? StringLiteral as s) -> s.Value
-    //                | _ -> "")
-
-            let matches = System.Text.RegularExpressions.Regex.Matches(value, @"\$\d+")
-            if matches.Count > 0 then
-                for i = 0 to matches.Count - 1 do
-                    let m = matches.[i]
-
-                    let segmentStart =
-                        if i > 0 then matches.[i-1].Index + matches.[i-1].Length
-                        else 0
-
-                    printSegment printer value segmentStart m.Index
-
-                    let argIndex = int m.Value.[1..]
-                    match Array.tryItem argIndex this.Args with
-                    | Some e -> printer.ComplexExpressionWithParens(e)
-                    | None -> printer.Print("undefined")
-
-                let lastMatch = matches.[matches.Count - 1]
-                printSegment printer value (lastMatch.Index + lastMatch.Length) value.Length
-            else
-                printSegment printer value 0 value.Length
-=======
     | Literal of Literal
     | Identifier of Identifier
     | ClassExpression of
@@ -653,7 +137,6 @@
         extends: InterfaceExtends array *
         implements: ClassImplements array *
         typeParameters: TypeParameterDeclaration option
->>>>>>> 97093df8
 
 /// A module import or export declaration.
 type ModuleDeclaration =
@@ -685,144 +168,11 @@
 // Identifier
 /// Note that an identifier may be an expression or a destructuring pattern.
 type Identifier =
-<<<<<<< HEAD
-    { Name: string
-      Optional: bool option
-      TypeAnnotation: TypeAnnotation option
-      Loc: SourceLocation option }
-
-    static member Create(name, ?optional, ?typeAnnotation, ?loc): Identifier =
-        { Name = name
-          Optional = optional
-          TypeAnnotation = typeAnnotation
-          Loc = loc }
-
-    static member AsExpr(name, ?optional, ?typeAnnotation, ?loc): Expression =
-        Identifier.Create(name, ?optional = optional, ?typeAnnotation = typeAnnotation, ?loc = loc)
-        |> Identifier
-
-    static member AsPattern(name, ?optional, ?typeAnnotation, ?loc): Pattern =
-        Identifier.Create(name, ?optional = optional, ?typeAnnotation = typeAnnotation, ?loc = loc)
-        |> IdentifierPattern
-
-    interface IPrintable with
-        member this.Print(printer) =
-            printer.Print(this.Name, ?loc=this.Loc)
-            if this.Optional = Some true then
-                printer.Print("?")
-            printer.PrintOptional(this.TypeAnnotation)
-
-// Literals
-type RegExpLiteral =
-    { Pattern: string
-      Flags: string
-      Loc: SourceLocation option }
-
-    static member AsLiteral(pattern, flags_, ?loc): Literal =
-        let flags =
-            flags_ |> Seq.map (function
-                | RegexGlobal -> "g"
-                | RegexIgnoreCase -> "i"
-                | RegexMultiline -> "m"
-                | RegexSticky -> "y") |> Seq.fold (+) ""
-        { Pattern = pattern
-          Flags = flags
-          Loc = loc }
-          |> RegExp
-    static member AsExpr(pattern, flags_, ?loc) : Expression =
-        RegExpLiteral.AsLiteral(pattern, flags_, ?loc=loc) |> Literal
-    interface IPrintable with
-        member this.Print(printer) =
-            printer.Print("/", ?loc=this.Loc)
-            printer.Print(this.Pattern)
-            printer.Print("/")
-            printer.Print(this.Flags)
-
-type Undefined =
-    { Loc: SourceLocation option }
-
-    static member AsExpr(?loc): Expression = { Loc = loc } |> Undefined
-
-    // TODO: Use `void 0` instead? Just remove this node?
-    interface IPrintable with
-        member this.Print(printer) =
-            printer.Print("undefined", ?loc=this.Loc)
-
-type NullLiteral =
-    { Loc: SourceLocation option }
-
-    static member AsLiteral(?loc) : Literal =
-        { Loc = loc }
-        |> NullLiteral
-
-    static member AsExpr(?loc) : Expression =
-        NullLiteral.AsLiteral(?loc=loc) |> Literal
-    interface IPrintable with
-        member this.Print(printer) =
-            printer.Print("null", ?loc=this.Loc)
-
-type StringLiteral =
-    { Value: string
-      Loc: SourceLocation option }
-
-    static member Create(value, ?loc) =
-        { Value = value
-          Loc = loc }
-
-    static member AsLiteral(value, ?loc) : Literal =
-        StringLiteral.Create(value, ?loc=loc) |> StringLiteral
-    static member AsExpr(value, ?loc) : Expression =
-        StringLiteral.AsLiteral(value, ?loc=loc) |> Literal
-    interface IPrintable with
-        member this.Print(printer) =
-            printer.Print("\"", ?loc=this.Loc)
-            printer.Print(printer.EscapeJsStringLiteral(this.Value))
-            printer.Print("\"")
-
-type BooleanLiteral =
-    { Value: bool
-      Loc: SourceLocation option }
-
-    static member Create(value, ?loc) : Literal =
-        { Value = value
-          Loc = loc }
-        |> BooleanLiteral
-
-    static member AsExpr(value, ?loc) : Expression =
-         BooleanLiteral.Create(value, ?loc=loc) |> Literal
-
-    interface IPrintable with
-        member this.Print(printer) =
-            printer.Print((if this.Value then "true" else "false"), ?loc=this.Loc)
-
-type NumericLiteral =
-    { Value: float
-      Loc: SourceLocation option }
-
-    static member AsLiteral(value, ?loc) : Literal =
-        { Value =value
-          Loc = loc }
-        |> NumericLiteral
-
-    static member AsExpr(value, ?loc) : Expression =
-        NumericLiteral.AsLiteral(value, ?loc=loc)
-        |> Literal
-
-    interface IPrintable with
-        member this.Print(printer) =
-            let value =
-                match this.Value.ToString(System.Globalization.CultureInfo.InvariantCulture) with
-                | "∞" -> "Infinity"
-                | "-∞" -> "-Infinity"
-                | value -> value
-            printer.Print(value, ?loc=this.Loc)
-=======
     | Identifier of name: string * optional: bool option * typeAnnotation: TypeAnnotation option * loc: SourceLocation option
 
 type PatternIdentifier = Identifier
 type StringLiteral =
     | StringLiteral of value: string * loc: SourceLocation option
->>>>>>> 97093df8
 
 // Misc
 //type Decorator(value, ?loc) =
@@ -830,25 +180,7 @@
 //    member _.Value = value
 //
 type DirectiveLiteral =
-<<<<<<< HEAD
-    { Value: string }
-
-    static member Create(value) = { Value = value }
-
-    interface IPrintable with
-        member _.Print(_) = failwith "not implemented"
-
-/// e.g. "use strict";
-type Directive =
-    { Value: DirectiveLiteral }
-
-    static member Create(value) = { Value = value }
-
-    interface IPrintable with
-        member _.Print(_) = failwith "not implemented"
-=======
     | DirectiveLiteral of value: string
->>>>>>> 97093df8
 
 // Program
 
@@ -856,43 +188,13 @@
 /// Parsers must specify sourceType as "module" if the source has been parsed as an ES6 module.
 /// Otherwise, sourceType must be "script".
 type Program =
-<<<<<<< HEAD
-    { Body: ModuleDeclaration array }
-
-    static member Create(body) = // ?directives_,
-        { Body = body }
-=======
     | Program of body: ModuleDeclaration array
->>>>>>> 97093df8
 
 //    let sourceType = "module" // Don't use "script"
 //    member _.Directives: Directive array = directives
 //    member _.SourceType: string = sourceType
 
 // Statements
-<<<<<<< HEAD
-/// An expression statement, i.e., a statement consisting of a single expression.
-type ExpressionStatement =
-    { Expression: Expression }
-
-    static member AsStatement(expression): Statement = { Expression = expression } |> ExpressionStatement
-
-    interface IPrintable with
-        member this.Print(printer) = printer.Print(this.Expression)
-
-/// A block statement, i.e., a sequence of statements surrounded by braces.
-type BlockStatement =
-    { Body: Statement array }
-
-    static member Create(body) = // ?directives_,
-        { Body = body }
-
-    static member AsStatement(body) = BlockStatement.Create(body) |> BlockStatement
-    //    let directives = [||] // defaultArg directives_ [||]
-//    member _.Directives: Directive array = directives
-    interface IPrintable with
-        member this.Print(printer) = printer.PrintBlock(this.Body)
-=======
 
 /// A block statement, i.e., a sequence of statements surrounded by braces.
 type BlockStatement =
@@ -900,233 +202,12 @@
 
 //    let directives = [||] // defaultArg directives_ [||]
 //    member _.Directives: Directive array = directives
->>>>>>> 97093df8
 
 /// An empty statement, i.e., a solitary semicolon.
 //type EmptyStatement(?loc) =
 //    inherit Statement("EmptyStatement", ?loc = loc)
 //    member _.Print(_) = ()
 
-<<<<<<< HEAD
-type DebuggerStatement =
-    { Loc: SourceLocation option }
-
-    static member AsStatement(?loc): Statement = { Loc = loc } |> DebuggerStatement
-
-    interface IPrintable with
-        member this.Print(printer) = printer.Print("debugger", ?loc = this.Loc)
-
-/// Statement (typically loop) prefixed with a label (for continue and break)
-type LabeledStatement =
-    { Body: Statement
-      Label: Identifier }
-
-    static member AsStatement(label, body): Statement = { Body = body; Label = label } |> LabeledStatement
-
-    interface IPrintable with
-        member this.Print(printer) =
-            printer.Print(this.Label)
-            printer.Print(":")
-            printer.PrintNewLine()
-            // Don't push indent
-            printer.Print(this.Body)
-
-/// Break can optionally take a label of a loop to break
-type BreakStatement =
-    { Label: Identifier option
-      Loc: SourceLocation option }
-
-    static member AsStatement(?label, ?loc): Statement = { Label = label; Loc = loc } |> BreakStatement
-
-    interface IPrintable with
-        member this.Print(printer) = printer.Print("break", ?loc = this.Loc)
-
-/// Continue can optionally take a label of a loop to continue
-type ContinueStatement =
-    { Label: Identifier option
-      Loc: SourceLocation option }
-
-    static member AsStatement(?label, ?loc): Statement = { Label = label; Loc = loc } |> ContinueStatement
-
-    interface IPrintable with
-        member this.Print(printer) =
-            printer.Print("continue", ?loc=this.Loc)
-            printer.PrintOptional(" ", this.Label)
-
-// type WithStatement
-
-// Control Flow
-type ReturnStatement =
-    { Argument: Expression
-      Loc: SourceLocation option }
-
-    static member AsStatement(argument, ?loc): Statement =
-        { Argument = argument; Loc = loc }
-        |> ReturnStatement
-
-    interface IPrintable with
-        member this.Print(printer) =
-            printer.Print("return ", ?loc = this.Loc)
-            printer.Print(this.Argument)
-
-type IfStatement =
-    { Test: Expression
-      Consequent: BlockStatement
-      Alternate: Statement option
-      Loc: SourceLocation option }
-
-    static member AsStatement(test, consequent, ?alternate, ?loc): Statement =
-        { Test = test
-          Consequent = consequent
-          Alternate = alternate
-          Loc = loc }
-        |> IfStatement
-
-    interface IPrintable with
-        member this.Print(printer) =
-            printer.AddLocation(this.Loc)
-            printer.Print("if (", ?loc=this.Loc)
-            printer.Print(this.Test)
-            printer.Print(") ")
-            printer.Print(this.Consequent)
-            match this.Alternate with
-            | None -> ()
-            | Some alternate ->
-                if printer.Column > 0 then printer.Print(" ")
-                match alternate with
-                | IfStatement(iff) ->
-                    printer.Print("else ")
-                    printer.Print(iff)
-                | alternate ->
-                    let statements =
-                        match alternate with
-                        | BlockStatement(b) -> b.Body
-                        | alternate -> [|alternate|]
-                    // Get productive statements and skip `else` if they're empty
-                    statements
-                    |> Array.filter printer.IsProductiveStatement
-                    |> function
-                        | [||] -> ()
-                        | statements ->
-                            printer.Print("else ")
-                            printer.PrintBlock(statements)
-            if printer.Column > 0 then
-                printer.PrintNewLine()
-
-/// A case (if test is an Expression) or default (if test === null) clause in the body of a switch statement.
-type SwitchCase =
-    { Test: Expression option
-      Consequent: Statement array
-      Loc: SourceLocation option }
-
-    static member Create(consequent, ?test, ?loc) =
-        { Test = test
-          Consequent = consequent
-          Loc = loc }
-
-    interface IPrintable with
-        member this.Print(printer) =
-            printer.AddLocation(this.Loc)
-
-            match this.Test with
-            | None -> printer.Print("default")
-            | Some test ->
-                printer.Print("case ")
-                printer.Print(test)
-
-            printer.Print(":")
-
-            match this.Consequent.Length with
-            | 0 -> printer.PrintNewLine()
-            | 1 ->
-                printer.Print(" ")
-                printer.Print(this.Consequent.[0])
-            | _ ->
-                printer.Print(" ")
-                printer.PrintBlock(this.Consequent)
-
-type SwitchStatement =
-    { Discriminant: Expression
-      Cases: SwitchCase array
-      Loc: SourceLocation option }
-
-    static member AsStatement(discriminant, cases, ?loc): Statement =
-        { Discriminant = discriminant
-          Cases = cases
-          Loc = loc }
-        |> SwitchStatement
-
-    interface IPrintable with
-        member this.Print(printer) =
-            printer.Print("switch (", ?loc=this.Loc)
-            printer.Print(this.Discriminant)
-            printer.Print(") ")
-            printer.PrintBlock(this.Cases, (fun p x -> p.Print(x)), fun _ -> ())
-
-// Exceptions
-type ThrowStatement =
-    { Argument: Expression
-      Loc: SourceLocation option }
-
-    static member AsStatement(argument, ?loc): Statement =
-        { Argument = argument; Loc = loc }
-        |> ThrowStatement
-
-    interface IPrintable with
-        member this.Print(printer) =
-            printer.Print("throw ", ?loc = this.Loc)
-            printer.Print(this.Argument)
-
-/// A catch clause following a try block.
-type CatchClause =
-    { Param: Pattern
-      Body: BlockStatement
-      Loc: SourceLocation option }
-
-    static member Create(param, body, ?loc) =
-        { Param = param
-          Body = body
-          Loc = loc }
-
-    interface IPrintable with
-        member this.Print(printer) =
-            // "catch" is being printed by TryStatement
-            printer.Print("(", ?loc = this.Loc)
-            printer.Print(this.Param)
-            printer.Print(") ")
-            printer.Print(this.Body)
-
-/// If handler is null then finalizer must be a BlockStatement.
-type TryStatement =
-    { Block: BlockStatement
-      Handler: CatchClause option
-      Finalizer: BlockStatement option
-      Loc: SourceLocation option }
-
-    static member AsStatement(block, ?handler, ?finalizer, ?loc): Statement =
-        { Block = block
-          Handler = handler
-          Finalizer = finalizer
-          Loc = loc }
-        |> TryStatement
-
-    interface IPrintable with
-        member this.Print(printer) =
-            printer.Print("try ", ?loc = this.Loc)
-            printer.Print(this.Block)
-            printer.PrintOptional("catch ", this.Handler)
-            printer.PrintOptional("finally ", this.Finalizer)
-
-// Declarations
-type VariableDeclarator =
-    { Id: Pattern
-      Init: Expression option }
-
-    static member Create(id, ?init) = { Id = id; Init = init }
-
-    interface IPrintable with
-        member this.Print(printer) = failwith "Not implemented"
-=======
 // type WithStatement
 
 // Control Flow
@@ -1142,7 +223,6 @@
 // Declarations
 type VariableDeclarator =
     | VariableDeclarator of id: Pattern * init: Expression option
->>>>>>> 97093df8
 
 type VariableDeclarationKind =
     | Var
@@ -1150,120 +230,15 @@
     | Const
 
 type VariableDeclaration =
-<<<<<<< HEAD
-    { Declarations: VariableDeclarator array
-      Kind: string
-      Loc: SourceLocation option }
-
-    static member Create(kind, declarations, ?loc) =
-        let kind =
-            match kind with
-            | Var -> "var"
-            | Let -> "let"
-            | Const -> "const"
-
-        { Declarations = declarations
-          Kind = kind
-          Loc = loc }
-
-    static member Create(var, ?init, ?kind, ?loc) =
-        VariableDeclaration.Create(defaultArg kind Let, [| VariableDeclarator.Create(var, ?init = init) |], ?loc = loc)
-
-    static member AsDeclaration(kind, declarations, ?loc): Declaration =
-        VariableDeclaration.Create(kind, declarations, ?loc = loc)
-        |> VariableDeclaration
-
-    static member AsStatement(kind, declarations, ?loc): Statement =
-        VariableDeclaration.AsDeclaration(kind, declarations, ?loc = loc)
-        |> Declaration
-
-    static member AsDeclaration(var, ?init, ?kind, ?loc): Declaration =
-        VariableDeclaration.AsDeclaration(
-            defaultArg kind Let,
-            [| VariableDeclarator.Create(var, ?init = init) |],
-            ?loc = loc
-        )
-
-    static member AsStatement(var, ?init, ?kind, ?loc): Statement =
-        VariableDeclaration.AsDeclaration(var, ?init = init, ?kind = kind, ?loc = loc)
-        |> Declaration
-
-    interface IPrintable with
-        member this.Print(printer) =
-            printer.Print(this.Kind + " ", ?loc = this.Loc)
-            let canConflict = this.Declarations.Length > 1
-
-            for i = 0 to this.Declarations.Length - 1 do
-                let decl = this.Declarations.[i]
-                printer.Print(decl.Id)
-
-                match decl.Init with
-                | None -> ()
-                | Some e ->
-                    printer.Print(" = ")
-                    if canConflict then printer.ComplexExpressionWithParens(e)
-                    else printer.SequenceExpressionWithParens(e)
-                if i < this.Declarations.Length - 1 then
-                    printer.Print(", ")
+    | VariableDeclaration of declarations: VariableDeclarator array * kind: string * loc: SourceLocation option
 
 // Loops
-type WhileStatement =
-    { Test: Expression
-      Body: BlockStatement
-      Loc: SourceLocation option }
-
-    static member AsStatement(test, body, ?loc): Statement =
-        { Test = test; Body = body; Loc = loc }
-        |> WhileStatement
-
-    interface IPrintable with
-        member this.Print(printer) =
-            printer.Print("while (", ?loc = this.Loc)
-            printer.Print(this.Test)
-            printer.Print(") ")
-            printer.Print(this.Body)
-=======
-    | VariableDeclaration of declarations: VariableDeclarator array * kind: string * loc: SourceLocation option
-
-// Loops
->>>>>>> 97093df8
 
 //type DoWhileStatement(body, test, ?loc) =
 //    inherit Statement("DoWhileStatement", ?loc = loc)
 //    member _.Body: BlockStatement = body
 //    member _.Test: Expression = test
 
-<<<<<<< HEAD
-type ForStatement =
-    { Body: BlockStatement
-      // In JS this can be an expression too
-      Init: VariableDeclaration option
-      Test: Expression option
-      Update: Expression option
-      Loc: SourceLocation option }
-
-    static member AsStatement(body, ?init, ?test, ?update, ?loc): Statement =
-        { Body = body
-          // In JS this can be an expression too
-          Init = init
-          Test = test
-          Update = update
-          Loc = loc }
-        |> ForStatement
-
-    interface IPrintable with
-        member this.Print(printer) =
-            printer.Print("for (", ?loc = this.Loc)
-            printer.PrintOptional(this.Init)
-            printer.Print("; ")
-            printer.PrintOptional(this.Test)
-            printer.Print("; ")
-            printer.PrintOptional(this.Update)
-            printer.Print(") ")
-            printer.Print(this.Body)
-
-=======
->>>>>>> 97093df8
 /// When passing a VariableDeclaration, the bound value must go through
 /// the `right` parameter instead of `init` property in VariableDeclarator
 //type ForInStatement(left, right, body, ?loc) =
@@ -1280,130 +255,26 @@
 //    member _.Left: Choice<VariableDeclaration, Expression> = left
 //    member _.Right: Expression = right
 
-<<<<<<< HEAD
-/// A function declaration. Note that id cannot be null.
-type FunctionDeclaration =
-    { Params: Pattern array
-      Body: BlockStatement
-      Id: Identifier
-      ReturnType: TypeAnnotation option
-      TypeParameters: TypeParameterDeclaration option
-      Loc: SourceLocation option }
-
-    static member AsDeclaration(``params``, body, id, ?returnType, ?typeParameters, ?loc): Declaration = // ?async_, ?generator_, ?declare,
-        { Params = ``params``
-          Body = body
-          Id = id
-          ReturnType = returnType
-          TypeParameters = typeParameters
-          Loc = loc }
-        |> FunctionDeclaration
-=======
-
->>>>>>> 97093df8
+
     //    let async = defaultArg async_ false
 //    let generator = defaultArg generator_ false
 //    member _.Async: bool = async
 //    member _.Generator: bool = generator
 //    member _.Declare: bool option = declare
-<<<<<<< HEAD
-    interface IPrintable with
-        member this.Print(printer) =
-            printer.PrintFunction(Some this.Id, this.Params, this.Body, this.TypeParameters, this.ReturnType, this.Loc, isDeclaration=true)
-            printer.PrintNewLine()
 
 // Expressions
 
-/// A super pseudo-expression.
-type Super =
-    { Loc: SourceLocation option }
-
-    static member AsExpr(?loc): Expression = { Loc = loc } |> Super
-
-    interface IPrintable with
-        member this.Print(printer) = printer.Print("super", ?loc = this.Loc)
-
-type ThisExpression =
-    { Loc: SourceLocation option }
-
-    static member AsExpr(?loc): Expression = { Loc = loc } |> ThisExpression
-
-    interface IPrintable with
-        member this.Print(printer) = printer.Print("this", ?loc = this.Loc)
-
-/// A fat arrow function expression, e.g., let foo = (bar) => { /* body */ }.
-type ArrowFunctionExpression =
-    { Params: Pattern array
-      Body: BlockStatement
-      ReturnType: TypeAnnotation option
-      TypeParameters: TypeParameterDeclaration option
-      Loc: SourceLocation option }
-
-    static member AsExpr(``params``, body: BlockStatement, ?returnType, ?typeParameters, ?loc): Expression = //?async_, ?generator_,
-        { Params = ``params``
-          Body = body
-          ReturnType = returnType
-          TypeParameters = typeParameters
-          Loc = loc }
-        |> ArrowFunctionExpression
-
-    static member AsExpr(``params``, body: Expression, ?returnType, ?typeParameters, ?loc): Expression =
-        let body = { Body = [| ReturnStatement.AsStatement(body) |] }
-        ArrowFunctionExpression.AsExpr(``params``, body, ?returnType = returnType, ?typeParameters = typeParameters, ?loc = loc)
-
-=======
-
-// Expressions
-
->>>>>>> 97093df8
 //    let async = defaultArg async_ false
 //    let generator = defaultArg generator_ false
 //    member _.Async: bool = async
 //    member _.Generator: bool = generator
-<<<<<<< HEAD
-    interface IPrintable with
-        member this.Print(printer) =
-            printer.PrintFunction(
-                None,
-                this.Params,
-                this.Body,
-                this.TypeParameters,
-                this.ReturnType,
-                this.Loc,
-                isArrow = true
-            )
-
-type FunctionExpression =
-    { Id: Identifier option
-      Params: Pattern array
-      Body: BlockStatement
-      ReturnType: TypeAnnotation option
-      TypeParameters: TypeParameterDeclaration option
-      Loc: SourceLocation option }
-
-    static member AsExpr(``params``, body, ?id, ?returnType, ?typeParameters, ?loc): Expression = //?generator_, ?async_
-        { Id = id
-          Params = ``params``
-          Body = body
-          ReturnType = returnType
-          TypeParameters = typeParameters
-          Loc = loc }
-        |> FunctionExpression
-=======
-
-
->>>>>>> 97093df8
+
+
 
 //    let async = defaultArg async_ false
 //    let generator = defaultArg generator_ false
 //    member _.Async: bool = async
 //    member _.Generator: bool = generator
-<<<<<<< HEAD
-    interface IPrintable with
-        member this.Print(printer) =
-            printer.PrintFunction(this.Id, this.Params, this.Body, this.TypeParameters, this.ReturnType, this.Loc)
-=======
->>>>>>> 97093df8
 
 ///// e.g., x = do { var t = f(); t * t + 1 };
 ///// http://wiki.ecmascript.org/doku.php?id=strawman:do_expressions
@@ -1431,427 +302,6 @@
 //    inherit Node("SpreadProperty", ?loc = loc)
 //    member _.Argument: Expression = argument
 
-<<<<<<< HEAD
-// Should derive from Node, but make it an expression for simplicity
-type SpreadElement =
-    { Argument: Expression
-      Loc: SourceLocation option }
-
-    static member AsExpr(argument, ?loc): Expression =
-        { Argument = argument; Loc = loc }
-        |> SpreadElement
-
-    interface IPrintable with
-        member this.Print(printer) =
-            printer.Print("...", ?loc = this.Loc)
-            printer.ComplexExpressionWithParens(this.Argument)
-
-type ArrayExpression =
-    { // Elements: Choice<Expression, SpreadElement> option array
-      Elements: Expression array
-      Loc: SourceLocation option }
-
-    static member AsExpr(elements, ?loc): Expression =
-        { // Elements: Choice<Expression, SpreadElement> option array
-          Elements = elements
-          Loc = loc }
-        |> ArrayExpression
-
-    interface IPrintable with
-        member this.Print(printer) =
-            printer.Print("[", ?loc = this.Loc)
-            printer.PrintCommaSeparatedArray(this.Elements)
-            printer.Print("]")
-
-type ObjectMember =
-    | ObjectProperty of ObjectProperty
-    | ObjectMethod of ObjectMethod
-
-    interface IPrintable with
-        member this.Print(printer) =
-            match this with
-            | ObjectProperty(op) -> printer.Print(op)
-            | ObjectMethod(op) -> printer.Print(op)
-
-type ObjectProperty =
-    { Key: Expression
-      Value: Expression
-      Computed: bool }
-
-    static member AsObjectMember(key, value, ?computed_): ObjectMember = // ?shorthand_,
-        let computed = defaultArg computed_ false
-
-        { Key = key
-          Value = value
-          Computed = computed }
-        |> ObjectProperty
-//    let shorthand = defaultArg shorthand_ false
-//    member _.Shorthand: bool = shorthand
-    interface IPrintable with
-        member this.Print(printer) =
-            if this.Computed then
-                printer.Print("[")
-                printer.Print(this.Key)
-                printer.Print("]")
-            else
-                printer.Print(this.Key)
-            printer.Print(": ")
-            printer.SequenceExpressionWithParens(this.Value)
-
-type ObjectMethodKind = ObjectGetter | ObjectSetter | ObjectMeth
-
-type ObjectMethod =
-    { Kind: string
-      Key: Expression
-      Params: Pattern array
-      Body: BlockStatement
-      Computed: bool
-      ReturnType: TypeAnnotation option
-      TypeParameters: TypeParameterDeclaration option
-      Loc: SourceLocation option }
-
-    static member AsObjectMember(kind_, key, ``params``, body, ?computed_, ?returnType, ?typeParameters, ?loc) : ObjectMember = // ?async_, ?generator_,
-        let kind =
-            match kind_ with
-            | ObjectGetter -> "get"
-            | ObjectSetter -> "set"
-            | ObjectMeth -> "method"
-        let computed = defaultArg computed_ false
-        //    let async = defaultArg async_ false
-        //    let generator = defaultArg generator_ false
-        //    member _.Async: bool = async
-        //    member _.Generator: bool = generator
-        { Kind = kind
-          Key = key
-          Params = ``params``
-          Body = body
-          Computed = computed
-          ReturnType = returnType
-          TypeParameters = typeParameters
-          Loc = loc }
-        |> ObjectMethod
-
-    interface IPrintable with
-        member this.Print(printer) =
-            printer.AddLocation(this.Loc)
-
-            if this.Kind <> "method" then
-                printer.Print(this.Kind + " ")
-
-            if this.Computed then
-                printer.Print("[")
-                printer.Print(this.Key)
-                printer.Print("]")
-            else
-                printer.Print(this.Key)
-
-            printer.PrintOptional(this.TypeParameters)
-            printer.Print("(")
-            printer.PrintCommaSeparatedArray(this.Params)
-            printer.Print(")")
-            printer.PrintOptional(this.ReturnType)
-            printer.Print(" ")
-
-            printer.PrintBlock(this.Body.Body, skipNewLineAtEnd=true)
-
-/// If computed is true, the node corresponds to a computed (a[b]) member expression and property is an Expression.
-/// If computed is false, the node corresponds to a static (a.b) member expression and property is an Identifier.
-type MemberExpression =
-    { Name: string
-      Object: Expression
-      Property: Expression
-      Computed: bool
-      Loc: SourceLocation option }
-
-    static member AsExpr(object, property, ?computed_, ?loc) : Expression =
-        let computed = defaultArg computed_ false
-        let name =
-            match property with
-            | Identifier(id) -> id.Name
-            | _ -> ""
-
-        { Name = name
-          Object = object
-          Property = property
-          Computed = computed
-          Loc = loc }
-        |> MemberExpression
-
-    interface IPrintable with
-        member this.Print(printer) = this.Print(printer)
-    member this.Print(printer, ?objectWithParens: bool) =
-        printer.AddLocation(this.Loc)
-        match objectWithParens, this.Object with
-        | Some true, _ | _, Literal(NumericLiteral(_)) -> printer.WithParens(this.Object)
-        | _ -> printer.ComplexExpressionWithParens(this.Object)
-        if this.Computed then
-            printer.Print("[")
-            printer.Print(this.Property)
-            printer.Print("]")
-        else
-            printer.Print(".")
-            printer.Print(this.Property)
-
-type ObjectExpression =
-    { Properties: ObjectMember array
-      Loc: SourceLocation option }
-
-    static member AsExpr(properties, ?loc): Expression =
-        { Properties = properties; Loc = loc }
-        |> ObjectExpression
-
-    interface IPrintable with
-        member this.Print(printer) =
-            let printSeparator(p: Printer) =
-                p.Print(",")
-                p.PrintNewLine()
-
-            printer.AddLocation(this.Loc)
-            if Array.isEmpty this.Properties then printer.Print("{}")
-            else printer.PrintBlock(this.Properties, (fun p x -> p.Print(x)), printSeparator, skipNewLineAtEnd=true)
-
-/// A conditional expression, i.e., a ternary ?/: expression.
-type ConditionalExpression =
-    { Test: Expression
-      Consequent: Expression
-      Alternate: Expression
-      Loc: SourceLocation option }
-
-    static member AsExpr(test, consequent, alternate, ?loc): Expression =
-        { Test = test
-          Consequent = consequent
-          Alternate = alternate
-          Loc = loc }
-        |> ConditionalExpression
-
-    interface IPrintable with
-        member this.Print(printer) =
-            printer.AddLocation(this.Loc)
-            match this.Test with
-            // TODO: Move this optimization to Fable2Babel as with IfStatement?
-            | Literal(BooleanLiteral(b)) ->
-                if b.Value then printer.Print(this.Consequent)
-                else printer.Print(this.Alternate)
-            | _ ->
-                printer.ComplexExpressionWithParens(this.Test)
-                printer.Print(" ? ")
-                printer.ComplexExpressionWithParens(this.Consequent)
-                printer.Print(" : ")
-                printer.ComplexExpressionWithParens(this.Alternate)
-
-/// A function or method call expression.
-type CallExpression =
-    { Callee: Expression
-      // Arguments: Choice<Expression, SpreadElement> array
-      Arguments: Expression array
-      Loc: SourceLocation option }
-
-    static member AsExpr(callee, arguments, ?loc): Expression =
-        { Callee = callee
-          Arguments = arguments
-          Loc = loc }
-        |> CallExpression
-
-    interface IPrintable with
-        member this.Print(printer) =
-            printer.AddLocation(this.Loc)
-            printer.ComplexExpressionWithParens(this.Callee)
-            printer.Print("(")
-            printer.PrintCommaSeparatedArray(this.Arguments)
-            printer.Print(")")
-
-type NewExpression =
-    { Callee: Expression
-      // Arguments: Choice<Expression, SpreadElement> array = arguments
-      Arguments: Expression array
-      TypeArguments: TypeParameterInstantiation option
-      Loc: SourceLocation option }
-
-    static member AsExpr(callee, arguments, ?typeArguments, ?loc): Expression =
-        { Callee = callee
-          Arguments = arguments
-          TypeArguments = typeArguments
-          Loc = loc }
-        |> NewExpression
-
-    interface IPrintable with
-        member this.Print(printer) =
-            printer.Print("new ", ?loc=this.Loc)
-            printer.ComplexExpressionWithParens(this.Callee)
-            printer.Print("(")
-            printer.PrintCommaSeparatedArray(this.Arguments)
-            printer.Print(")")
-
-/// A comma-separated sequence of expressions.
-type SequenceExpression =
-    { Expressions: Expression array
-      Loc: SourceLocation option }
-
-    static member AsExpr(expressions, ?loc): Expression =
-        { Expressions = expressions; Loc = loc }
-        |> SequenceExpression
-
-    interface IPrintable with
-        member this.Print(printer) =
-            printer.AddLocation(this.Loc)
-            printer.PrintCommaSeparatedArray(this.Expressions)
-
-// Unary Operations
-type UnaryExpression =
-    { Prefix: bool
-      Argument: Expression
-      Operator: string
-      Loc: SourceLocation option }
-
-    static member AsExpr(operator_, argument, ?loc) : Expression =
-        let prefix = true
-        let operator =
-            match operator_ with
-            | UnaryMinus -> "-"
-            | UnaryPlus -> "+"
-            | UnaryNot -> "!"
-            | UnaryNotBitwise -> "~"
-            | UnaryTypeof -> "typeof"
-            | UnaryVoid -> "void"
-            | UnaryDelete -> "delete"
-
-        { Prefix = prefix
-          Argument = argument
-          Operator = operator
-          Loc = loc }
-        |> UnaryExpression
-
-    interface IPrintable with
-        member this.Print(printer) =
-            printer.AddLocation(this.Loc)
-            match this.Operator with
-            | "-" | "+" | "!" | "~" -> printer.Print(this.Operator)
-            | _ -> printer.Print(this.Operator + " ")
-            printer.ComplexExpressionWithParens(this.Argument)
-
-type UpdateExpression =
-    { Prefix: bool
-      Argument: Expression
-      Operator: string
-      Loc: SourceLocation option }
-
-    static member AsExpr(operator_, prefix, argument, ?loc) : Expression =
-        let operator =
-            match operator_ with
-            | UpdateMinus -> "--"
-            | UpdatePlus -> "++"
-
-        { Prefix = prefix
-          Argument = argument
-          Operator = operator
-          Loc = loc }
-        |> UpdateExpression
-
-    interface IPrintable with
-        member this.Print(printer) =
-            printer.AddLocation(this.Loc)
-            if this.Prefix then
-                printer.Print(this.Operator)
-                printer.ComplexExpressionWithParens(this.Argument)
-            else
-                printer.ComplexExpressionWithParens(this.Argument)
-                printer.Print(this.Operator)
-
-// Binary Operations
-type BinaryExpression =
-    { Left: Expression
-      Right: Expression
-      Operator: string
-      Loc: SourceLocation option }
-
-    static member AsExpr(operator_, left, right, ?loc): Expression =
-        let operator =
-            match operator_ with
-            | BinaryEqual -> "=="
-            | BinaryUnequal -> "!="
-            | BinaryEqualStrict -> "==="
-            | BinaryUnequalStrict -> "!=="
-            | BinaryLess -> "<"
-            | BinaryLessOrEqual -> "<="
-            | BinaryGreater -> ">"
-            | BinaryGreaterOrEqual -> ">="
-            | BinaryShiftLeft -> "<<"
-            | BinaryShiftRightSignPropagating -> ">>"
-            | BinaryShiftRightZeroFill -> ">>>"
-            | BinaryMinus -> "-"
-            | BinaryPlus -> "+"
-            | BinaryMultiply -> "*"
-            | BinaryDivide -> "/"
-            | BinaryModulus -> "%"
-            | BinaryExponent -> "**"
-            | BinaryOrBitwise -> "|"
-            | BinaryXorBitwise -> "^"
-            | BinaryAndBitwise -> "&"
-            | BinaryIn -> "in"
-            | BinaryInstanceOf -> "instanceof"
-
-        { Left = left
-          Right = right
-          Operator = operator
-          Loc = loc }
-        |> BinaryExpression
-    interface IPrintable with
-        member this.Print(printer) =
-            printer.PrintOperation(this.Left, this.Operator, this.Right, this.Loc)
-
-type AssignmentExpression =
-    { Left: Expression
-      Right: Expression
-      Operator: string
-      Loc: SourceLocation option }
-
-    static member AsExpr(operator_, left, right, ?loc): Expression =
-        let operator =
-            match operator_ with
-            | AssignEqual -> "="
-            | AssignMinus -> "-="
-            | AssignPlus -> "+="
-            | AssignMultiply -> "*="
-            | AssignDivide -> "/="
-            | AssignModulus -> "%="
-            | AssignShiftLeft -> "<<="
-            | AssignShiftRightSignPropagating -> ">>="
-            | AssignShiftRightZeroFill -> ">>>="
-            | AssignOrBitwise -> "|="
-            | AssignXorBitwise -> "^="
-            | AssignAndBitwise -> "&="
-
-        { Left = left
-          Right = right
-          Operator = operator
-          Loc = loc }
-        |> AssignmentExpression
-    interface IPrintable with
-        member this.Print(printer) =
-            printer.PrintOperation(this.Left, this.Operator, this.Right, this.Loc)
-
-type LogicalExpression =
-    { Left: Expression
-      Right: Expression
-      Operator: string
-      Loc: SourceLocation option }
-
-    static member AsExpr(operator_, left, right, ?loc): Expression =
-        let operator =
-            match operator_ with
-            | LogicalOr -> "||"
-            | LogicalAnd -> "&&"
-
-        { Left = left
-          Right = right
-          Operator = operator
-          Loc = loc }
-        |> LogicalExpression
-    interface IPrintable with
-        member this.Print(printer) =
-            printer.PrintOperation(this.Left, this.Operator, this.Right, this.Loc)
-
-=======
 type ObjectMember =
     | ObjectProperty of key: Expression * value: Expression * computed: bool
     | ObjectMethod of
@@ -1869,7 +319,6 @@
 
 type ObjectMethodKind = ObjectGetter | ObjectSetter | ObjectMeth
 
->>>>>>> 97093df8
 // Patterns
 // type AssignmentProperty(key, value, ?loc) =
 //     inherit ObjectProperty("AssignmentProperty", ?loc = loc)
@@ -1891,36 +340,6 @@
 //    member _.Right: Expression = right
 //    member _.TypeAnnotation: TypeAnnotation option = typeAnnotation
 
-<<<<<<< HEAD
-type RestElement =
-    { Name: string
-      Argument: Pattern
-      TypeAnnotation: TypeAnnotation option
-      Loc: SourceLocation option }
-
-    static member AsPattern(argument: Pattern, ?typeAnnotation, ?loc): Pattern =
-        { Name = argument.Name
-          Argument = argument
-          TypeAnnotation = typeAnnotation
-          Loc = loc }
-        |> RestElement
-    interface IPrintable with
-        member this.Print(printer) =
-            printer.Print("...", ?loc=this.Loc)
-            printer.Print(this.Argument)
-            printer.PrintOptional(this.TypeAnnotation)
-
-// Classes
-type ClassMember =
-    | ClassMethod of ClassMethod
-    | ClassProperty of ClassProperty
-
-    interface IPrintable with
-        member this.Print(printer) =
-            match this with
-            | ClassMethod(cm) -> printer.Print(cm)
-            | ClassProperty(cp) -> printer.Print(cp)
-=======
 
 // Classes
 type ClassMember =
@@ -1943,199 +362,21 @@
         optional: bool *
         typeAnnotation: TypeAnnotation option *
         loc: SourceLocation option
->>>>>>> 97093df8
 
 type ClassMethodKind =
     | ClassImplicitConstructor | ClassFunction | ClassGetter | ClassSetter
 
-<<<<<<< HEAD
-type ClassMethod =
-    { Kind: string
-      Key: Expression
-      Params: Pattern array
-      Body: BlockStatement
-      Computed: bool
-      Static: bool option
-      Abstract: bool option
-      ReturnType: TypeAnnotation option
-      TypeParameters: TypeParameterDeclaration option
-      Loc: SourceLocation option }
-
-    static member AsClassMember(kind_, key, ``params``, body, ?computed_, ?``static``, ?``abstract``, ?returnType, ?typeParameters, ?loc) : ClassMember =
-        let kind =
-            match kind_ with
-            | ClassImplicitConstructor -> "constructor"
-            | ClassGetter -> "get"
-            | ClassSetter -> "set"
-            | ClassFunction -> "method"
-        let computed = defaultArg computed_ false
-
-        { Kind = kind
-          Key = key
-          Params = ``params``
-          Body = body
-          Computed = computed
-          Static = ``static``
-          Abstract = ``abstract``
-          ReturnType = returnType
-          TypeParameters = typeParameters
-          Loc = loc }
-        |> ClassMethod
     // This appears in astexplorer.net but it's not documented
     // member _.Expression: bool = false
-    interface IPrintable with
-        member this.Print(printer) =
-            printer.AddLocation(this.Loc)
-
-            let keywords = [
-                if this.Static = Some true then yield "static"
-                if this.Abstract = Some true then yield "abstract"
-                if this.Kind = "get" || this.Kind = "set" then yield this.Kind
-            ]
-
-            if not (List.isEmpty keywords) then
-                printer.Print((String.concat " " keywords) + " ")
-
-            if this.Computed then
-                printer.Print("[")
-                printer.Print(this.Key)
-                printer.Print("]")
-            else
-                printer.Print(this.Key)
-
-            printer.PrintOptional(this.TypeParameters)
-            printer.Print("(")
-            printer.PrintCommaSeparatedArray(this.Params)
-            printer.Print(")")
-            printer.PrintOptional(this.ReturnType)
-            printer.Print(" ")
-
-            printer.Print(this.Body)
-=======
-    // This appears in astexplorer.net but it's not documented
-    // member _.Expression: bool = false
->>>>>>> 97093df8
 
 /// ES Class Fields & Static Properties
 /// https://github.com/jeffmo/es-class-fields-and-static-properties
 /// e.g, class MyClass { static myStaticProp = 5; myProp /* = 10 */; }
-<<<<<<< HEAD
-type ClassProperty =
-    { Key: Expression
-      Value: Expression option
-      Computed: bool
-      Static: bool
-      Optional: bool
-      TypeAnnotation: TypeAnnotation option
-      Loc: SourceLocation option }
-
-    static member AsClassMember(key, ?value, ?computed_, ?``static``, ?optional, ?typeAnnotation, ?loc): ClassMember =
-        let computed = defaultArg computed_ false
-
-        { Key = key
-          Value = value
-          Computed = computed
-          Static = defaultArg ``static`` false
-          Optional = defaultArg optional false
-          TypeAnnotation = typeAnnotation
-          Loc = loc }
-        |> ClassProperty
-
-    interface IPrintable with
-        member this.Print(printer) =
-            printer.AddLocation(this.Loc)
-            if this.Static then
-                printer.Print("static ")
-            if this.Computed then
-                printer.Print("[")
-                printer.Print(this.Key)
-                printer.Print("]")
-            else
-                printer.Print(this.Key)
-            if this.Optional then
-                printer.Print("?")
-            printer.PrintOptional(this.TypeAnnotation)
-            printer.PrintOptional(": ", this.Value)
-
-type ClassImplements =
-    { Id: Identifier
-      TypeParameters: TypeParameterInstantiation option }
-
-    static member Create(id, ?typeParameters) =
-        { Id = id
-          TypeParameters = typeParameters }
-
-    interface IPrintable with
-        member this.Print(printer) =
-            printer.Print(this.Id)
-            printer.PrintOptional(this.TypeParameters)
-
-type ClassBody =
-    { Body: ClassMember array
-      Loc: SourceLocation option }
-
-    static member Create(body, ?loc) =
-        { Body = body
-          Loc = loc }
-
-    interface IPrintable with
-        member this.Print(printer) =
-            printer.AddLocation(this.Loc)
-            printer.PrintBlock(this.Body, (fun p x -> p.Print(x)), (fun p -> p.PrintStatementSeparator()))
-
-type ClassDeclaration =
-    { Body: ClassBody
-      Id: Identifier option
-      SuperClass: Expression option
-      Implements: ClassImplements array option
-      SuperTypeParameters: TypeParameterInstantiation option
-      TypeParameters: TypeParameterDeclaration option
-      Loc: SourceLocation option }
-
-    static member AsDeclaration(body, ?id, ?superClass, ?superTypeParameters, ?typeParameters, ?implements, ?loc) : Declaration =
-        { Body = body
-          Id = id
-          SuperClass = superClass
-          Implements = implements
-          SuperTypeParameters = superTypeParameters
-          TypeParameters = typeParameters
-          Loc = loc }
-        |> ClassDeclaration
-
-    interface IPrintable with
-        member this.Print(printer) =
-            printer.PrintClass(this.Id, this.SuperClass, this.SuperTypeParameters, this.TypeParameters, this.Implements, this.Body, this.Loc)
-
-/// Anonymous class: e.g., var myClass = class { }
-type ClassExpression =
-    { Body: ClassBody
-      Id: Identifier option
-      SuperClass: Expression option
-      Implements: ClassImplements array option
-      SuperTypeParameters: TypeParameterInstantiation option
-      TypeParameters: TypeParameterDeclaration option
-      Loc: SourceLocation option }
-
-    static member AsExpr(body, ?id, ?superClass, ?superTypeParameters, ?typeParameters, ?implements, ?loc): Expression =
-        { Body = body
-          Id = id
-          SuperClass = superClass
-          Implements = implements
-          SuperTypeParameters = superTypeParameters
-          TypeParameters = typeParameters
-          Loc = loc }
-        |> ClassExpression
-
-    interface IPrintable with
-        member this.Print(printer) =
-            printer.PrintClass(this.Id, this.SuperClass, this.SuperTypeParameters, this.TypeParameters, this.Implements, this.Body, this.Loc)
-=======
 type ClassImplements =
     | ClassImplements of id: Identifier * typeParameters: TypeParameterInstantiation option
 
 type ClassBody =
     | ClassBody of body: ClassMember array * loc: SourceLocation option
->>>>>>> 97093df8
 
 // type MetaProperty(meta, property, ?loc) =
 //     interface Expression with
@@ -2143,113 +384,12 @@
 //     member _.Property: Expression = property
 
 // Modules
-<<<<<<< HEAD
-type PrivateModuleDeclaration =
-    { Statement: Statement }
-
-    static member AsModuleDeclaration(statement): ModuleDeclaration =
-        { Statement = statement }
-        |> PrivateModuleDeclaration
-
-    interface IPrintable with
-        member this.Print(printer) =
-            if printer.IsProductiveStatement(this.Statement) then
-                printer.Print(this.Statement)
-
-type ImportSpecifier =
-    | ImportMemberSpecifier of ImportMemberSpecifier
-    | ImportDefaultSpecifier of ImportDefaultSpecifier
-    | ImportNamespaceSpecifier of ImportNamespaceSpecifier
-
-    interface IPrintable with
-        member this.Print(printer) =
-            failwith "not implemented"
-=======
->>>>>>> 97093df8
 
 /// An imported variable binding, e.g., {foo} in import {foo} from "mod" or {foo as bar} in import {foo as bar} from "mod".
 /// The imported field refers to the name of the export imported from the module.
 /// The local field refers to the binding imported into the local module scope.
 /// If it is a basic named import, such as in import {foo} from "mod", both imported and local are equivalent Identifier nodes; in this case an Identifier node representing foo.
 /// If it is an aliased import, such as in import {foo as bar} from "mod", the imported field is an Identifier node representing foo, and the local field is an Identifier node representing bar.
-<<<<<<< HEAD
-type ImportMemberSpecifier =
-    { Local: Identifier
-      Imported: Identifier }
-
-    static member AsImportSpecifier(local, imported): ImportSpecifier =
-        { Local = local; Imported = imported }
-        |> ImportMemberSpecifier
-
-    interface IPrintable with
-        member this.Print(printer) =
-            // Don't print the braces, this will be done in the import declaration
-            printer.Print(this.Imported)
-            if this.Imported.Name <> this.Local.Name then
-                printer.Print(" as ")
-                printer.Print(this.Local)
-
-/// A default import specifier, e.g., foo in import foo from "mod".
-type ImportDefaultSpecifier =
-    { Local: Identifier }
-
-    static member AsImportSpecifier(local): ImportSpecifier = { Local = local } |> ImportDefaultSpecifier
-
-    interface IPrintable with
-        member this.Print(printer) =
-            printer.Print(this.Local)
-
-/// A namespace import specifier, e.g., * as foo in import * as foo from "mod".
-type ImportNamespaceSpecifier =
-    { Local: Identifier }
-
-    static member AsImportSpecifier(local): ImportSpecifier = { Local = local } |> ImportNamespaceSpecifier
-
-    interface IPrintable with
-        member this.Print(printer) =
-            printer.Print("* as ")
-            printer.Print(this.Local)
-
-/// e.g., import foo from "mod";.
-type ImportDeclaration =
-    { Specifiers: ImportSpecifier array
-      Source: StringLiteral }
-
-    static member AsModuleDeclaration(specifiers, source): ModuleDeclaration =
-        { Specifiers = specifiers
-          Source = source }
-        |> ImportDeclaration
-
-    interface IPrintable with
-        member this.Print(printer) =
-            let members = this.Specifiers |> Array.choose (function ImportMemberSpecifier(x) -> Some x | _ -> None)
-            let defaults = this.Specifiers|> Array.choose (function ImportDefaultSpecifier(x) -> Some x | _ -> None)
-            let namespaces = this.Specifiers |> Array.choose (function ImportNamespaceSpecifier(x) -> Some x | _ -> None)
-
-            printer.Print("import ")
-
-            if not(Array.isEmpty defaults) then
-                printer.PrintCommaSeparatedArray(defaults)
-                if not(Array.isEmpty namespaces && Array.isEmpty members) then
-                    printer.Print(", ")
-
-            if not(Array.isEmpty namespaces) then
-                printer.PrintCommaSeparatedArray(namespaces)
-                if not(Array.isEmpty members) then
-                    printer.Print(", ")
-
-            if not(Array.isEmpty members) then
-                printer.Print("{ ")
-                printer.PrintCommaSeparatedArray(members)
-                printer.Print(" }")
-
-            if not(Array.isEmpty defaults && Array.isEmpty namespaces && Array.isEmpty members) then
-                printer.Print(" from ")
-
-            printer.Print("\"")
-            printer.Print(printer.MakeImportPath(this.Source.Value))
-            printer.Print("\"")
-=======
 type ImportSpecifier =
     /// e.g., import foo from "mod";.
     | ImportMemberSpecifier of local: Identifier * imported: Identifier
@@ -2258,7 +398,6 @@
     /// A namespace import specifier, e.g., * as foo in import * as foo from "mod".
     | ImportNamespaceSpecifier of local: Identifier
 
->>>>>>> 97093df8
 
 /// An exported variable binding, e.g., {foo} in export {foo} or {bar as foo} in export {bar as foo}.
 /// The exported field refers to the name exported in the module.
@@ -2267,409 +406,6 @@
 /// in this case an Identifier node representing foo. If it is an aliased export, such as in export {bar as foo},
 /// the exported field is an Identifier node representing foo, and the local field is an Identifier node representing bar.
 type ExportSpecifier =
-<<<<<<< HEAD
-    { Local: Identifier
-      Exported: Identifier }
-
-    static member Create(local, exported) = { Local = local; Exported = exported }
-    interface IPrintable with
-        member this.Print(printer) =
-            // Don't print the braces, this will be done in the export declaration
-            printer.Print(this.Local)
-            if this.Exported.Name <> this.Local.Name then
-                printer.Print(" as ")
-                printer.Print(this.Exported)
-
-/// An export named declaration, e.g., export {foo, bar};, export {foo} from "mod"; or export var foo = 1;.
-/// Note: Having declaration populated with non-empty specifiers or non-null source results in an invalid state.
-type ExportNamedDeclaration =
-    { Declaration: Declaration }
-
-    static member AsModuleDeclaration(declaration): ModuleDeclaration =
-        { Declaration = declaration }
-        |> ExportNamedDeclaration
-
-    interface IPrintable with
-        member this.Print(printer) =
-            printer.Print("export ")
-            printer.Print(this.Declaration)
-
-type ExportNamedReferences =
-    { Specifiers: ExportSpecifier array
-      Source: StringLiteral option }
-
-    static member AsModuleDeclaration(specifiers, ?source): ModuleDeclaration =
-        { Specifiers = specifiers
-          Source = source }
-        |> ExportNamedReferences
-
-    interface IPrintable with
-        member this.Print(printer) =
-            printer.Print("export ")
-            printer.Print("{ ")
-            printer.PrintCommaSeparatedArray(this.Specifiers)
-            printer.Print(" }")
-            printer.PrintOptional(" from ", this.Source)
-
-/// An export default declaration, e.g., export default function () {}; or export default 1;.
-type ExportDefaultDeclaration =
-    { Declaration: Choice<Declaration, Expression> }
-
-    static member AsModuleDeclaration(declaration): ModuleDeclaration =
-        { Declaration = declaration }
-        |> ExportDefaultDeclaration
-
-    interface IPrintable with
-        member this.Print(printer) =
-            printer.Print("export default ")
-            match this.Declaration with
-            | Choice1Of2 x -> printer.Print(x)
-            | Choice2Of2 x -> printer.Print(x)
-
-/// An export batch declaration, e.g., export * from "mod";.
-type ExportAllDeclaration =
-    { Source: Literal
-      Loc: SourceLocation option }
-
-    static member AsModuleDeclaration(source, ?loc): ModuleDeclaration =
-        { Source = source; Loc = loc }
-        |> ExportAllDeclaration
-
-    interface IPrintable with
-        member this.Print(printer) =
-            printer.Print("export * from ", ?loc=this.Loc)
-            printer.Print(this.Source)
-
-// Type Annotations
-type TypeAnnotationInfo =
-    | StringTypeAnnotation
-    | NumberTypeAnnotation
-    | TypeAnnotationInfo of TypeAnnotationInfo
-    | BooleanTypeAnnotation
-    | AnyTypeAnnotation
-    | VoidTypeAnnotation
-    | TupleTypeAnnotation of TupleTypeAnnotation
-    | UnionTypeAnnotation of UnionTypeAnnotation
-    | FunctionTypeAnnotation of FunctionTypeAnnotation
-    | NullableTypeAnnotation of NullableTypeAnnotation
-    | GenericTypeAnnotation of GenericTypeAnnotation
-    | ObjectTypeAnnotation of ObjectTypeAnnotation
-
-    interface IPrintable with
-        member this.Print(printer) =
-            match this with
-            | StringTypeAnnotation -> printer.Print("string")
-            | NumberTypeAnnotation -> printer.Print("number")
-            | TypeAnnotationInfo(an) -> printer.Print(an)
-            | BooleanTypeAnnotation -> printer.Print("boolean")
-            | AnyTypeAnnotation -> printer.Print("any")
-            | VoidTypeAnnotation -> printer.Print("void")
-            | TupleTypeAnnotation(an) -> printer.Print(an)
-            | UnionTypeAnnotation(an) -> printer.Print(an)
-            | FunctionTypeAnnotation(an) -> printer.Print(an)
-            | NullableTypeAnnotation(an) -> printer.Print(an)
-            | GenericTypeAnnotation(an) -> printer.Print(an)
-            | ObjectTypeAnnotation(an) -> printer.Print(an)
-
-type TypeAnnotation =
-    { TypeAnnotation: TypeAnnotationInfo }
-
-    static member Create(typeAnnotation) = { TypeAnnotation = typeAnnotation }
-
-    interface IPrintable with
-        member this.Print(printer) =
-            printer.Print(": ")
-            printer.Print(this.TypeAnnotation)
-
-type TypeParameter =
-    { Name: string
-      Bound: TypeAnnotation option
-      Default: TypeAnnotationInfo option }
-
-    static member Create(name, ?bound, ?``default``) =
-        { Name = name
-          Bound = bound
-          Default = ``default`` }
-
-    interface IPrintable with
-        member this.Print(printer) =
-            printer.Print(this.Name)
-            // printer.PrintOptional(bound)
-            // printer.PrintOptional(``default``)
-
-type TypeParameterDeclaration =
-    { Params: TypeParameter array }
-
-    static member Create(``params``) = { Params = ``params`` }
-
-    interface IPrintable with
-        member this.Print(printer) =
-            printer.Print("<")
-            printer.PrintCommaSeparatedArray(this.Params)
-            printer.Print(">")
-
-type TypeParameterInstantiation =
-    { Params: TypeAnnotationInfo array }
-
-    static member Create(``params``) = { Params = ``params`` }
-
-    interface IPrintable with
-        member this.Print(printer) =
-            printer.Print("<")
-            printer.PrintCommaSeparatedArray(this.Params)
-            printer.Print(">")
-
-type TupleTypeAnnotation =
-    { Types: TypeAnnotationInfo array }
-
-    static member AsTypeAnnotationInfo(types): TypeAnnotationInfo = { Types = types } |> TupleTypeAnnotation
-
-    interface IPrintable with
-        member this.Print(printer) =
-            printer.Print("[")
-            printer.PrintCommaSeparatedArray(this.Types)
-            printer.Print("]")
-
-type UnionTypeAnnotation =
-    { Types: TypeAnnotationInfo array }
-
-    static member AsTypeAnnotationInfo(types): TypeAnnotationInfo = { Types = types } |> UnionTypeAnnotation
-
-    interface IPrintable with
-        member this.Print(printer) =
-            printer.PrintArray(this.Types, (fun p x -> p.Print(x)), (fun p -> p.Print(" | ")))
-
-type FunctionTypeParam =
-    { Name: Identifier
-      TypeAnnotation: TypeAnnotationInfo
-      Optional: bool option }
-
-    static member Create(name, typeInfo, ?optional) =
-        { Name = name
-          TypeAnnotation = typeInfo
-          Optional = optional }
-
-    interface IPrintable with
-        member this.Print(printer) =
-            printer.Print(this.Name)
-            if this.Optional = Some true then
-                printer.Print("?")
-            printer.Print(": ")
-            printer.Print(this.TypeAnnotation)
-
-type FunctionTypeAnnotation =
-    { Params: FunctionTypeParam array
-      ReturnType: TypeAnnotationInfo
-      TypeParameters: TypeParameterDeclaration option
-      Rest: FunctionTypeParam option }
-
-    static member AsTypeAnnotationInfo(``params``, returnType, ?typeParameters, ?rest): TypeAnnotationInfo =
-        { Params = ``params``
-          ReturnType = returnType
-          TypeParameters = typeParameters
-          Rest = rest }
-        |> FunctionTypeAnnotation
-
-    interface IPrintable with
-        member this.Print(printer) =
-            printer.PrintOptional(this.TypeParameters)
-            printer.Print("(")
-            printer.PrintCommaSeparatedArray(this.Params)
-            if Option.isSome this.Rest then
-                printer.Print("...")
-                printer.Print(this.Rest.Value)
-            printer.Print(") => ")
-            printer.Print(this.ReturnType)
-
-type NullableTypeAnnotation =
-    { TypeAnnotation: TypeAnnotationInfo }
-
-    static member AsTypeAnnotationInfo(``type``): TypeAnnotationInfo =
-        { TypeAnnotation = ``type`` }
-        |> NullableTypeAnnotation
-
-    interface IPrintable with
-        member this.Print(printer) =
-            printer.Print(this.TypeAnnotation)
-
-type GenericTypeAnnotation =
-    { Id: Identifier
-      TypeParameters: TypeParameterInstantiation option }
-
-    static member AsTypeAnnotationInfo(id, ?typeParameters): TypeAnnotationInfo =
-        { Id = id
-          TypeParameters = typeParameters }
-        |> GenericTypeAnnotation
-
-    interface IPrintable with
-        member this.Print(printer) =
-            printer.Print(this.Id)
-            printer.PrintOptional(this.TypeParameters)
-
-type ObjectTypeProperty =
-    { Key: Expression
-      Value: TypeAnnotationInfo
-      Kind: string option
-      Computed: bool
-      Static: bool
-      Optional: bool
-      Proto: bool
-      Method: bool }
-
-    static member Create(key, value, ?computed_, ?kind, ?``static``, ?optional, ?proto, ?method) =
-        let computed = defaultArg computed_ false
-
-        { Key = key
-          Value = value
-          Kind = kind
-          Computed = computed
-          Static = defaultArg ``static`` false
-          Optional = defaultArg optional false
-          Proto = defaultArg proto false
-          Method = defaultArg method false }
-
-    interface IPrintable with
-        member this.Print(printer) =
-            if this.Static then
-                printer.Print("static ")
-            if Option.isSome this.Kind then
-                printer.Print(this.Kind.Value + " ")
-            if this.Computed then
-                printer.Print("[")
-                printer.Print(this.Key)
-                printer.Print("]")
-            else
-                printer.Print(this.Key)
-            if this.Optional then
-                printer.Print("?")
-            // TODO: proto, method
-            printer.Print(": ")
-            printer.Print(this.Value)
-
-type ObjectTypeIndexer =
-    { Id: Identifier option
-      Key: Identifier
-      Value: TypeAnnotationInfo
-      Static: bool option }
-
-    static member Create(key, value, ?id, ?``static``): Node =
-        { Id = id
-          Key = key
-          Value = value
-          Static = ``static`` }
-        |> ObjectTypeIndexer
-
-    interface IPrintable with
-        member _.Print(_) = failwith "not implemented"
-
-type ObjectTypeCallProperty =
-    { Value: TypeAnnotationInfo
-      Static: bool option }
-
-    static member Create(value, ?``static``) = { Value = value; Static = ``static`` }
-
-    interface IPrintable with
-        member _.Print(_) = failwith "not implemented"
-
-type ObjectTypeInternalSlot =
-    { Id: Identifier
-      Value: TypeAnnotationInfo
-      Optional: bool
-      Static: bool
-      Method: bool }
-
-    static member Create(id, value, optional, ``static``, method) =
-        { Id = id
-          Value = value
-          Optional = optional
-          Static = ``static``
-          Method = method }
-    interface IPrintable with
-        member _.Print(_) = failwith "not implemented"
-
-type ObjectTypeAnnotation =
-    { Properties: ObjectTypeProperty array
-      Indexers: ObjectTypeIndexer array
-      CallProperties: ObjectTypeCallProperty array
-      InternalSlots: ObjectTypeInternalSlot array
-      Exact: bool }
-
-    static member Create(properties, ?indexers_, ?callProperties_, ?internalSlots_, ?exact_) =
-        let exact = defaultArg exact_ false
-        let indexers = defaultArg indexers_ [||]
-        let callProperties = defaultArg callProperties_ [||]
-        let internalSlots = defaultArg internalSlots_ [||]
-
-        { Properties = properties
-          Indexers = indexers
-          CallProperties = callProperties
-          InternalSlots = internalSlots
-          Exact = exact }
-
-    interface IPrintable with
-        member this.Print(printer) =
-            printer.Print("{")
-            printer.PrintNewLine()
-            printer.PushIndentation()
-            printer.PrintArray(this.Properties, (fun p x -> p.Print(x)), (fun p -> p.PrintStatementSeparator()))
-            printer.PrintArray(this.Indexers, (fun p x -> p.Print(x)), (fun p -> p.PrintStatementSeparator()))
-            printer.PrintArray(this.CallProperties, (fun p x -> p.Print(x)), (fun p -> p.PrintStatementSeparator()))
-            printer.PrintArray(this.InternalSlots, (fun p x -> p.Print(x)), (fun p -> p.PrintStatementSeparator()))
-            printer.PrintNewLine()
-            printer.PopIndentation()
-            printer.Print("}")
-            printer.PrintNewLine()
-
-type InterfaceExtends =
-    { Id: Identifier
-      TypeParameters: TypeParameterInstantiation option }
-
-    static member Create(id, ?typeParameters) =
-        { Id = id
-          TypeParameters = typeParameters }
-
-    interface IPrintable with
-        member this.Print(printer) =
-            printer.Print(this.Id)
-            printer.PrintOptional(this.TypeParameters)
-
-type InterfaceDeclaration =
-    { Id: Identifier
-      Body: ObjectTypeAnnotation
-      Extends: InterfaceExtends array
-      Implements: ClassImplements array
-      TypeParameters: TypeParameterDeclaration option }
-
-    static member Create(id, body, ?extends_, ?typeParameters, ?implements_): Declaration = // ?mixins_,
-        let extends = defaultArg extends_ [||]
-        let implements = defaultArg implements_ [||]
-
-        { Id = id
-          Body = body
-          Extends = extends
-          Implements = implements
-          TypeParameters = typeParameters }
-        |> InterfaceDeclaration
-
-//    let mixins = defaultArg mixins_ [||]
-//    member _.Mixins: InterfaceExtends array = mixins
-    interface IPrintable with
-        member this.Print(printer) =
-            printer.Print("interface ")
-            printer.Print(this.Id)
-            printer.PrintOptional(this.TypeParameters)
-
-            if not (Array.isEmpty this.Extends) then
-                printer.Print(" extends ")
-                printer.PrintArray(this.Extends, (fun p x -> p.Print(x)), (fun p -> p.Print(", ")))
-
-            if not (Array.isEmpty this.Implements) then
-                printer.Print(" implements ")
-                printer.PrintArray(this.Implements, (fun p x -> p.Print(x)), (fun p -> p.Print(", ")))
-
-            printer.Print(" ")
-            printer.Print(this.Body)
-=======
     | ExportSpecifier of local: Identifier * exported: Identifier
 
 /// An export named declaration, e.g., export {foo, bar};, export {foo} from "mod"; or export var foo = 1;.
@@ -3039,5 +775,4 @@
 
     type TypeParameter with
         static member typeParameter(name, ?bound, ?``default``) =
-            TypeParameter(name, bound, ``default``)
->>>>>>> 97093df8
+            TypeParameter(name, bound, ``default``)