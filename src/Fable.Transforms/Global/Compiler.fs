namespace Fable

module Literals =
    let [<Literal>] VERSION = "3.1.16"

type CompilerOptionsHelper =
    static member DefaultExtension = ".fs.js"
    static member Make(?language,
                       ?typedArrays,
                       ?define,
                       ?optimizeFSharpAst,
                       ?verbosity,
                       ?fileExtension,
                       ?clampByteArrays) =
        let define = defaultArg define []
        let isDebug = List.contains "DEBUG" define
        let language = language |> Option.defaultValue JavaScript

        { new CompilerOptions with
              member _.Define = define
              member _.DebugMode = isDebug
<<<<<<< HEAD
              member _.Language = language
=======
              member _.Language = defaultArg language JavaScript
>>>>>>> 18447c3f
              member _.TypedArrays = defaultArg typedArrays true
              member _.OptimizeFSharpAst = defaultArg optimizeFSharpAst false
              member _.Verbosity = defaultArg verbosity Verbosity.Normal
              member _.FileExtension = defaultArg fileExtension CompilerOptionsHelper.DefaultExtension
              member _.ClampByteArrays = defaultArg clampByteArrays false }

[<RequireQualifiedAccess>]
type Severity =
    | Warning
    | Error
    | Info

open FSharp.Compiler.Symbols
open Fable.AST

type InlineExpr =
    { Args: FSharpMemberOrFunctionOrValue list
      Body: FSharpExpr
      FileName: string }

type CompilerPlugins =
    { MemberDeclarationPlugins: Map<Fable.EntityRef, System.Type> }

type Compiler =
    abstract LibraryDir: string
    abstract CurrentFile: string
    abstract OutputDir: string option
    abstract ProjectFile: string
    abstract Options: CompilerOptions
    abstract Plugins: CompilerPlugins
    abstract GetImplementationFile: fileName: string -> FSharpImplementationFileContents
    abstract GetRootModule: fileName: string -> string
    abstract GetEntity: Fable.EntityRef -> Fable.Entity
    abstract GetOrAddInlineExpr: string * (unit->InlineExpr) -> InlineExpr
    abstract AddWatchDependency: file: string -> unit
    abstract AddLog: msg:string * severity: Severity * ?range: SourceLocation
                        * ?fileName:string * ?tag: string -> unit

[<AutoOpen>]
module CompilerExt =
    let expectedVersionMatchesActual (expected: string) (actual: string) =
        try
            let r = System.Text.RegularExpressions.Regex(@"^(\d+)\.(\d+)(?:\.(\d+))?")
            let parse v =
                let m = r.Match(v)
                int m.Groups.[1].Value,
                int m.Groups.[2].Value,
                if m.Groups.[3].Success then Some(int m.Groups.[3].Value) else None
            let actualMajor, actualMinor, actualPatch = parse actual
            let expectedMajor, expectedMinor, expectedPatch = parse expected
            let success = actualMajor = expectedMajor && actualMinor >= expectedMinor
            match expectedPatch, actualPatch with
            | Some expectedPatch, Some actualPatch -> success && actualPatch >= expectedPatch
            | _ -> success
        with _ -> false

    type Compiler with
        member com.ToPluginHelper() =
            { new PluginHelper with
                member _.LibraryDir = com.LibraryDir
                member _.CurrentFile = com.CurrentFile
                member _.Options = com.Options
                member _.GetRootModule(fileName) = com.GetRootModule(fileName)
                member _.GetEntity(ref) = com.GetEntity(ref)
                member _.LogWarning(msg, r) = com.AddLog(msg, Severity.Warning, ?range=r, fileName=com.CurrentFile)
                member _.LogError(msg, r) = com.AddLog(msg, Severity.Error, ?range=r, fileName=com.CurrentFile)
                member _.GetOutputPath() =
                    let file = Path.replaceExtension com.Options.FileExtension com.CurrentFile
                    match com.OutputDir with
                    | None -> file
                    | Some outDir ->
                        // TODO: This is a simplified version of the actual mechanism and will not work with deduplicated paths
                        let projDir = Path.GetDirectoryName(com.ProjectFile)
                        let relPath = Path.getRelativeFileOrDirPath true projDir false file
                        let relPath = if relPath.StartsWith("./") then relPath.[2..] else relPath
                        Path.Combine(outDir, relPath)
             }

        member com.ApplyPlugin<'Plugin, 'Input when 'Plugin :> PluginAttribute>(plugins: Map<_,_>, atts: Fable.Attribute seq, input: 'Input, transform) =
            if Map.isEmpty plugins then input
            else
                (input, atts) ||> Seq.fold (fun input att ->
                    match Map.tryFind att.Entity plugins with
                    | None -> input
                    | Some plugin ->
                        let pluginInstance = System.Activator.CreateInstance(plugin, List.toArray att.ConstructorArgs) :?> 'Plugin
                        if not(expectedVersionMatchesActual pluginInstance.FableMinimumVersion Literals.VERSION) then
                            failwithf "Plugin %s expects v%s but currently running Fable v%s"
                                        plugin.FullName pluginInstance.FableMinimumVersion Literals.VERSION
                        let helper = com.ToPluginHelper()
                        transform pluginInstance helper input)

        member com.ApplyMemberDeclarationPlugin(file: Fable.File, decl: Fable.MemberDecl) =
            com.ApplyPlugin<MemberDeclarationPluginAttribute,_>
                (com.Plugins.MemberDeclarationPlugins, decl.Info.Attributes, decl, fun p h i -> p.Transform(h, file, i))

        member com.ApplyMemberCallPlugin(memb: Fable.MemberFunctionOrValue, expr: Fable.Expr) =
            com.ApplyPlugin<MemberDeclarationPluginAttribute,_>
                (com.Plugins.MemberDeclarationPlugins, memb.Attributes, expr, fun p h e -> p.TransformCall(h, memb, e))<|MERGE_RESOLUTION|>--- conflicted
+++ resolved
@@ -14,16 +14,11 @@
                        ?clampByteArrays) =
         let define = defaultArg define []
         let isDebug = List.contains "DEBUG" define
-        let language = language |> Option.defaultValue JavaScript
 
         { new CompilerOptions with
               member _.Define = define
               member _.DebugMode = isDebug
-<<<<<<< HEAD
-              member _.Language = language
-=======
               member _.Language = defaultArg language JavaScript
->>>>>>> 18447c3f
               member _.TypedArrays = defaultArg typedArrays true
               member _.OptimizeFSharpAst = defaultArg optimizeFSharpAst false
               member _.Verbosity = defaultArg verbosity Verbosity.Normal
