namespace Fable

module Literals =
<<<<<<< HEAD
    let [<Literal>] VERSION = "4.0.0"
=======
    let [<Literal>] VERSION = "3.7.0-beta-009"
>>>>>>> 66c491d3

type CompilerOptionsHelper =
    static member DefaultExtension = ".fs.js"
    static member Make(?language,
                       ?typedArrays,
                       ?define,
                       ?debugMode,
                       ?optimizeFSharpAst,
                       ?verbosity,
                       ?fileExtension,
                       ?clampByteArrays,
                       ?noReflection) =
        {
            CompilerOptions.Define = defaultArg define []
            DebugMode = defaultArg debugMode true
            Language = defaultArg language JavaScript
            TypedArrays = defaultArg typedArrays true
            OptimizeFSharpAst = defaultArg optimizeFSharpAst false
            Verbosity = defaultArg verbosity Verbosity.Normal
            FileExtension = defaultArg fileExtension CompilerOptionsHelper.DefaultExtension
            ClampByteArrays = defaultArg clampByteArrays false
            NoReflection = defaultArg noReflection false
            TriggeredByDependency = false
        }

[<RequireQualifiedAccess>]
type Severity =
    | Warning
    | Error
    | Info

[<RequireQualifiedAccess>]
type OutputType =
    | Library
    | Exe
    | Module
    | Winexe

open FSharp.Compiler.Symbols
open Fable.AST

type InlineExpr =
    { Args: Fable.Ident list
      Body: Fable.Expr
      FileName: string
      ScopeIdents: Set<string> }

type CompilerPlugins =
    { MemberDeclarationPlugins: Map<Fable.EntityRef, System.Type> }

type Compiler =
    abstract LibraryDir: string
    abstract CurrentFile: string
    abstract OutputDir: string option
    abstract OutputType: OutputType
    abstract ProjectFile: string
    abstract Options: CompilerOptions
    abstract Plugins: CompilerPlugins
    abstract GetImplementationFile: fileName: string -> FSharpImplementationFileDeclaration list
    abstract GetRootModule: fileName: string -> string
    abstract TryGetEntity: Fable.EntityRef -> Fable.Entity option
    abstract GetInlineExpr: string -> InlineExpr
    abstract AddWatchDependency: file: string -> unit
    abstract AddLog: msg:string * severity: Severity * ?range: SourceLocation
                        * ?fileName:string * ?tag: string -> unit

type InlineExprLazy(f: Compiler -> InlineExpr) =
    let mutable value: InlineExpr voption = ValueNone
    member this.Calculate(com: Compiler) =
        lock this <| fun () ->
            match value with
            | ValueSome v -> v
            | ValueNone ->
                let v = f com
                value <- ValueSome v
                v
[<AutoOpen>]
module CompilerExt =
    let private expectedVersionMatchesActual (expected: string) (actual: string) =
        try
            let r = System.Text.RegularExpressions.Regex(@"^(\d+)\.(\d+)(?:\.(\d+))?")
            let parse v =
                let m = r.Match(v)
                int m.Groups.[1].Value,
                int m.Groups.[2].Value,
                if m.Groups.[3].Success then int m.Groups.[3].Value else 0

            let actualMajor, actualMinor, actualPatch = parse actual
            let expectedMajor, expectedMinor, expectedPatch = parse expected

            // Fail also if actual major is bigger than expected major version
            actualMajor = expectedMajor && (
                actualMinor > expectedMinor
                || (actualMinor = expectedMinor && actualPatch >= expectedPatch)
            )
        with _ -> false

    let private coreAssemblyNames = set Metadata.coreAssemblies

    type Compiler with
        static member CoreAssemblyNames = coreAssemblyNames

        member com.GetEntity(entityRef: Fable.EntityRef) =
            match com.TryGetEntity(entityRef) with
            | Some e -> e
            | None ->
                let category =
                    match entityRef.Path with
                    | Fable.CoreAssemblyName _ -> "core"
                    | Fable.AssemblyPath _ -> "external"
                    | Fable.PrecompiledLib _ -> "precompiled"
                    | Fable.SourcePath _ -> "user"
                failwith $"Cannot find {category} entity %s{entityRef.FullName}"

        member com.ToPluginHelper() =
            { new PluginHelper with
                member _.LibraryDir = com.LibraryDir
                member _.CurrentFile = com.CurrentFile
                member _.Options = com.Options
                member _.GetRootModule(fileName) = com.GetRootModule(fileName)
                member _.GetEntity(ref) = com.GetEntity(ref)
                member _.LogWarning(msg, r) = com.AddLog(msg, Severity.Warning, ?range=r, fileName=com.CurrentFile)
                member _.LogError(msg, r) = com.AddLog(msg, Severity.Error, ?range=r, fileName=com.CurrentFile)
                member _.GetOutputPath() =
                    let file = Path.replaceExtension com.Options.FileExtension com.CurrentFile
                    match com.OutputDir with
                    | None -> file
                    | Some outDir ->
                        // TODO: This is a simplified version of the actual mechanism and will not work with deduplicated paths
                        let projDir = Path.GetDirectoryName(com.ProjectFile)
                        let relPath = Path.getRelativeFileOrDirPath true projDir false file
                        let relPath = if relPath.StartsWith("./") then relPath.[2..] else relPath
                        Path.Combine(outDir, relPath)
             }

        member com.ApplyPlugin<'Plugin, 'Input when 'Plugin :> PluginAttribute>(plugins: Map<_,_>, atts: Fable.Attribute seq, input: 'Input, transform) =
            if Map.isEmpty plugins then input
            else
                (input, atts) ||> Seq.fold (fun input att ->
                    match Map.tryFind att.Entity plugins with
                    | None -> input
                    | Some plugin ->
                        let pluginInstance = System.Activator.CreateInstance(plugin, List.toArray att.ConstructorArgs) :?> 'Plugin
                        if not(expectedVersionMatchesActual pluginInstance.FableMinimumVersion Literals.VERSION) then
                            failwithf "Plugin %s expects v%s but currently running Fable v%s"
                                        plugin.FullName pluginInstance.FableMinimumVersion Literals.VERSION
                        let helper = com.ToPluginHelper()
                        transform pluginInstance helper input)

        member com.ApplyMemberDeclarationPlugin(file: Fable.File, decl: Fable.MemberDecl) =
            com.ApplyPlugin<MemberDeclarationPluginAttribute,_>
                (com.Plugins.MemberDeclarationPlugins, decl.Info.Attributes, decl, fun p h i -> p.Transform(h, file, i))

        member com.ApplyMemberCallPlugin(memb: Fable.MemberFunctionOrValue, expr: Fable.Expr) =
            com.ApplyPlugin<MemberDeclarationPluginAttribute,_>
                (com.Plugins.MemberDeclarationPlugins, memb.Attributes, expr, fun p h e -> p.TransformCall(h, memb, e))<|MERGE_RESOLUTION|>--- conflicted
+++ resolved
@@ -1,11 +1,7 @@
 namespace Fable
 
 module Literals =
-<<<<<<< HEAD
     let [<Literal>] VERSION = "4.0.0"
-=======
-    let [<Literal>] VERSION = "3.7.0-beta-009"
->>>>>>> 66c491d3
 
 type CompilerOptionsHelper =
     static member DefaultExtension = ".fs.js"
