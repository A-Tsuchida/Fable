--- conflicted
+++ resolved
@@ -117,125 +117,44 @@
             Log.Make(severity, msg, fileName=er.FileName, range=range, tag="FSHARP")
         )
 
-<<<<<<< HEAD
-    let getOutJsPath (cliArgs: CliArgs) dedupTargetDir file =
-=======
-    let changeFsExtension isInFableHiddenDir filePath fileExt =
-        let fileExt =
-            // Prevent conflicts in package sources as they may include
-            // JS files with same name as the F# .fs file
-            if fileExt = ".js" && isInFableHiddenDir then
-                CompilerOptionsHelper.DefaultExtension
-            else fileExt
-        Path.replaceExtension fileExt filePath
-
-    let getOutPath (cliArgs: CliArgs) pathResolver file =
->>>>>>> 47081820
+    let getOutJsPath (cliArgs: CliArgs) pathResolver file =
         let fileExt = cliArgs.CompilerOptions.FileExtension
-        let isInFableHiddenDir = Naming.isInFableModules file
+        let isInFableModules = Naming.isInFableModules file
         match cliArgs.OutDir with
         | Some outDir ->
             let projDir = IO.Path.GetDirectoryName cliArgs.ProjectFile
-<<<<<<< HEAD
-            let absPath = Imports.getTargetAbsolutePath dedupTargetDir file projDir outDir
-            File.changeFsExtension isInFableHiddenDir absPath fileExt
+            let absPath = Imports.getTargetAbsolutePath pathResolver file projDir outDir
+            File.changeFsExtension isInFableModules absPath fileExt
         | None ->
-            File.changeFsExtension isInFableHiddenDir file fileExt
+            File.changeFsExtension isInFableModules file fileExt
 
     // For Python we must have an outDir since all compiled files must be inside the same subdir, so if `outDir` is not
     // set we set `outDir` to the directory of the project file being compiled.
-    let getOutPyPath (cliArgs: CliArgs) dedupTargetDir file =
+    let getOutPyPath (cliArgs: CliArgs) pathResolver file =
         let fileExt = cliArgs.CompilerOptions.FileExtension
-        let isInFableHiddenDir = Naming.isInFableHiddenDir file
+        let isInFableModules = Naming.isInFableModules file
         let projDir = IO.Path.GetDirectoryName cliArgs.ProjectFile
         let outDir =
             match cliArgs.OutDir with
             | Some outDir -> outDir
             | None -> IO.Path.GetDirectoryName cliArgs.ProjectFile
-        let absPath = Imports.getTargetAbsolutePath dedupTargetDir file projDir outDir
-        File.changeFsExtension isInFableHiddenDir absPath fileExt
-=======
-            let absPath = Imports.getTargetAbsolutePath pathResolver file projDir outDir
-            changeFsExtension isInFableHiddenDir absPath fileExt
-        | None ->
-            changeFsExtension isInFableHiddenDir file fileExt
-
-    type FileWriter(sourcePath: string, targetPath: string, cliArgs: CliArgs, pathResolver: PathResolver) =
-        // In imports *.ts extensions have to be converted to *.js extensions instead
-        let fileExt =
-            let fileExt = cliArgs.CompilerOptions.FileExtension
-            if fileExt.EndsWith(".ts") then Path.replaceExtension ".js" fileExt else fileExt
-        let sourceDir = Path.GetDirectoryName(sourcePath)
-        let targetDir = Path.GetDirectoryName(targetPath)
-        let stream = new IO.StreamWriter(targetPath)
-        let mapGenerator = lazy (SourceMapSharp.SourceMapGenerator(?sourceRoot = cliArgs.SourceMapsRoot))
-        interface BabelPrinter.Writer with
-            member _.Write(str) =
-                stream.WriteAsync(str) |> Async.AwaitTask
-            member _.EscapeJsStringLiteral(str) =
-                Web.HttpUtility.JavaScriptStringEncode(str)
-            member _.MakeImportPath(path) =
-                let projDir = IO.Path.GetDirectoryName(cliArgs.ProjectFile)
-                let path =
-                    match pathResolver.TryPrecompiledOutPath(sourceDir, path) with
-                    | Some path -> Imports.getRelativePath sourceDir path
-                    | None -> path
-                let path = Imports.getImportPath pathResolver sourcePath targetPath projDir cliArgs.OutDir path
-                if path.EndsWith(".fs") then
-                    let isInFableHiddenDir = Path.Combine(targetDir, path) |> Naming.isInFableModules
-                    changeFsExtension isInFableHiddenDir path fileExt
-                else path
-            member _.Dispose() = stream.Dispose()
-            member _.AddSourceMapping((srcLine, srcCol, genLine, genCol, name)) =
-                if cliArgs.SourceMaps then
-                    let generated: SourceMapSharp.Util.MappingIndex = { line = genLine; column = genCol }
-                    let original: SourceMapSharp.Util.MappingIndex = { line = srcLine; column = srcCol }
-                    let targetPath = Path.normalizeFullPath targetPath
-                    let sourcePath = Path.getRelativeFileOrDirPath false targetPath false sourcePath
-                    mapGenerator.Force().AddMapping(generated, original, source=sourcePath, ?name=name)
-        member _.SourceMap =
-            mapGenerator.Force().toJSON()
->>>>>>> 47081820
+        let absPath = Imports.getTargetAbsolutePath pathResolver file projDir outDir
+        File.changeFsExtension isInFableModules absPath fileExt
+
+    let getOutPath (cliArgs: CliArgs) pathResolver file =
+        match cliArgs.CompilerOptions.Language with
+        | Python -> getOutPyPath cliArgs pathResolver file
+        | _ -> getOutJsPath cliArgs pathResolver file
 
     let compileFile (cliArgs: CliArgs) pathResolver (com: CompilerImpl) = async {
         try
-<<<<<<< HEAD
-            let outPath =
-                match com.Options.Language with
-                | Python -> getOutPyPath cliArgs dedupTargetDir com.CurrentFile
-                | _ -> getOutJsPath cliArgs dedupTargetDir com.CurrentFile
-=======
-            let babel =
-                FSharp2Fable.Compiler.transformFile com
-                |> FableTransforms.transformFile com
-                |> Fable2Babel.Compiler.transformFile com
-
             let outPath = getOutPath cliArgs pathResolver com.CurrentFile
->>>>>>> 47081820
 
             // ensure directory exists
             let dir = IO.Path.GetDirectoryName outPath
             if not (IO.Directory.Exists dir) then IO.Directory.CreateDirectory dir |> ignore
 
-<<<<<<< HEAD
-            do! Pipeline.compileFile com cliArgs dedupTargetDir outPath
-=======
-            // write output to file
-            let! sourceMap = async {
-                use writer = new FileWriter(com.CurrentFile, outPath, cliArgs, pathResolver)
-                do! BabelPrinter.run writer babel
-                return if cliArgs.SourceMaps then Some writer.SourceMap else None
-            }
-
-            // write source map to file
-            match sourceMap with
-            | Some sourceMap ->
-                let mapPath = outPath + ".map"
-                do! IO.File.AppendAllLinesAsync(outPath, [$"//# sourceMappingURL={IO.Path.GetFileName(mapPath)}"]) |> Async.AwaitTask
-                use fs = IO.File.Open(mapPath, IO.FileMode.Create)
-                do! sourceMap.SerializeAsync(fs) |> Async.AwaitTask
-            | None -> ()
->>>>>>> 47081820
+            do! Pipeline.compileFile com cliArgs pathResolver outPath
 
             Log.verbose(lazy $"Compiled {IO.Path.GetRelativePath(cliArgs.RootDir, com.CurrentFile)}")
 
@@ -356,11 +275,8 @@
     member _.CacheInvalidated = crackerResponse.CacheInvalidated
     member _.SourceFiles = sourceFiles
     member _.SourceFilePaths = sourceFiles |> Array.map (fun f -> f.NormalizedFullPath)
-<<<<<<< HEAD
-=======
     member _.FableLibDir = crackerResponse.FableLibDir
     member _.FableModulesDir = crackerResponse.FableModulesDir
->>>>>>> 47081820
 
     member _.MakeCompiler(currentFile, project, ?triggeredByDependency) =
         let opts =
@@ -368,20 +284,15 @@
             | Some t -> { cliArgs.CompilerOptions with TriggeredByDependency = t }
             | None -> cliArgs.CompilerOptions
         let fableLibDir = Path.getRelativePath currentFile crackerResponse.FableLibDir
-<<<<<<< HEAD
         let common = Path.getCommonBaseDir([currentFile; crackerResponse.FableLibDir])
         let outputType =
             // Everything within the Fable hidden directory will be compiled as Library. We do this since the files there will be
             // compiled as part of the main project which might be a program (Exe) or library (Library).
-            let fableHiddenDir = Naming.fableHiddenDir
-            if common.EndsWith(fableHiddenDir) then
+            if common.EndsWith(Naming.fableModules) then
                 Some "Library"
             else
                 crackerResponse.OutputType
-        CompilerImpl(currentFile, project, opts, fableLibDir, ?outDir=cliArgs.OutDir, ?outType=outputType)
-=======
-        CompilerImpl(currentFile, project, opts, fableLibDir, watchDependencies=cliArgs.IsWatch, ?outDir=cliArgs.OutDir)
->>>>>>> 47081820
+        CompilerImpl(currentFile, project, opts, fableLibDir, watchDependencies=cliArgs.IsWatch, ?outDir=cliArgs.OutDir, ?outType=outputType)
 
     member _.MapSourceFiles(f) =
         ProjectCracked(cliArgs, crackerResponse, Array.map f sourceFiles)
@@ -541,34 +452,6 @@
         return results
     }
 
-<<<<<<< HEAD
-    member _.Project = project
-    member _.Checker = checker
-    member _.Errors = errors
-
-    static member Init(projCracked: ProjectCracked) = async {
-        let checker = InteractiveChecker.Create(projCracked.ProjectOptions)
-        let! implFiles, errors, assemblies = checkProject projCracked checker None
-
-        return ProjectChecked(checker, errors, Project.From(
-                                projCracked.ProjectFile,
-                                implFiles,
-                                assemblies.Value,
-                                mkCompiler = (fun p f -> projCracked.MakeCompiler(f, p)),
-                                getPlugin = loadType projCracked.CliArgs,
-                                trimRootModule = projCracked.FableOptions.TrimRootModule))
-    }
-
-    member this.Update(projCracked: ProjectCracked, filesToCompile) = async {
-        let! implFiles, errors, _ =
-            Some(Array.last filesToCompile)
-            |> checkProject projCracked this.Checker
-
-        let filesToCompile = set filesToCompile
-        let implFiles = implFiles |> List.filter (fun f -> filesToCompile.Contains(f.FileName))
-        return ProjectChecked(checker, errors, this.Project.Update(implFiles, mkCompiler = (fun p f -> projCracked.MakeCompiler(f, p))))
-    }
-=======
     static member CheckIfCompilationIsFinished(state: FableCompilerState) =
         match state.HasFSharpCompilationFinished, state.HasFableCompilationFinished, state.ReplyChannel with
         | true, true, Some channel ->
@@ -594,7 +477,6 @@
     member _.CompileToFile(outFile: string) =
         let filePaths, sourceReader = File.MakeSourceReader projCracked.SourceFiles
         checker.Compile(filePaths, sourceReader, outFile)
->>>>>>> 47081820
 
 type Watcher =
     { Watcher: FsWatcher
