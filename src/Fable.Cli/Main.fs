module Fable.Cli.Main

open System
open System.Collections.Concurrent
open System.Collections.Generic
open FSharp.Compiler.CodeAnalysis
open FSharp.Compiler.Diagnostics
open FSharp.Compiler.SourceCodeServices
open FSharp.Compiler.Symbols

open Fable
open Fable.AST
open Fable.Transforms
open Fable.Transforms.State
open ProjectCracker

module private Util =
    type PathResolver with
        static member Dummy =
            { new PathResolver with
                member _.TryPrecompiledOutPath(_sourceDir, _relativePath) = None
                member _.GetOrAddDeduplicateTargetDir(_importDir, _addTargetDir) = "" }

    let isImplementationFile (fileName: string) =
        fileName.EndsWith(".fs") || fileName.EndsWith(".fsx")

    let caseInsensitiveSet(items: string seq): ISet<string> =
        let s = HashSet(items)
        for i in items do s.Add(i) |> ignore
        s :> _

    let loadType (cliArgs: CliArgs) (r: PluginRef): Type =
        /// Prevent ReflectionTypeLoadException
        /// From http://stackoverflow.com/a/7889272
        let getTypes (asm: System.Reflection.Assembly) =
            let mutable types: Option<Type[]> = None
            try
                types <- Some(asm.GetTypes())
            with
            | :? System.Reflection.ReflectionTypeLoadException as e ->
                types <- Some e.Types
            match types with
            | None -> Seq.empty
            | Some types ->
                types |> Seq.filter ((<>) null)

        // The assembly may be already loaded, so use `LoadFrom` which takes
        // the copy in memory unlike `LoadFile`, see: http://stackoverflow.com/a/1477899
        System.Reflection.Assembly.LoadFrom(r.DllPath)
        |> getTypes
        // Normalize type name
        |> Seq.tryFind (fun t -> t.FullName.Replace("+", ".") = r.TypeFullName)
        |> function
            | Some t ->
                $"Loaded %s{r.TypeFullName} from %s{IO.Path.GetRelativePath(cliArgs.RootDir, r.DllPath)}"
                |> Log.always; t
            | None -> failwithf "Cannot find %s in %s" r.TypeFullName r.DllPath

    let splitVersion (version: string) =
        match Version.TryParse(version) with
        | true, v -> v.Major, v.Minor, v.Revision
        | _ -> 0, 0, 0

    // let checkFableCoreVersion (checkedProject: FSharpCheckProjectResults) =
    //     for ref in checkedProject.ProjectContext.GetReferencedAssemblies() do
    //         if ref.SimpleName = "Fable.Core" then
    //             let version = System.Text.RegularExpressions.Regex.Match(ref.QualifiedName, @"Version=(\d+\.\d+\.\d+)")
    //             let expectedMajor, expectedMinor, _ = splitVersion Literals.CORE_VERSION
    //             let actualMajor, actualMinor, _ = splitVersion version.Groups.[1].Value
    //             if not(actualMajor = expectedMajor && actualMinor = expectedMinor) then
    //                 failwithf "Fable.Core v%i.%i detected, expecting v%i.%i" actualMajor actualMinor expectedMajor expectedMinor
    //             // else printfn "Fable.Core version matches"

    let formatException file ex =
        let rec innerStack (ex: Exception) =
            if isNull ex.InnerException then ex.StackTrace else innerStack ex.InnerException
        let stack = innerStack ex
        $"[ERROR] %s{file}{Log.newLine}%s{ex.Message}{Log.newLine}%s{stack}"

    let formatLog rootDir (log: Log) =
        match log.FileName with
        | None -> log.Message
        | Some file ->
            // Add ./ to make sure VS Code terminal recognises this as a clickable path
            let file = "." + IO.Path.DirectorySeparatorChar.ToString() + IO.Path.GetRelativePath(rootDir, file)
            let severity =
                match log.Severity with
                | Severity.Warning -> "warning"
                | Severity.Error -> "error"
                | Severity.Info -> "info"
            match log.Range with
            | Some r -> $"%s{file}(%i{r.start.line},%i{r.start.column}): (%i{r.``end``.line},%i{r.``end``.column}) %s{severity} %s{log.Tag}: %s{log.Message}"
            | None -> $"%s{file}(1,1): %s{severity} %s{log.Tag}: %s{log.Message}"

    let logErrors rootDir (logs: Log seq) =
        logs
        |> Seq.filter (fun log -> log.Severity = Severity.Error)
        |> Seq.iter (fun log -> Log.error(formatLog rootDir log))

    let getFSharpDiagnostics (diagnostics: FSharpDiagnostic array) =
        diagnostics
        |> Array.map (fun er ->
            let severity =
                match er.Severity with
                | FSharpDiagnosticSeverity.Hidden
                | FSharpDiagnosticSeverity.Info -> Severity.Info
                | FSharpDiagnosticSeverity.Warning -> Severity.Warning
                | FSharpDiagnosticSeverity.Error -> Severity.Error

            let range =
                { start={ line=er.StartLine; column=er.StartColumn+1}
                  ``end``={ line=er.EndLine; column=er.EndColumn+1}
                  identifierName = None }

            let msg = $"%s{er.Message} (code %i{er.ErrorNumber})"

            Log.Make(severity, msg, fileName=er.FileName, range=range, tag="FSHARP")
        )

    let getOutJsPath (cliArgs: CliArgs) pathResolver file =
        let fileExt = cliArgs.CompilerOptions.FileExtension
        let isInFableModules = Naming.isInFableModules file
        match cliArgs.OutDir with
        | Some outDir ->
            let projDir = IO.Path.GetDirectoryName cliArgs.ProjectFile
            let absPath = Imports.getTargetAbsolutePath pathResolver file projDir outDir
            File.changeFsExtension isInFableModules absPath fileExt
        | None ->
            File.changeFsExtension isInFableModules file fileExt

    // For Python we must have an outDir since all compiled files must be inside the same subdir, so if `outDir` is not
    // set we set `outDir` to the directory of the project file being compiled.
    let getOutPyPath (cliArgs: CliArgs) pathResolver file =
        let fileExt = cliArgs.CompilerOptions.FileExtension
        let isInFableModules = Naming.isInFableModules file
        let projDir = IO.Path.GetDirectoryName cliArgs.ProjectFile
        let outDir =
            match cliArgs.OutDir with
            | Some outDir -> outDir
            | None -> IO.Path.GetDirectoryName cliArgs.ProjectFile
        let absPath = Imports.getTargetAbsolutePath pathResolver file projDir outDir
        File.changeFsExtension isInFableModules absPath fileExt

    let getOutPath (cliArgs: CliArgs) pathResolver file =
        match cliArgs.CompilerOptions.Language with
        | Python -> getOutPyPath cliArgs pathResolver file
        | _ -> getOutJsPath cliArgs pathResolver file

    let compileFile (com: CompilerImpl) (cliArgs: CliArgs) pathResolver isSilent = async {
        try
            let outPath = getOutPath cliArgs pathResolver com.CurrentFile

<<<<<<< HEAD
            // ensure directory exists
            let dir = IO.Path.GetDirectoryName outPath
            if not (IO.Directory.Exists dir) then IO.Directory.CreateDirectory dir |> ignore

            do! Pipeline.compileFile com cliArgs pathResolver outPath

            Log.verbose(lazy $"Compiled {IO.Path.GetRelativePath(cliArgs.RootDir, com.CurrentFile)}")
=======
            if not isSilent then
                // ensure directory exists
                let dir = IO.Path.GetDirectoryName outPath
                if not (IO.Directory.Exists dir) then IO.Directory.CreateDirectory dir |> ignore

                // write output to file
                let! sourceMap = async {
                    use writer = new FileWriter(com.CurrentFile, outPath, cliArgs, pathResolver)
                    do! BabelPrinter.run writer babel
                    return if cliArgs.SourceMaps then Some writer.SourceMap else None
                }

                // write source map to file
                match sourceMap with
                | Some sourceMap ->
                    let mapPath = outPath + ".map"
                    do! IO.File.AppendAllLinesAsync(outPath, [$"//# sourceMappingURL={IO.Path.GetFileName(mapPath)}"]) |> Async.AwaitTask
                    use fs = IO.File.Open(mapPath, IO.FileMode.Create)
                    do! sourceMap.SerializeAsync(fs) |> Async.AwaitTask
                | None -> ()
>>>>>>> 652cd97b

            return Ok {| File = com.CurrentFile
                         OutPath = outPath
                         Logs = com.Logs
                         InlineExprs = Array.empty<string * InlineExpr>
                         WatchDependencies = com.WatchDependencies |}
        with e ->
            return Error {| File = com.CurrentFile
                            Exception = e |}
    }

module FileWatcherUtil =
    let getCommonBaseDir (files: string list) =
        let withTrailingSep d = $"%s{d}%c{IO.Path.DirectorySeparatorChar}"
        files
        |> List.map IO.Path.GetDirectoryName
        |> List.distinct
        |> List.sortBy (fun f -> f.Length)
        |> function
            | [] -> failwith "Empty list passed to watcher"
            | [dir] -> dir
            | dir::restDirs ->
                let rec getCommonDir (dir: string) =
                    // it's important to include a trailing separator when comparing, otherwise things
                    // like ["a/b"; "a/b.c"] won't get handled right
                    // https://github.com/fable-compiler/Fable/issues/2332
                    let dir' = withTrailingSep dir
                    if restDirs |> List.forall (fun d -> (withTrailingSep d).StartsWith dir') then dir
                    else
                        match IO.Path.GetDirectoryName(dir) with
                        | null -> failwith "No common base dir"
                        | dir -> getCommonDir dir
                getCommonDir dir

open Util
open FileWatcher
open FileWatcherUtil

type FsWatcher(delayMs: int) =
    let globFilters = [ "*.fs"; "*.fsi"; "*.fsx"; "*.fsproj" ]
    let createWatcher () =
        let usePolling =
            // This is the same variable used by dotnet watch
            let envVar = Environment.GetEnvironmentVariable("DOTNET_USE_POLLING_FILE_WATCHER")
            not (isNull envVar) &&
                (envVar.Equals("1", StringComparison.OrdinalIgnoreCase)
                || envVar.Equals("true", StringComparison.OrdinalIgnoreCase))

        let watcher: IFileSystemWatcher =
            if usePolling then
                Log.always("Using polling watcher.")
                // Ignored for performance reasons:
                let ignoredDirectoryNameRegexes = [ "(?i)node_modules"; "(?i)bin"; "(?i)obj"; "\..+" ]
                upcast new ResetablePollingFileWatcher(globFilters, ignoredDirectoryNameRegexes)
            else
                upcast new DotnetFileWatcher(globFilters)
        watcher

    let watcher = createWatcher ()
    let observable = Observable.SingleObservable(fun () ->
        watcher.EnableRaisingEvents <- false)

    do
        watcher.OnFileChange.Add(fun path -> observable.Trigger(path))
        watcher.OnError.Add(fun ev ->
            Log.always("Watcher found an error, some events may have been lost.")
            Log.verbose(lazy ev.GetException().Message)
        )

    member _.Observe(filesToWatch: string list) =
        let commonBaseDir = getCommonBaseDir filesToWatch

        // It may happen we get the same path with different case in case-insensitive file systems
        // https://github.com/fable-compiler/Fable/issues/2277#issuecomment-737748220
        let filePaths = caseInsensitiveSet filesToWatch
        watcher.BasePath <- commonBaseDir
        watcher.EnableRaisingEvents <- true

        observable
        |> Observable.choose (fun fullPath ->
            let fullPath = Path.normalizePath fullPath
            if filePaths.Contains(fullPath)
            then Some fullPath
            else None)
        |> Observable.throttle delayMs
        |> Observable.map caseInsensitiveSet

// TODO: Check the path is actually normalized?
type File(normalizedFullPath: string) =
    let mutable sourceHash = None
    member _.NormalizedFullPath = normalizedFullPath
    member _.ReadSource() =
        match sourceHash with
        | Some h -> h, lazy File.readAllTextNonBlocking normalizedFullPath
        | _ ->
            let source = File.readAllTextNonBlocking normalizedFullPath
            let h = hash source
            sourceHash <- Some h
            h, lazy source

    static member MakeSourceReader (files: File[]) =
        let fileDic =
            files
            |> Seq.map (fun f -> f.NormalizedFullPath, f) |> dict
        let sourceReader f = fileDic.[f].ReadSource()
        files |> Array.map (fun file -> file.NormalizedFullPath), sourceReader

type ProjectCracked(cliArgs: CliArgs, crackerResponse: CrackerResponse, sourceFiles: File array) =

    member _.CliArgs = cliArgs
    member _.ProjectFile = cliArgs.ProjectFile
    member _.FableOptions = cliArgs.CompilerOptions
    member _.ProjectOptions = crackerResponse.ProjectOptions
    member _.References = crackerResponse.References
    member _.PrecompiledInfo = crackerResponse.PrecompiledInfo
    member _.CacheInvalidated = crackerResponse.CacheInvalidated
    member _.SourceFiles = sourceFiles
    member _.SourceFilePaths = sourceFiles |> Array.map (fun f -> f.NormalizedFullPath)
    member _.FableLibDir = crackerResponse.FableLibDir
    member _.FableModulesDir = crackerResponse.FableModulesDir

    member _.MakeCompiler(currentFile, project, ?triggeredByDependency) =
        let opts =
            match triggeredByDependency with
            | Some t -> { cliArgs.CompilerOptions with TriggeredByDependency = t }
            | None -> cliArgs.CompilerOptions
<<<<<<< HEAD
        let fableLibDir = Path.getRelativePath currentFile crackerResponse.FableLibDir
        let common = Path.getCommonBaseDir([currentFile; crackerResponse.FableLibDir])
        let outputType =
            // Everything within the Fable hidden directory will be compiled as Library. We do this since the files there will be
            // compiled as part of the main project which might be a program (Exe) or library (Library).
            if common.EndsWith(Naming.fableModules) then
                Some "Library"
            else
                crackerResponse.OutputType
        CompilerImpl(currentFile, project, opts, fableLibDir, watchDependencies=cliArgs.IsWatch, ?outDir=cliArgs.OutDir, ?outType=outputType)
=======
        CompilerImpl(currentFile, project, opts, crackerResponse.FableLibDir, watchDependencies=cliArgs.IsWatch, ?outDir=cliArgs.OutDir)
>>>>>>> 652cd97b

    member _.MapSourceFiles(f) =
        ProjectCracked(cliArgs, crackerResponse, Array.map f sourceFiles)

    static member Init(cliArgs: CliArgs) =
        Log.always $"Parsing {cliArgs.ProjectFileAsRelativePath}..."
        let result, ms = Performance.measure <| fun () ->
            CrackerOptions(fableOpts = cliArgs.CompilerOptions,
                           fableLib = cliArgs.FableLibraryPath,
                           outDir = cliArgs.OutDir,
                           configuration = cliArgs.Configuration,
                           exclude = cliArgs.Exclude,
                           replace = cliArgs.Replace,
                           precompiledLib = cliArgs.PrecompiledLib,
                           noCache = cliArgs.NoCache,
                           noRestore = cliArgs.NoRestore,
                           projFile = cliArgs.ProjectFile)
            |> getFullProjectOpts

        // We display "parsed" because "cracked" may not be understood by users
        Log.always $"Project and references ({result.ProjectOptions.SourceFiles.Length} source files) parsed in %i{ms}ms{Log.newLine}"
        Log.verbose(lazy $"""F# PROJECT: %s{cliArgs.ProjectFileAsRelativePath}
    %s{result.ProjectOptions.OtherOptions |> String.concat $"{Log.newLine}    "}
    %s{result.ProjectOptions.SourceFiles |> String.concat $"{Log.newLine}    "}{Log.newLine}""")

        let sourceFiles = result.ProjectOptions.SourceFiles |> Array.map File
        ProjectCracked(cliArgs, result, sourceFiles)

type FableCompileResult = Result<
    {| File: string; OutPath: string;  Logs: Log[]; InlineExprs: (string * InlineExpr)[]; WatchDependencies: string[] |},
    {| File: string; Exception: exn |}
>

type FableCompilerMsg =
    | GetFableProject of replyChannel: AsyncReplyChannel<Project>
    | StartCompilation of sourceFiles: File[] * filesToCompile: string[] * pathResolver: PathResolver * isSilent: bool * isTriggeredByDependency: (string -> bool) * replyChannel: AsyncReplyChannel<(* fsharpLogs *) Log[] * FableCompileResult list>
    | FSharpFileTypeChecked of FSharpImplementationFileContents
    | FSharpCompilationFinished of FSharpCheckProjectResults
    | FableFileCompiled of string * FableCompileResult

type FableCompilerState = {
    FableProj: Project
    PathResolver: PathResolver
    IsSilent: bool
    TriggeredByDependency: string -> bool
    FilesToCompile: Set<string>
    FilesCheckedButNotCompiled: Set<string>
    FableFilesToCompileExpectedCount: int
    FableFilesCompiledCount: int
    FSharpLogs: Log[]
    FableResults: FableCompileResult list
    HasFSharpCompilationFinished: bool
    HasFableCompilationFinished: bool
    ReplyChannel: AsyncReplyChannel<(* fsharpLogs *) Log[] * FableCompileResult list> option
} with
    static member Create(fableProj, filesToCompile: string[], ?pathResolver, ?isSilent, ?triggeredByDependency, ?replyChannel) =
        {
            FableProj = fableProj
            PathResolver = defaultArg pathResolver PathResolver.Dummy
            IsSilent = defaultArg isSilent false
            TriggeredByDependency = defaultArg triggeredByDependency (fun _ -> false)
            FilesToCompile = set filesToCompile
            FilesCheckedButNotCompiled = Set.empty
            FableFilesToCompileExpectedCount = filesToCompile |> Array.filter isImplementationFile |> Array.length
            FableFilesCompiledCount = 0
            FSharpLogs = [||]
            FableResults = []
            HasFSharpCompilationFinished = false
            HasFableCompilationFinished = false
            ReplyChannel = replyChannel
        }

and FableCompiler(projCracked: ProjectCracked, fableProj: Project, checker: InteractiveChecker) =
    let agent =
        MailboxProcessor<FableCompilerMsg>.Start(fun agent ->
            let rec loop state = async {
                match! agent.Receive() with
                | GetFableProject channel ->
                    channel.Reply(state.FableProj)
                    return! loop state

                | StartCompilation(sourceFiles, filesToCompile, pathResolver, isSilent, isTriggeredByDependency, replyChannel) ->
                    let state = FableCompilerState.Create(state.FableProj, filesToCompile, pathResolver, isSilent, isTriggeredByDependency, replyChannel)
                    async {
                        let filePaths, sourceReader = File.MakeSourceReader sourceFiles
                        let! results = checker.ParseAndCheckProject(
                            projCracked.ProjectFile,
                            filePaths,
                            sourceReader,
                            Array.last filesToCompile,
                            (FSharpFileTypeChecked >> agent.Post))
                        FSharpCompilationFinished results |> agent.Post
                    }
                    |> Async.Start
                    return! loop state

                | FSharpFileTypeChecked file ->
                    // It seems when there's a pair .fsi/.fs the F# compiler gives the .fsi extension to the implementation file
                    let fileName = file.FileName |> Path.ensureFsExtension
                    let state =
                        if not(state.FilesToCompile.Contains(fileName)) then state
                        else
                            let fableProj = state.FableProj.Update(file)
                            async {
                                let com = projCracked.MakeCompiler(fileName, fableProj, triggeredByDependency = state.TriggeredByDependency(fileName))
                                let! res = compileFile com projCracked.CliArgs state.PathResolver state.IsSilent
                                let res =
                                    if not projCracked.CliArgs.Precompile then res
                                    else
                                        res |> Result.map (fun res ->
                                            {| res with InlineExprs = fableProj.GetFileInlineExprs(com) |})
                                FableFileCompiled(fileName, res) |> agent.Post
                            }
                            |> Async.Start

                            { state with FableProj = fableProj
                                         FilesCheckedButNotCompiled = Set.add fileName state.FilesCheckedButNotCompiled }

                    return! loop state

                | FSharpCompilationFinished results ->
                    let state =
                        { state with FSharpLogs = getFSharpDiagnostics results.Diagnostics
                                     HasFSharpCompilationFinished = true
                                     HasFableCompilationFinished = Set.isEmpty state.FilesCheckedButNotCompiled }

                    FableCompiler.CheckIfCompilationIsFinished(state)
                    return! loop state

                | FableFileCompiled(fileName, result) ->
                    let state =
                        let filesCheckedButNotCompiled = Set.remove fileName state.FilesCheckedButNotCompiled
                        { state with FableResults = result::state.FableResults
                                     FableFilesCompiledCount = state.FableFilesCompiledCount + 1
                                     FilesCheckedButNotCompiled = filesCheckedButNotCompiled
                                     HasFableCompilationFinished = state.HasFSharpCompilationFinished && Set.isEmpty filesCheckedButNotCompiled }

                    if not state.IsSilent then
                        Log.inSameLineIfNotCI(
                            if state.HasFableCompilationFinished then ""
                            else
                                let fileName = IO.Path.GetRelativePath(projCracked.CliArgs.RootDir, fileName)
                                $"Compiled {state.FableFilesCompiledCount}/{state.FableFilesToCompileExpectedCount}: {fileName}"
                        )

                    FableCompiler.CheckIfCompilationIsFinished(state)
                    return! loop state
            }

            FableCompilerState.Create(fableProj, [||]) |> loop)

    member _.GetFableProject() =
        agent.PostAndAsyncReply(GetFableProject)

    member _.StartCompilation(sourceFiles, filesToCompile, pathResolver, isSilent, isTriggeredByDependency) = async {
        if not isSilent then
            Log.always "Started Fable compilation..."
        let! results, ms = Performance.measureAsync <| fun () ->
            agent.PostAndAsyncReply(fun channel -> StartCompilation(sourceFiles, filesToCompile, pathResolver, isSilent, isTriggeredByDependency, channel))
        Log.always $"Fable compilation finished in %i{ms}ms{Log.newLine}"
        return results
    }

    static member CheckIfCompilationIsFinished(state: FableCompilerState) =
        match state.HasFSharpCompilationFinished, state.HasFableCompilationFinished, state.ReplyChannel with
        | true, true, Some channel ->
            // Fable results are not guaranteed to be in order but revert them to make them closer to the original order
            let fableResults = state.FableResults |> List.rev
            channel.Reply(state.FSharpLogs, fableResults)
        | _ -> ()

    static member Init(projCracked: ProjectCracked) = async {
        let checker = InteractiveChecker.Create(projCracked.ProjectOptions)
        let! assemblies = checker.GetImportedAssemblies()
        let fableProj =
            Project.From(
                projCracked.ProjectFile,
                [],
                assemblies,
                ?precompiledInfo = (projCracked.PrecompiledInfo |> Option.map (fun i -> i :> _)),
                getPlugin = loadType projCracked.CliArgs
            )
        return FableCompiler(projCracked, fableProj, checker)
    }

    member _.CompileToFile(outFile: string) =
        let filePaths, sourceReader = File.MakeSourceReader projCracked.SourceFiles
        checker.Compile(filePaths, sourceReader, outFile)

type Watcher =
    { Watcher: FsWatcher
      Subscription: IDisposable
      StartedAt: DateTime
      OnChange: ISet<string> -> unit }

    static member Create(watchDelay) =
        { Watcher = FsWatcher(watchDelay)
          Subscription = { new IDisposable with member _.Dispose() = () }
          StartedAt = DateTime.MinValue
          OnChange = ignore }

    member this.Watch(projCracked: ProjectCracked) =
        if this.StartedAt > projCracked.ProjectOptions.LoadTime then this
        else
            Log.verbose(lazy "Watcher started!")
            this.Subscription.Dispose()
            let subs =
                // TODO: watch also project.assets.json?
                this.Watcher.Observe [
                    projCracked.ProjectFile
                    yield! projCracked.References
                    yield! projCracked.SourceFiles |> Array.choose (fun f ->
                        let path = f.NormalizedFullPath
                        if Naming.isInFableModules(path) then None
                        else Some path)
                ]
                |> Observable.subscribe this.OnChange
            { this with Subscription = subs; StartedAt = DateTime.UtcNow }

type State =
    { CliArgs: CliArgs
      ProjectCrackedAndFableCompiler: (ProjectCracked * FableCompiler) option
      WatchDependencies: Map<string, string[]>
      PendingFiles: string[]
      DeduplicateDic: ConcurrentDictionary<string, string>
      Watcher: Watcher option
      SilentCompilation: bool }

    member this.TriggeredByDependency(path: string, changes: ISet<string>) =
        match Map.tryFind path this.WatchDependencies with
        | None -> false
        | Some watchDependencies -> watchDependencies |> Array.exists changes.Contains

    member this.GetPathResolver(?precompiledInfo: PrecompiledInfoImpl) =
        { new PathResolver with
            member _.TryPrecompiledOutPath(sourceDir, relativePath) =
                match precompiledInfo with
                | None -> None
                | Some precompiledInfo ->
                    let fullPath = IO.Path.Combine(sourceDir, relativePath) |> Path.normalizeFullPath
                    precompiledInfo.TryPrecompiledOutPath(fullPath)

            member _.GetOrAddDeduplicateTargetDir(importDir: string, addTargetDir) =
                // importDir must be trimmed and normalized by now, but lower it just in case
                // as some OS use case insensitive paths
                let importDir = importDir.ToLower()
                this.DeduplicateDic.GetOrAdd(importDir, fun _ ->
                    set this.DeduplicateDic.Values
                    |> addTargetDir)
        }

    static member Create(cliArgs, ?watchDelay) =
        { CliArgs = cliArgs
          ProjectCrackedAndFableCompiler = None
          WatchDependencies = Map.empty
          Watcher = watchDelay |> Option.map Watcher.Create
          DeduplicateDic = ConcurrentDictionary()
          PendingFiles = [||]
          SilentCompilation = false }

let private getFilesToCompile (state: State) (changes: ISet<string>) (oldFiles: IDictionary<string, File> option) (projCracked: ProjectCracked) =
    let pendingFiles = set state.PendingFiles

    // Clear the hash of files that have changed
    let projCracked = projCracked.MapSourceFiles(fun file ->
        if changes.Contains(file.NormalizedFullPath) then
            File(file.NormalizedFullPath)
        else file)

    let filesToCompile =
        projCracked.SourceFilePaths |> Array.filter (fun path ->
            changes.Contains path
            || pendingFiles.Contains path
            || state.TriggeredByDependency(path, changes)
            // TODO: If files have been deleted, we should likely recompile after first deletion
            || (match oldFiles with Some oldFiles -> not(oldFiles.ContainsKey(path)) | None -> false)
        )
    Log.verbose(lazy $"""Files to compile:{Log.newLine}    {filesToCompile |> String.concat $"{Log.newLine}    "}""")
    projCracked, filesToCompile

let private areCompiledFilesUpToDate (state: State) (filesToCompile: string[]) =
    let pathResolver = state.GetPathResolver()
    filesToCompile
    |> Array.filter (fun file -> file.EndsWith(".fs") || file.EndsWith(".fsx"))
    |> Array.forall (fun source ->
        getOutPath state.CliArgs pathResolver source
        |> File.existsAndIsNewerThanSource source)

let private runProcessAndForget (cliArgs: CliArgs) (runProc: RunProcess) =
    let workingDir = cliArgs.RootDir
    let exeFile =
        File.tryNodeModulesBin workingDir runProc.ExeFile
        |> Option.defaultValue runProc.ExeFile
    Process.startWithEnv cliArgs.RunProcessEnv workingDir exeFile runProc.Args
    { cliArgs with RunProcess = None }

let private compilationCycle (state: State) (changes: ISet<string>) = async {
    let cliArgs = state.CliArgs

    let projCracked, fableCompiler, filesToCompile =
        match state.ProjectCrackedAndFableCompiler with
        | None ->
            let projCracked = ProjectCracked.Init(cliArgs)
            projCracked, None, projCracked.SourceFilePaths

        | Some(projCracked, fableCompiler) ->
            // For performance reasons, don't crack .fsx scripts for every change
            let fsprojChanged = changes |> Seq.exists (fun c -> c.EndsWith(".fsproj"))

            if fsprojChanged then
                let oldProjCracked = projCracked
                let newProjCracked = ProjectCracked.Init(cliArgs)

                // If only source files have changed, keep the project checker to speed up recompilation
                let fableCompiler =
                    if oldProjCracked.ProjectOptions.OtherOptions = newProjCracked.ProjectOptions.OtherOptions
                    then Some fableCompiler
                    else None

                let oldFiles = oldProjCracked.SourceFiles |> Array.map (fun f -> f.NormalizedFullPath, f) |> dict
                let newProjCracked = newProjCracked.MapSourceFiles(fun f ->
                    match oldFiles.TryGetValue(f.NormalizedFullPath) with
                    | true, f -> f
                    | false, _ -> f)
                let newProjCracked, filesToCompile = getFilesToCompile state changes (Some oldFiles) newProjCracked
                newProjCracked, fableCompiler, filesToCompile
            else
                let projCracked, filesToCompile = getFilesToCompile state changes None projCracked
                projCracked, Some fableCompiler, filesToCompile

    // Update the watcher (it will restart if the fsproj has changed)
    // so changes while compiling get enqueued
    let state = { state with Watcher = state.Watcher |> Option.map (fun w -> w.Watch(projCracked)) }

    // If not in watch mode and not projCracked.CacheInvalidated, skip compilation if compiled files are up-to-date
    // NOTE: Don't skip Fable compilation in watch mode because we need to calculate watch dependencies
    if Option.isNone state.Watcher
        && not projCracked.CacheInvalidated
        && areCompiledFilesUpToDate state filesToCompile then
            Log.always "Skipped compilation because all generated files are up-to-date!"
            return state, 0
    else
        // Optimization for watch mode, if files haven't changed run the process as with --runFast
        let state, cliArgs =
            match cliArgs.RunProcess with
            | Some runProc when Option.isSome state.Watcher
                                && not projCracked.CacheInvalidated
                                && not runProc.IsWatch
                                && runProc.ExeFile <> Naming.placeholder
                                && areCompiledFilesUpToDate state filesToCompile ->
                let cliArgs = runProcessAndForget cliArgs runProc
                { state with CliArgs = cliArgs
                             SilentCompilation = true }, cliArgs
            | _ -> state, cliArgs

        let! fableCompiler =
            match fableCompiler with
            | None -> FableCompiler.Init(projCracked)
            | Some fableCompiler -> async.Return fableCompiler

        let! fsharpLogs, fableResults =
            fableCompiler.StartCompilation(
                projCracked.SourceFiles, // Make sure to pass the up-to-date source files (with cleared hashes for changed files)
                filesToCompile,
                state.GetPathResolver(?precompiledInfo = projCracked.PrecompiledInfo),
                state.SilentCompilation,
                fun f -> state.TriggeredByDependency(f, changes))

        let logs, watchDependencies =
            ((fsharpLogs, state.WatchDependencies), fableResults)
            ||> List.fold (fun (logs, deps) -> function
                | Ok res ->
                    let logs = Array.append logs res.Logs
                    let deps = Map.add res.File res.WatchDependencies deps
                    logs, deps
                | Error e ->
                    let msg = e.Exception.Message + if Log.isVerbose() then Log.newLine + e.Exception.StackTrace else ""
                    let log = Log.MakeError(msg, fileName=e.File, tag="EXCEPTION")
                    Array.append logs [|log|], deps)

        let state = { state with PendingFiles = [||]
                                 WatchDependencies = watchDependencies
                                 SilentCompilation = false }

        // Sometimes errors are duplicated
        let logs = Array.distinct logs
        do
            let filesToCompile = set filesToCompile
            for log in logs do
                match log.Severity with
                | Severity.Error -> () // We deal with errors below
                | Severity.Info | Severity.Warning ->
                    // Ignore warnings from packages in `fable_modules` folder
                    match log.FileName with
                    | Some filename when Naming.isInFableModules(filename) || not(filesToCompile.Contains(filename)) -> ()
                    | _ ->
                        let formatted = formatLog cliArgs.RootDir log
                        if log.Severity = Severity.Warning then Log.warning formatted
                        else Log.always formatted

        let errorLogs = logs |> Array.filter (fun log -> log.Severity = Severity.Error)
        errorLogs |> Array.iter (formatLog cliArgs.RootDir >> Log.error)
        let hasError = Array.isEmpty errorLogs |> not

        let! exitCode = async {
            match hasError, cliArgs.Precompile with
            | false, true ->
                let outPathsAndInlineExprs =
                    (Some(Map.empty, []), fableResults) ||> List.fold (fun acc res ->
                        match acc, res with
                        | Some(outPaths, inlineExprs), Ok res ->
                            Some(Map.add res.File res.OutPath outPaths, res.InlineExprs::inlineExprs)
                        | _ -> None)

                match outPathsAndInlineExprs with
                | None -> return 1
                | Some(outPaths, inlineExprs) ->
                    // Assembly generation is single threaded but I couldn't make it work in parallel with serialization
                    // (if I use Async.StartChild, assembly generation doesn't seem to start until serialization is finished)
                    let dllPath = PrecompiledInfoImpl.GetDllPath(projCracked.FableModulesDir)
                    Log.always("Generating assembly...")
                    let! (diagnostics, exitCode), ms = Performance.measureAsync <| fun _ -> fableCompiler.CompileToFile(dllPath)
                    Log.always($"Assembly generated in {ms}ms")

                    if exitCode <> 0 then
                        getFSharpDiagnostics diagnostics |> logErrors cliArgs.RootDir
                        return exitCode
                    else
                        Log.always($"Saving precompiled info...")
                        let! fableProj = fableCompiler.GetFableProject()
                        let _, ms = Performance.measure <| fun _ ->
                            let inlineExprs = inlineExprs |> List.rev |> Array.concat

                            let files =
                                fableProj.ImplementationFiles |> Map.map (fun k v ->
                                    match Map.tryFind k outPaths with
                                    | Some outPath -> { RootModule = v.RootModule; OutPath = outPath }
                                    | None -> FableError($"Cannot find out path for precompiled file {k}") |> raise)

                            PrecompiledInfoImpl.Save(
                                files = files,
                                inlineExprs = inlineExprs,
                                compilerOptions = cliArgs.CompilerOptions,
                                fableModulesDir = projCracked.FableModulesDir,
                                fableLibDir = projCracked.FableLibDir)

                        Log.always($"Precompiled info saved in {ms}ms")
                        return 0
            | _ -> return 0
        }

        let exitCode, state =
            match cliArgs.RunProcess with
            // Only run process if there are no errors
            | _ when exitCode <> 0 -> exitCode, state
            | _ when hasError -> 1, state
            | None -> 0, state
            | Some runProc ->
                let workingDir = cliArgs.RootDir

                let exeFile, args =
                    match runProc.ExeFile with
                    | Naming.placeholder ->
                        let pathResolver = state.GetPathResolver()
                        let lastFile = Array.last projCracked.SourceFiles
                        let lastFilePath = getOutPath cliArgs pathResolver lastFile.NormalizedFullPath
                        // Fable's getRelativePath version ensures there's always a period in front of the path: ./
                        let lastFilePath = Path.getRelativeFileOrDirPath true workingDir false lastFilePath
                        "node", lastFilePath::runProc.Args
                    | exeFile ->
                        File.tryNodeModulesBin workingDir exeFile
                        |> Option.defaultValue exeFile, runProc.Args

                if Option.isSome state.Watcher then
                    Process.startWithEnv cliArgs.RunProcessEnv workingDir exeFile args
                    let runProc = if runProc.IsWatch then Some runProc else None
                    0, { state with CliArgs = { cliArgs with RunProcess = runProc } }
                else
                    // TODO: When not in watch mode, run process out of this scope to free memory used by Fable/F# compiler
                    let exitCode = Process.runSyncWithEnv cliArgs.RunProcessEnv workingDir exeFile args
                    exitCode, state

        let state =
            { state with ProjectCrackedAndFableCompiler = Some(projCracked, fableCompiler)
                         PendingFiles =
                            if state.PendingFiles.Length = 0 then
                                errorLogs |> Array.choose (fun l -> l.FileName) |> Array.distinct
                            else state.PendingFiles }

        return state, exitCode
}

type FileWatcherMsg =
    | Changes of timeStamp: DateTime * changes: ISet<string>

let startCompilation state = async {
  try
    let state =
        match state.CliArgs.RunProcess with
        | Some runProc when runProc.IsFast ->
            { state with CliArgs = runProcessAndForget state.CliArgs runProc }
        | _ -> state

    // Initialize changes with an empty set
    let changes = HashSet() :> ISet<_>
    let! _state, exitCode =
        match state.Watcher with
        | None -> compilationCycle state changes
        | Some watcher ->
            let agent =
                MailboxProcessor<FileWatcherMsg>.Start(fun agent ->
                    let rec loop state = async {
                        match! agent.Receive() with
                        | Changes(timestamp, changes) ->
                            match state.Watcher with
                            // Discard changes that may have happened before we restarted the watcher
                            | Some w when w.StartedAt < timestamp ->
                                // TODO: Get all messages until QueueLength is 0 before starting the compilation cycle?
                                Log.verbose(lazy $"""Changes:{Log.newLine}    {changes |> String.concat $"{Log.newLine}    "}""")
                                let! state, _exitCode = compilationCycle state changes
                                Log.always "Watching..."
                                return! loop state
                            | _ -> return! loop state
                    }

                    let onChange changes =
                        Changes(DateTime.UtcNow, changes) |> agent.Post

                    loop { state with Watcher = Some { watcher with OnChange = onChange } })

            // The watcher will remain active so we don't really need the reply channel, but leave loop on fatal errors
            agent.PostAndAsyncReply(fun _ -> Changes(DateTime.UtcNow, changes)) |> ignore
            Async.FromContinuations(fun (_onSuccess, onError, _onCancel) -> agent.Error.Add(onError))

    match exitCode with
    | 0 -> return Ok()
    | _ -> return Error "Compilation failed"

  with
    | FableError e -> return Error e
    | exn -> return raise exn
}<|MERGE_RESOLUTION|>--- conflicted
+++ resolved
@@ -150,36 +150,11 @@
         try
             let outPath = getOutPath cliArgs pathResolver com.CurrentFile
 
-<<<<<<< HEAD
             // ensure directory exists
             let dir = IO.Path.GetDirectoryName outPath
             if not (IO.Directory.Exists dir) then IO.Directory.CreateDirectory dir |> ignore
 
-            do! Pipeline.compileFile com cliArgs pathResolver outPath
-
-            Log.verbose(lazy $"Compiled {IO.Path.GetRelativePath(cliArgs.RootDir, com.CurrentFile)}")
-=======
-            if not isSilent then
-                // ensure directory exists
-                let dir = IO.Path.GetDirectoryName outPath
-                if not (IO.Directory.Exists dir) then IO.Directory.CreateDirectory dir |> ignore
-
-                // write output to file
-                let! sourceMap = async {
-                    use writer = new FileWriter(com.CurrentFile, outPath, cliArgs, pathResolver)
-                    do! BabelPrinter.run writer babel
-                    return if cliArgs.SourceMaps then Some writer.SourceMap else None
-                }
-
-                // write source map to file
-                match sourceMap with
-                | Some sourceMap ->
-                    let mapPath = outPath + ".map"
-                    do! IO.File.AppendAllLinesAsync(outPath, [$"//# sourceMappingURL={IO.Path.GetFileName(mapPath)}"]) |> Async.AwaitTask
-                    use fs = IO.File.Open(mapPath, IO.FileMode.Create)
-                    do! sourceMap.SerializeAsync(fs) |> Async.AwaitTask
-                | None -> ()
->>>>>>> 652cd97b
+            do! Pipeline.compileFile com cliArgs pathResolver isSilent outPath
 
             return Ok {| File = com.CurrentFile
                          OutPath = outPath
@@ -306,8 +281,19 @@
             match triggeredByDependency with
             | Some t -> { cliArgs.CompilerOptions with TriggeredByDependency = t }
             | None -> cliArgs.CompilerOptions
-<<<<<<< HEAD
-        let fableLibDir = Path.getRelativePath currentFile crackerResponse.FableLibDir
+
+        // TODO: Temporary fix for Python/Rust, latest Fable uses an absolute path for fableLibDir
+        // to avoid issues when using --precompiledLib (IIRC there was a problem with non precompiled
+        // packages in fable_modules referencing the, external, fable_modules/fable_library in the precompiled lib).
+        // This is not an issue in JS, but the PythonWriter doesn't call Imports.getImportPath which now
+        // converts absolute paths to relative if necessary (RustWriter does call getImportPath but for some reason
+        // it also fails). For now, let's assume that Python/Rust won't use the --precompiledLib feature,
+        // but later we should fix it either in Python/Rust or when using --precompiledLib.
+        let fableLibDir =
+            match cliArgs.CompilerOptions.Language with
+            | Python | Rust -> Path.getRelativePath currentFile crackerResponse.FableLibDir
+            | _ -> crackerResponse.FableLibDir
+
         let common = Path.getCommonBaseDir([currentFile; crackerResponse.FableLibDir])
         let outputType =
             // Everything within the Fable hidden directory will be compiled as Library. We do this since the files there will be
@@ -316,10 +302,8 @@
                 Some "Library"
             else
                 crackerResponse.OutputType
+
         CompilerImpl(currentFile, project, opts, fableLibDir, watchDependencies=cliArgs.IsWatch, ?outDir=cliArgs.OutDir, ?outType=outputType)
-=======
-        CompilerImpl(currentFile, project, opts, crackerResponse.FableLibDir, watchDependencies=cliArgs.IsWatch, ?outDir=cliArgs.OutDir)
->>>>>>> 652cd97b
 
     member _.MapSourceFiles(f) =
         ProjectCracked(cliArgs, crackerResponse, Array.map f sourceFiles)
