--- conflicted
+++ resolved
@@ -203,13 +203,13 @@
                 let writer = new FileWriter(com.CurrentFile, outPath, cliArgs, dedupTargetDir)
                 do! BabelPrinter.run writer babel
 
-<<<<<<< HEAD
                 // write source map to file
                 if cliArgs.SourceMaps then
                     let mapPath = outPath + ".map"
                     do! IO.File.AppendAllLinesAsync(outPath, [$"//# sourceMappingURL={IO.Path.GetFileName(mapPath)}"]) |> Async.AwaitTask
-                    use sw = IO.File.Open(mapPath, IO.FileMode.Create)
-                    do! Text.Json.JsonSerializer.SerializeAsync(sw, writer.SourceMap) |> Async.AwaitTask
+                    use fs = IO.File.Open(mapPath, IO.FileMode.Create)
+                    do! writer.SourceMap.SerializeAsync(fs) |> Async.AwaitTask
+
             | Python ->
                 logger("Generating Python")
                 let python = babel |> Babel2Python.Compiler.transformFile com
@@ -218,14 +218,6 @@
                                 member _.AddMapping(_,_,_,_,_) = () }
                 let writer = new PythonFileWriter(com.CurrentFile, outPath, cliArgs, dedupTargetDir)
                 do! PythonPrinter.run writer map python
-=======
-            // write source map to file
-            if cliArgs.SourceMaps then
-                let mapPath = outPath + ".map"
-                do! IO.File.AppendAllLinesAsync(outPath, [$"//# sourceMappingURL={IO.Path.GetFileName(mapPath)}"]) |> Async.AwaitTask
-                use fs = IO.File.Open(mapPath, IO.FileMode.Create)
-                do! writer.SourceMap.SerializeAsync(fs) |> Async.AwaitTask
->>>>>>> caa715f1
 
             logger("Compiled " + File.getRelativePathFromCwd com.CurrentFile)
 
