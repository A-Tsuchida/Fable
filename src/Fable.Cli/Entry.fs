--- conflicted
+++ resolved
@@ -157,18 +157,8 @@
     | "py" | "python" | "Python" -> Python
     | "php" | "Php" | "PHP" -> Php
     | "dart" -> Dart
-<<<<<<< HEAD
     | "rust" | "Rust" -> Rust
-    | _ ->
-        // Set language based on name of executing process (fable tool).
-        let proc = System.Reflection.Assembly.GetEntryAssembly().Location
-        let fileName = Path.GetFileNameWithoutExtension(proc)
-        match fileName with
-        | "fable-py" -> Python
-        | _ -> JavaScript)
-=======
     | _ -> JavaScript)
->>>>>>> 83f49cad
 
 type Runner =
   static member Run(args: CliArgs, rootDir: string, runProc: RunProcess option, ?fsprojPath: string, ?watch) = result {
