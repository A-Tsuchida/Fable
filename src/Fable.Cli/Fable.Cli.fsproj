<?xml version="1.0" encoding="utf-8"?>
<Project Sdk="Microsoft.NET.Sdk">
  <PropertyGroup>
    <OutputType>Exe</OutputType>
    <TargetFramework>net5.0</TargetFramework>
    <Version>3.4.10</Version>
    <PackageVersion>3.4.10</PackageVersion>
    <PackageReleaseNotes>* Add support for StringSplitOptions.TrimEntries @steveofficer
* Fix #2587: DateTimeOffset.Parse issues with some locales @ncave
* Use Process.ArgumentList to escape args passed to subprocess
* Print paths relative to --cwd if set</PackageReleaseNotes>
    <!-- Allow users with newer dotnet SDK to run Fable, see #1910 -->
    <RollForward>Major</RollForward>
    <GenerateAssemblyInfo>false</GenerateAssemblyInfo>
    <PackageId>Fable</PackageId>
    <AssemblyName>fable</AssemblyName>
    <PackAsTool>true</PackAsTool>
    <Description>F# to JS compiler</Description>
  </PropertyGroup>
  <ItemGroup Condition="'$(Pack)' == 'true'">
    <Content Include="..\..\build\fable-library\**\*.*" PackagePath="fable-library\" />
  </ItemGroup>
  <ItemGroup>
    <Compile Include="Util.fs" />
    <Compile Include="Contributors.fs" />
    <Compile Include="Globbing.fs" />
    <Compile Include="ProjectCoreCracker.fs" />
    <Compile Include="ProjectCracker.fs" />
    <Compile Include="Printers.fs" />
    <Compile Include="FileWatchers.fs" />
    <Compile Include="Pipeline.fs" />
    <Compile Include="Main.fs" />
    <Compile Include="Entry.fs" />
  </ItemGroup>
  <ItemGroup>
    <ProjectReference Include="..\Fable.Transforms\Fable.Transforms.fsproj" />
<<<<<<< HEAD
    <!-- <ProjectReference Include="../../../fsharp/src/fsharp/FSharp.Compiler.Service/FSharp.Compiler.Service.fsproj" /> -->
  </ItemGroup>
  <ItemGroup>
    <!-- <PackageReference Include="FSharp.Core" Version="5.0.1" /> -->
    <Reference Include="../../lib/fcs/FSharp.Core.dll" />
    <Reference Include="../../lib/fcs/FSharp.Compiler.Service.dll" />
=======
>>>>>>> b80425f0
  </ItemGroup>
  <ItemGroup>
    <PackageReference Include="Dotnet.ProjInfo" Version="0.44.0" />
    <PackageReference Include="FSharp.SystemTextJson" Version="0.17.4" />
    <PackageReference Include="source-map-sharp" Version="1.0.7" />
  </ItemGroup>
</Project><|MERGE_RESOLUTION|>--- conflicted
+++ resolved
@@ -34,15 +34,6 @@
   </ItemGroup>
   <ItemGroup>
     <ProjectReference Include="..\Fable.Transforms\Fable.Transforms.fsproj" />
-<<<<<<< HEAD
-    <!-- <ProjectReference Include="../../../fsharp/src/fsharp/FSharp.Compiler.Service/FSharp.Compiler.Service.fsproj" /> -->
-  </ItemGroup>
-  <ItemGroup>
-    <!-- <PackageReference Include="FSharp.Core" Version="5.0.1" /> -->
-    <Reference Include="../../lib/fcs/FSharp.Core.dll" />
-    <Reference Include="../../lib/fcs/FSharp.Compiler.Service.dll" />
-=======
->>>>>>> b80425f0
   </ItemGroup>
   <ItemGroup>
     <PackageReference Include="Dotnet.ProjInfo" Version="0.44.0" />
