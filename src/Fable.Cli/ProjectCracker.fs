/// This module gets the F# compiler arguments from .fsproj as well as some
/// Fable-specific tasks like tracking the sources of Fable Nuget packages
module Fable.Cli.ProjectCracker

open System
open System.Xml.Linq
open System.Collections.Generic
open FSharp.Compiler.CodeAnalysis
open Fable
open Globbing.Operators

type FablePackage =
    { Id: string
      Version: string
      FsprojPath: string
      DllPath: string
      SourcePaths: string list
      Dependencies: Set<string> }

type CacheInfo =
    {
        Version: string
        FableOptions: CompilerOptions
        ProjectPath: string
        SourcePaths: string array
        FSharpOptions: string array
        References: string list
        FableLibDir: string
        OutputType: string option
        Timestamp: DateTime
    }
    static member GetPath(fableModulesPath: string, isDebug: bool) =
        IO.Path.Combine(fableModulesPath, $"""project_cracked{if isDebug then "_debug" else ""}.json""")

    static member TryRead(fableModulesPath: string, isDebug): CacheInfo option =
        try
            CacheInfo.GetPath(fableModulesPath, isDebug) |> Json.read<CacheInfo> |> Some
        with _ -> None

    member this.Write(fableModulesPath: string, isDebug) =
        let path = CacheInfo.GetPath(fableModulesPath, isDebug)
        Json.write path this

type CrackerOptions(fableOpts: CompilerOptions, fableLib, outDir, configuration, exclude, replace, precompiledLib, noCache, noRestore, projFile) =
    let builtDlls = HashSet()
    let fableModulesDir = CrackerOptions.GetFableModulesFromProject(projFile, outDir)
    let cacheInfo =
        if noCache then None
        else CacheInfo.TryRead(fableModulesDir, fableOpts.DebugMode)

    member _.CacheInfo = cacheInfo
    member _.FableModulesDir = fableModulesDir
    member _.FableOptions: CompilerOptions = fableOpts
    member _.FableLib: string option = fableLib
    member _.OutDir: string option = outDir
    member _.Configuration: string = configuration
    member _.Exclude: string option = exclude
    member _.Replace: Map<string, string> = replace
    member _.PrecompiledLib: string option = precompiledLib
    member _.NoRestore: bool = noRestore
    member _.ProjFile: string = projFile
    member _.BuildDll(normalizedDllPath: string) =
        if not(builtDlls.Contains(normalizedDllPath)) then
            let projDir =
                normalizedDllPath.Split('/')
                |> Array.rev
                |> Array.skipWhile (fun part -> part <> "bin")
                |> Array.skip 1
                |> Array.rev

             |> String.concat "/"
            Process.runSync projDir "dotnet" ["build"; "-c"; configuration] |> ignore
            builtDlls.Add(normalizedDllPath) |> ignore

    static member GetFableModulesFromDir(baseDir: string): string =
        IO.Path.Combine(baseDir, Naming.fableModules)

    static member GetFableModulesFromProject(projFile: string, outDir: string option): string =
        let fableModulesDir =
            outDir
            |> Option.defaultWith (fun () -> IO.Path.GetDirectoryName(projFile))
            |> CrackerOptions.GetFableModulesFromDir

        if File.isDirectoryEmpty fableModulesDir then
            IO.Directory.CreateDirectory(fableModulesDir) |> ignore
            IO.File.WriteAllText(IO.Path.Combine(fableModulesDir, ".gitignore"), "**/*")

        fableModulesDir

type CrackerResponse =
    { FableLibDir: string
      FableModulesDir: string
      References: string list
      ProjectOptions: FSharpProjectOptions
      OutputType: string option
      PrecompiledInfo: PrecompiledInfoImpl option
      CacheInvalidated: bool }

let isSystemPackage (pkgName: string) =
    pkgName.StartsWith("System.")
        || pkgName.StartsWith("Microsoft.")
        || pkgName.StartsWith("runtime.")
        || pkgName = "NETStandard.Library"
        || pkgName = "FSharp.Core"
        || pkgName = "Fable.Core"

type CrackedFsproj =
    { ProjectFile: string
      SourceFiles: string list
      ProjectReferences: string list
      DllReferences: IDictionary<string, string>
      PackageReferences: FablePackage list
      OtherCompilerOptions: string list
      OutputType: string option }

let makeProjectOptions project otherOptions sources: FSharpProjectOptions =
    { ProjectId = None
      ProjectFileName = project
      OtherOptions = otherOptions
      SourceFiles = Array.distinct sources
      ReferencedProjects = [| |]
      IsIncompleteTypeCheckEnvironment = false
      UseScriptResolutionRules = false
      LoadTime = DateTime.UtcNow
      UnresolvedReferences = None
      OriginalLoadReferences = []
      Stamp = None }

let tryGetFablePackage (opts: CrackerOptions) (dllPath: string) =
    let tryFileWithPattern dir pattern =
        try
            let files = IO.Directory.GetFiles(dir, pattern)
            match files.Length with
            | 0 -> None
            | 1 -> Some files.[0]
            | _ -> Log.always("More than one file found in " + dir + " with pattern " + pattern)
                   None
        with _ -> None
    let firstWithName localName (els: XElement seq) =
        els |> Seq.find (fun x -> x.Name.LocalName = localName)
    let tryFirstWithName localName (els: XElement seq) =
        els |> Seq.tryFind (fun x -> x.Name.LocalName = localName)
    let elements (el: XElement) =
        el.Elements()
    let attr name (el: XElement) =
        el.Attribute(XName.Get name).Value
    let child localName (el: XElement) =
        let child = el.Elements() |> firstWithName localName
        child.Value
    let firstGroupOrAllDependencies (dependencies: XElement seq) =
        match tryFirstWithName "group" dependencies with
        | Some firstGroup -> elements firstGroup
        | None -> dependencies
    if Path.GetFileNameWithoutExtension(dllPath) |> isSystemPackage
    then None
    else
        let rootDir = IO.Path.Combine(IO.Path.GetDirectoryName(dllPath), "..", "..")
        let fableDir = IO.Path.Combine(rootDir, "fable")
        match tryFileWithPattern rootDir "*.nuspec",
              tryFileWithPattern fableDir "*.fsproj" with
        | Some nuspecPath, Some fsprojPath ->
            let xmlDoc = XDocument.Load(nuspecPath)
            let metadata =
                xmlDoc.Root.Elements()
                |> firstWithName "metadata"
            let pkgId = metadata |> child "id"
            let fsprojPath =
                match Map.tryFind pkgId opts.Replace with
                | Some replaced ->
                    if replaced.EndsWith(".fsproj") then replaced
                    else tryFileWithPattern replaced "*.fsproj" |> Option.defaultValue fsprojPath
                | None -> fsprojPath
            { Id = pkgId
              Version = metadata |> child "version"
              FsprojPath = fsprojPath
              DllPath = dllPath
              SourcePaths = []
              Dependencies =
                metadata.Elements()
                |> firstWithName "dependencies" |> elements
                // We don't consider different frameworks
                |> firstGroupOrAllDependencies
                |> Seq.map (attr "id")
                |> Seq.filter (isSystemPackage >> not)
                |> Set
            }: FablePackage |> Some
        | _ -> None

let sortFablePackages (pkgs: FablePackage list) =
    ([], pkgs) ||> List.fold (fun acc pkg ->
        match List.tryFindIndexBack (fun (x: FablePackage) -> pkg.Dependencies.Contains(x.Id)) acc with
        | None -> pkg::acc
        | Some targetIdx ->
            let rec insertAfter x targetIdx i before after =
                match after with
                | justBefore::after ->
                    if i = targetIdx then
                        if i > 0 then
                            let dependent, nonDependent =
                                List.rev before |> List.partition (fun (x: FablePackage) ->
                                    x.Dependencies.Contains(pkg.Id))
                            nonDependent @ justBefore::x::dependent @ after
                        else
                            (justBefore::before |> List.rev) @ x::after
                    else
                        insertAfter x targetIdx (i + 1) (justBefore::before) after
                | [] -> failwith "Unexpected empty list in insertAfter"
            insertAfter pkg targetIdx 0 [] acc
    )

let private getDllName (dllFullPath: string) =
    let i = dllFullPath.LastIndexOf('/')
    dllFullPath.[(i + 1) .. (dllFullPath.Length - 5)] // -5 removes the .dll extension

let (|Regex|_|) (pattern: string) (input: string) =
    let m = Text.RegularExpressions.Regex.Match(input, pattern)
    if m.Success then Some [for x in m.Groups -> x.Value]
    else None

// GetProjectOptionsFromScript doesn't work with latest FCS
// This is adapted from fable-compiler-js ProjectParser, maybe we should try to unify code
let getProjectOptionsFromScript (opts: CrackerOptions): CrackedFsproj list * CrackedFsproj =

    let projectFilePath = opts.ProjFile
    let projectDir = IO.Path.GetDirectoryName projectFilePath

    let dllRefs, srcFiles =
        (([], []), IO.File.ReadLines(projectFilePath))
        ||> Seq.fold (fun (dllRefs, srcFiles) line ->
            match line.Trim() with
            // TODO: Check nuget references
            | Regex @"^#r\s*""(.*?)""$" [_;path] ->
                path::dllRefs, srcFiles
            | Regex @"^#load\s*""(.*?)""$" [_;path] ->
                dllRefs, path::srcFiles
            | _ -> dllRefs, srcFiles)

    let coreDllDir = IO.Path.GetDirectoryName(typeof<Array>.Assembly.Location) |> Path.normalizePath
    let fsharpCoreDll = typeof<obj list>.Assembly.Location |> Path.normalizePath

    let coreDlls =
        Metadata.coreAssemblies
        |> Array.filter (function
            | "FSharp.Core" | "Fable.Core" -> false
            | _ -> true)
        |> Array.append [|"System.Private.CoreLib"|]
        |> Array.map (fun dll -> IO.Path.Combine(coreDllDir, dll + ".dll"))

    let dllRefs =
        [
            yield! coreDlls
            yield fsharpCoreDll
            yield! List.rev dllRefs
        ]
        |> List.map (fun dllRef ->
            let dllRef = IO.Path.Combine(projectDir, dllRef) |> Path.normalizeFullPath
            getDllName dllRef, dllRef)
        |> dict

    let srcFiles =
        srcFiles
        |> List.map (fun srcFile -> IO.Path.Combine(projectDir, srcFile) |> Path.normalizeFullPath)

    let srcFiles =
        projectFilePath::srcFiles
        |> List.rev

    [], { ProjectFile = projectFilePath
          SourceFiles = srcFiles
          ProjectReferences = []
          DllReferences = dllRefs
          PackageReferences = []
          OtherCompilerOptions = []
          OutputType = None }

let getBasicCompilerArgs (opts: CrackerOptions) =
    [|
        // yield "--debug"
        // yield "--debug:portable"
        yield "--noframework"
        yield "--nologo"
        yield "--simpleresolution"
        yield "--nocopyfsharpcore"
        // yield "--define:DEBUG"
        for constant in opts.FableOptions.Define do
            yield "--define:" + constant
        yield "--optimize" + if opts.FableOptions.OptimizeFSharpAst then "+" else "-"
        // yield "--nowarn:NU1603,NU1604,NU1605,NU1608"
        // yield "--warnaserror:76"
        yield "--warn:3"
        yield "--fullpaths"
        yield "--flaterrors"
        // Since net5.0 there's no difference between app/library
        // yield "--target:library"
    |]

/// Simplistic XML-parsing of .fsproj to get source files, as we cannot
/// run `dotnet restore` on .fsproj files embedded in Nuget packages.
let getSourcesFromFablePkg (projFile: string) =
    let withName s (xs: XElement seq) =
        xs |> Seq.filter (fun x -> x.Name.LocalName = s)

    let xmlDoc = XDocument.Load(projFile)
    let projDir = Path.GetDirectoryName(projFile)

    Log.showFemtoMsg (fun () ->
        xmlDoc.Root.Elements()
        |> withName "PropertyGroup"
        |> Seq.exists (fun propGroup ->
            propGroup.Elements()
            |> withName "NpmDependencies"
            |> Seq.isEmpty
            |> not))

    xmlDoc.Root.Elements()
    |> withName "ItemGroup"
    |> Seq.map (fun item ->
        (item.Elements(), [])
        ||> Seq.foldBack (fun el src ->
            if el.Name.LocalName = "Compile" then
                el.Elements() |> withName "Link"
                |> Seq.tryHead |> function
                | Some link when Path.isRelativePath link.Value ->
                    link.Value::src
                | _ ->
                    match el.Attribute(XName.Get "Include") with
                    | null -> src
                    | att -> att.Value::src
            else src))
    |> List.concat
    |> List.collect (fun fileName ->
        Path.Combine(projDir, fileName)
        |> function
        | path when (path.Contains("*") || path.Contains("?")) ->
            match !! path |> List.ofSeq with
            | [] -> [ path ]
            | globResults -> globResults
        | path -> [ path ]
        |> List.map Path.normalizeFullPath)

let private isUsefulOption (opt : string) =
    [ "--define"
      "--nowarn"
      "--warnon"
    //   "--warnaserror" // Disable for now to prevent unexpected errors, see #2288
    //   "--langversion" // See getBasicCompilerArgs
    ]
    |> List.exists opt.StartsWith

let excludeProjRef (opts: CrackerOptions) (dllRefs: IDictionary<string,string>) (projRef: string) =
    let projName = Path.GetFileNameWithoutExtension(projRef)
    match opts.Exclude with
    | Some e when projRef.Contains(e) ->
        try
            opts.BuildDll(dllRefs.[projName])
        with e ->
            Log.always("Couldn't build " + projName + ": " + e.Message)
        None
    | _ ->
        let _removed = dllRefs.Remove(projName)
        // if not removed then
        //     Log.always("Couldn't remove project reference " + projName + " from dll references")
        Path.normalizeFullPath projRef |> Some

/// Use Dotnet.ProjInfo (through ProjectCoreCracker) to invoke MSBuild
/// and get F# compiler args from an .fsproj file. As we'll merge this
/// later with other projects we'll only take the sources and the references,
/// checking if some .dlls correspond to Fable libraries
let fullCrack (opts: CrackerOptions): CrackedFsproj =
    let projFile = opts.ProjFile
    // Use case insensitive keys, as package names in .paket.resolved
    // may have a different case, see #1227
    let dllRefs = Dictionary(StringComparer.OrdinalIgnoreCase)

    // Try restoring project
    let projDir = IO.Path.GetDirectoryName projFile
    let projName = IO.Path.GetFileName projFile

    if not opts.NoRestore then
        Process.runSync projDir "dotnet" ["restore"; projName] |> ignore

    let projOpts, projRefs, _msbuildProps =
        ProjectCoreCracker.GetProjectOptionsFromProjectFile opts.Configuration projFile

    // let targetFramework =
    //     match Map.tryFind "TargetFramework" msbuildProps with
    //     | Some targetFramework -> targetFramework
    //     | None -> failwithf "Cannot find TargetFramework for project %s" projFile

    let outputType = Map.tryFind "OutputType" _msbuildProps

    let sourceFiles, otherOpts =
        (projOpts.OtherOptions, ([], []))
        ||> Array.foldBack (fun line (src, otherOpts) ->
            if line.StartsWith("-r:") then
                let line = Path.normalizePath (line.[3..])
                let dllName = getDllName line
                dllRefs.Add(dllName, line)
                src, otherOpts
            elif isUsefulOption line then
                src, line::otherOpts
            elif line.StartsWith("-") then
                src, otherOpts
            else
                (Path.normalizeFullPath line)::src, otherOpts)

    let fablePkgs =
        let dllRefs' = dllRefs |> Seq.map (fun (KeyValue(k,v)) -> k,v) |> Seq.toArray
        dllRefs' |> Seq.choose (fun (dllName, dllPath) ->
            match tryGetFablePackage opts dllPath with
            | Some pkg ->
                dllRefs.Remove(dllName) |> ignore
                Some pkg
            | None -> None)
        |> Seq.toList
        |> sortFablePackages

    { ProjectFile = projFile
      SourceFiles = sourceFiles
      ProjectReferences = List.choose (excludeProjRef opts dllRefs) projRefs
      DllReferences = dllRefs
      PackageReferences = fablePkgs
      OtherCompilerOptions = otherOpts
      OutputType = outputType }

/// For project references of main project, ignore dll and package references
let easyCrack (opts: CrackerOptions) dllRefs (projFile: string): CrackedFsproj =
    let projOpts, projRefs, _msbuildProps =
        ProjectCoreCracker.GetProjectOptionsFromProjectFile opts.Configuration projFile

    let outputType = Map.tryFind "OutputType" _msbuildProps
    let sourceFiles, otherOpts =
        (projOpts.OtherOptions, ([], []))
        ||> Array.foldBack (fun line (src, otherOpts) ->
            if isUsefulOption line then
                src, line::otherOpts
            elif line.StartsWith("-") then
                src, otherOpts
            else
                (Path.normalizeFullPath line)::src, otherOpts)

    { ProjectFile = projFile
      SourceFiles = sourceFiles
      ProjectReferences = List.choose (excludeProjRef opts dllRefs) projRefs
      DllReferences = Dictionary()
      PackageReferences = []
      OtherCompilerOptions = otherOpts
      OutputType = outputType}

let getCrackedProjectsFromMainFsproj (opts: CrackerOptions) =
    let mainProj = fullCrack opts
    let rec crackProjects (acc: CrackedFsproj list) (projFile: string) =
        let crackedFsproj =
            match acc |> List.tryFind (fun x -> x.ProjectFile = projFile) with
            | None -> easyCrack opts mainProj.DllReferences projFile
            | Some crackedFsproj -> crackedFsproj
        // Add always a reference to the front to preserve compilation order
        // Duplicated items will be removed later
        List.fold crackProjects (crackedFsproj::acc) crackedFsproj.ProjectReferences
    let refProjs =
        List.fold crackProjects [] mainProj.ProjectReferences
        |> List.distinctBy (fun x -> x.ProjectFile)
    refProjs, mainProj

let getCrackedProjects (opts: CrackerOptions) =
    match (Path.GetExtension opts.ProjFile).ToLower() with
    | ".fsx" ->
        getProjectOptionsFromScript opts
    | ".fsproj" ->
        getCrackedProjectsFromMainFsproj opts
    | s -> failwithf "Unsupported project type: %s" s

// It is common for editors with rich editing or 'intellisense' to also be watching the project
// file for changes. In some cases that editor will lock the file which can cause fable to
// get a read error. If that happens the lock is usually brief so we can reasonably wait
// for it to be released.
let retryGetCrackedProjects opts =
    let retryUntil = (DateTime.Now + TimeSpan.FromSeconds 2.)
    let rec retry () =
        try
            getCrackedProjects opts
        with
        | :? IO.IOException as ioex ->
            if retryUntil > DateTime.Now then
                System.Threading.Thread.Sleep 500
                retry()
            else
                failwithf "IO Error trying read project options: %s " ioex.Message
        | _ -> reraise()
    retry()

// Replace the .fsproj extension with .fableproj for files in fable_modules
// We do this to avoid conflicts with other F# tooling that scan for .fsproj files
let changeFsprojToFableproj (path: string) =
    if path.EndsWith(".fsproj") then
        IO.Path.ChangeExtension(path, Naming.fableProjExt)
    else path

let copyDirIfDoesNotExist replaceFsprojExt (source: string) (target: string) =
    if File.isDirectoryEmpty target then
        IO.Directory.CreateDirectory(target) |> ignore
        if IO.Directory.Exists source |> not then
            failwith ("Source directory is missing: " + source)
        let source = source.TrimEnd('/', '\\')
        let target = target.TrimEnd('/', '\\')
        for dirPath in IO.Directory.GetDirectories(source, "*", IO.SearchOption.AllDirectories) do
            IO.Directory.CreateDirectory(dirPath.Replace(source, target)) |> ignore
        for fromPath in IO.Directory.GetFiles(source, "*.*", IO.SearchOption.AllDirectories) do
            let toPath = fromPath.Replace(source, target)
            let toPath = if replaceFsprojExt then changeFsprojToFableproj toPath else toPath
            IO.File.Copy(fromPath, toPath, true)

<<<<<<< HEAD
let getFableLibraryPath (opts: CrackerOptions) =
    match opts.FableLib with
    | Some path -> Path.normalizeFullPath path
    | None ->
        let buildDir, libDir =
            match opts.FableOptions.Language with
            | Python -> "fable-library-py/fable_library", "fable_library"
            | _ -> "fable-library", "fable-library" + "." + Literals.VERSION

        let assemblyDir =
            Process.getCurrentAssembly().Location
            |> Path.GetDirectoryName

        let defaultFableLibraryPaths =
            [ $"../../../{buildDir}/"               // running from nuget tools package
              $"../../../../../build/{buildDir}/" ] // running from bin/Release/net5
            |> List.map (fun x -> Path.GetFullPath(Path.Combine(assemblyDir, x)))

        let fableLibrarySource =
            defaultFableLibraryPaths
            |> List.tryFind IO.Directory.Exists
            |> Option.defaultValue (List.last defaultFableLibraryPaths)

        if File.isDirectoryEmpty fableLibrarySource then
            failwithf "fable-library directory is empty, please build FableLibrary: %s" fableLibrarySource

        Log.verbose(lazy ("fable-library: " + fableLibrarySource))
        let fableLibraryTarget = IO.Path.Combine(opts.FableModulesDir, libDir)
        copyDirIfDoesNotExist false fableLibrarySource fableLibraryTarget
        fableLibraryTarget
=======
let copyFableLibraryAndPackageSources (opts: CrackerOptions) (pkgs: FablePackage list) =
    let fableModulesDir = opts.FableModulesDir

    let fableLibraryPath =
        match opts.FableLib with
        | Some path -> Path.normalizeFullPath path
        | None ->
            let assemblyDir =
                Process.getCurrentAssembly().Location
                |> Path.GetDirectoryName

            let defaultFableLibraryPaths =
                [ "../../../fable-library/"               // running from nuget tools package
                  "../../../../../build/fable-library/" ] // running from bin/Release/net5
                |> List.map (fun x -> Path.GetFullPath(Path.Combine(assemblyDir, x)))

            let fableLibrarySource =
                defaultFableLibraryPaths
                |> List.tryFind IO.Directory.Exists
                |> Option.defaultValue (List.last defaultFableLibraryPaths)

            if File.isDirectoryEmpty fableLibrarySource then
                FableError $"fable-library directory is empty, please build FableLibrary: %s{fableLibrarySource}" |> raise

            Log.verbose(lazy ("fable-library: " + fableLibrarySource))
            let fableLibraryTarget = IO.Path.Combine(fableModulesDir, "fable-library" + "." + Literals.VERSION)
            copyDirIfDoesNotExist false fableLibrarySource fableLibraryTarget
            Path.normalizeFullPath fableLibraryTarget
>>>>>>> 652cd97b

let copyFableLibraryAndPackageSources (opts: CrackerOptions) (pkgs: FablePackage list) =
    let pkgRefs =
        pkgs |> List.map (fun pkg ->
            let sourceDir = IO.Path.GetDirectoryName(pkg.FsprojPath)
            let targetDir = IO.Path.Combine(opts.FableModulesDir, pkg.Id + "." + pkg.Version)
            copyDirIfDoesNotExist true sourceDir targetDir
            let fsprojFile = IO.Path.GetFileName(pkg.FsprojPath) |> changeFsprojToFableproj
            { pkg with FsprojPath = IO.Path.Combine(targetDir, fsprojFile) })

    getFableLibraryPath opts, pkgRefs

// Separate handling for Python. Use plain lowercase package names without dots or version info.
let copyFableLibraryAndPackageSourcesPy (opts: CrackerOptions) (pkgs: FablePackage list) =
    let pkgRefs =
        pkgs |> List.map (fun pkg ->
            let sourceDir = IO.Path.GetDirectoryName(pkg.FsprojPath)
            let targetDir =
                let name = Naming.applyCaseRule Core.CaseRules.SnakeCase pkg.Id
                IO.Path.Combine(opts.FableModulesDir, name.Replace(".", "_"))
            copyDirIfDoesNotExist false sourceDir targetDir
            { pkg with FsprojPath = IO.Path.Combine(targetDir, IO.Path.GetFileName(pkg.FsprojPath)) })

    getFableLibraryPath opts, pkgRefs

// See #1455: F# compiler generates *.AssemblyInfo.fs in obj folder, but we don't need it
let removeFilesInObjFolder sourceFiles =
    let reg = System.Text.RegularExpressions.Regex(@"[\\\/]obj[\\\/]")
    sourceFiles |> Array.filter (reg.IsMatch >> not)

let loadPrecompiledInfo isCache (opts: CrackerOptions) otherOptions sourceFiles =
    // Sources in fable_modules correspond to packages and they're qualified with the version
    // (e.g. fable_modules/Fable.Promise.2.1.0/Promise.fs) so we assume they're the same wherever they are
    // TODO: Check if this holds true also for Python which may not include the version number in the path
    let normalizePath (path: string) =
        let i = path.IndexOf(Naming.fableModules)
        if i >= 0 then path.[i..] else path

    match opts.PrecompiledLib with
    | Some precompiledLib ->
        // Load PrecompiledInfo
        let info = CrackerOptions.GetFableModulesFromDir(precompiledLib) |> PrecompiledInfoImpl.Load

        // Check if precompiled compiler version and options match
        if info.CompilerVersion <> Literals.VERSION then
            FableError($"Library was precompiled using Fable v{info.CompilerVersion} but you're using v{Literals.VERSION}. Please use same version.") |> raise

        // Sometimes it may be necessary to use different options for the precompiled lib so don't throw an error here
        //if info.CompilerOptions <> opts.FableOptions then
        //    FableError($"Library was precompiled using different compiler options. Please use same options.") |> raise

        // Check if precompiled files are up-to-date
        info.Files |> Seq.choose (fun (KeyValue(file, { OutPath = outPath })) ->
            if File.existsAndIsNewerThanSource file outPath then None else Some file)
        |> Seq.toList
        |> function
            | [] -> ()
            | outdated ->
                let curDir = IO.Directory.GetCurrentDirectory()
                let outdated = outdated |> List.map (fun f -> "    " + IO.Path.GetRelativePath(curDir, f)) |> String.concat Log.newLine
                // TODO: This should likely be an error but make it a warning for now
                Log.warning($"Detected outdated files in precompiled lib:{Log.newLine}{outdated}")

        // If not cache, remove precompiled files from sources and add reference to precompiled .dll to other options
        let otherOptions, sourceFiles =
            if isCache then
                otherOptions, sourceFiles
            else
                let otherOptions = Array.append otherOptions [|"-r:" + info.DllPath|]
                let precompiledFiles = Map.keys info.Files |> Seq.map normalizePath |> set
                let sourceFiles = sourceFiles |> Array.filter (fun path ->
                    normalizePath path |> precompiledFiles.Contains |> not)
                otherOptions, sourceFiles
        Some info, otherOptions, sourceFiles
    | None ->
        None, otherOptions, sourceFiles

let getFullProjectOpts (opts: CrackerOptions) =
    if not(IO.File.Exists(opts.ProjFile)) then
        FableError("Project file does not exist: " + opts.ProjFile) |> raise

    let isCacheInfoOutdated (cacheInfo: CacheInfo) =
        [
            cacheInfo.ProjectPath
            yield! cacheInfo.References
        ]
        |> List.forall (fun fsproj ->
            File.existsAndIsOlderThan cacheInfo.Timestamp fsproj
            // If project uses Paket, dependencies may have updated without touching the .fsproj
            && IO.Path.Combine(IO.Path.GetDirectoryName(fsproj), "obj", "project.assets.json")
               |> File.existsAndIsOlderThan cacheInfo.Timestamp)
        |> not

    // TODO: Check fable_modules contains all packages
    let cacheInfo =
        opts.CacheInfo |> Option.bind (fun cacheInfo ->
            if cacheInfo.Version <> Literals.VERSION
                || cacheInfo.FableOptions <> opts.FableOptions
                || isCacheInfoOutdated cacheInfo
            then None
            else Some cacheInfo)

    match cacheInfo with
    | Some cacheInfo ->
        Log.always $"Retrieving project options from cache, in case of issues run `dotnet fable clean` or try `--noCache` option."

        let precompiledInfo, otherOptions, sourcePaths =
            loadPrecompiledInfo true opts cacheInfo.FSharpOptions cacheInfo.SourcePaths

        { ProjectOptions = makeProjectOptions opts.ProjFile otherOptions sourcePaths
          References = cacheInfo.References
          FableLibDir = cacheInfo.FableLibDir
          OutputType = cacheInfo.OutputType
          FableModulesDir = opts.FableModulesDir
          PrecompiledInfo = precompiledInfo
          CacheInvalidated = false }

    | None ->
        let projRefs, mainProj = retryGetCrackedProjects opts

        let fableLibDir, pkgRefs =
            match opts.FableOptions.Language with
            | Python -> copyFableLibraryAndPackageSourcesPy opts mainProj.PackageReferences
            | _ -> copyFableLibraryAndPackageSources opts mainProj.PackageReferences

        let pkgRefs =
            pkgRefs |> List.map (fun pkg ->
                { pkg with SourcePaths = getSourcesFromFablePkg pkg.FsprojPath })

        let sourcePaths =
            let pkgSources = pkgRefs |> List.collect (fun x -> x.SourcePaths)
            let refSources = projRefs |> List.collect (fun x -> x.SourceFiles)
            pkgSources @ refSources @ mainProj.SourceFiles |> List.toArray |> removeFilesInObjFolder

        let refOptions =
            projRefs
            |> List.collect (fun x -> x.OtherCompilerOptions)
            |> List.toArray

        let otherOptions =
            [|
                yield! refOptions // merged options from all referenced projects
                yield! mainProj.OtherCompilerOptions // main project compiler options
                yield! getBasicCompilerArgs opts // options from compiler args
                yield "--optimize" + (if opts.FableOptions.OptimizeFSharpAst then "+" else "-")
            |]
            |> Array.distinct

        let dllRefs =
            let coreRefs = HashSet Metadata.coreAssemblies
            // TODO: Not sure if we still need this
            coreRefs.Add("System.Private.CoreLib") |> ignore
            let ignoredRefs = HashSet [
                "WindowsBase"
                "Microsoft.Win32.Primitives"
                "Microsoft.VisualBasic"
                "Microsoft.VisualBasic.Core"
                "Microsoft.CSharp"
            ]
            [|
                // We only keep dllRefs for the main project
                yield! mainProj.DllReferences.Values
                        // Remove unneeded System dll references
                        |> Seq.choose (fun r ->
                            let name = getDllName r
                            if ignoredRefs.Contains(name) ||
                                (name.StartsWith("System.") && not(coreRefs.Contains(name))) then None
                            else Some("-r:" + r))
            |]

        let outputType = mainProj.OutputType
        let projRefs = projRefs |> List.map (fun p -> p.ProjectFile)
        let otherOptions = Array.append otherOptions dllRefs
        let precompiledInfo, otherOptions, sourcePaths =
            loadPrecompiledInfo false opts otherOptions sourcePaths

        let fableLibDir =
            match precompiledInfo with
            | Some info -> info.FableLibDir
            | None -> fableLibDir

        let cacheInfo: CacheInfo =
            {
                Version = Literals.VERSION
                FableLibDir = fableLibDir
                FableOptions = opts.FableOptions
                ProjectPath = opts.ProjFile
                FSharpOptions = otherOptions
                SourcePaths = sourcePaths
                References = projRefs
                OutputType = outputType
                Timestamp = DateTime.UtcNow
            }

        cacheInfo.Write(opts.FableModulesDir, opts.FableOptions.DebugMode)

        { ProjectOptions = makeProjectOptions opts.ProjFile otherOptions sourcePaths
          References = projRefs
          FableLibDir = fableLibDir
          OutputType = outputType
          FableModulesDir = opts.FableModulesDir
          PrecompiledInfo = precompiledInfo
          CacheInvalidated = true }<|MERGE_RESOLUTION|>--- conflicted
+++ resolved
@@ -510,7 +510,6 @@
             let toPath = if replaceFsprojExt then changeFsprojToFableproj toPath else toPath
             IO.File.Copy(fromPath, toPath, true)
 
-<<<<<<< HEAD
 let getFableLibraryPath (opts: CrackerOptions) =
     match opts.FableLib with
     | Some path -> Path.normalizeFullPath path
@@ -540,37 +539,7 @@
         Log.verbose(lazy ("fable-library: " + fableLibrarySource))
         let fableLibraryTarget = IO.Path.Combine(opts.FableModulesDir, libDir)
         copyDirIfDoesNotExist false fableLibrarySource fableLibraryTarget
-        fableLibraryTarget
-=======
-let copyFableLibraryAndPackageSources (opts: CrackerOptions) (pkgs: FablePackage list) =
-    let fableModulesDir = opts.FableModulesDir
-
-    let fableLibraryPath =
-        match opts.FableLib with
-        | Some path -> Path.normalizeFullPath path
-        | None ->
-            let assemblyDir =
-                Process.getCurrentAssembly().Location
-                |> Path.GetDirectoryName
-
-            let defaultFableLibraryPaths =
-                [ "../../../fable-library/"               // running from nuget tools package
-                  "../../../../../build/fable-library/" ] // running from bin/Release/net5
-                |> List.map (fun x -> Path.GetFullPath(Path.Combine(assemblyDir, x)))
-
-            let fableLibrarySource =
-                defaultFableLibraryPaths
-                |> List.tryFind IO.Directory.Exists
-                |> Option.defaultValue (List.last defaultFableLibraryPaths)
-
-            if File.isDirectoryEmpty fableLibrarySource then
-                FableError $"fable-library directory is empty, please build FableLibrary: %s{fableLibrarySource}" |> raise
-
-            Log.verbose(lazy ("fable-library: " + fableLibrarySource))
-            let fableLibraryTarget = IO.Path.Combine(fableModulesDir, "fable-library" + "." + Literals.VERSION)
-            copyDirIfDoesNotExist false fableLibrarySource fableLibraryTarget
-            Path.normalizeFullPath fableLibraryTarget
->>>>>>> 652cd97b
+        Path.normalizeFullPath fableLibraryTarget
 
 let copyFableLibraryAndPackageSources (opts: CrackerOptions) (pkgs: FablePackage list) =
     let pkgRefs =
