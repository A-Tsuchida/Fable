--- conflicted
+++ resolved
@@ -101,11 +101,7 @@
         let! fable = makeFableState (Initialized fable) otherFSharpOptions
         let (parseResults, parsingTime) = measureTime (fun () ->
             // fable.Manager.ParseFSharpScript(fable.Checker, FILE_NAME, fsharpCode, otherFSharpOptions)) ()
-<<<<<<< HEAD
-            fable.Manager.ParseFSharpFileInProject(fable.Checker, fileName, PROJECT_NAME, [|FILE_NAME|], [|fsharpCode|], otherFSharpOptions)) ()
-=======
             fable.Manager.ParseAndCheckFileInProject(fable.Checker, fileName, PROJECT_NAME, fsharpNames, fsharpCodes, otherFSharpOptions)) ()
->>>>>>> 9e16799a
 
         let! jsCode, errors, fableTransformTime = async {
             if parseResults.Errors |> Array.exists (fun e -> not e.IsWarning) then
