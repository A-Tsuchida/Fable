{
  "private": true,
  "scripts": {
    "build": "fable build.fsx --run",
    "publish": "fable build.fsx --run publish",
    "test": "fable build.fsx --run test",
    "build-compiler-js": "fable src/fable-compiler-js/src/fable-compiler-js.fsproj build/fable-compiler-js/out",
    "postbuild-compiler-js": "rollup build/fable-compiler-js/out/app.js --file src/fable-compiler-js/dist/app.js --format umd --name Fable",
    "minify-compiler-js": "terser src/fable-compiler-js/dist/app.js -o src/fable-compiler-js/dist/app.min.js --mangle --compress",
    "test-js": "node src/fable-compiler-js/dist/app.js tests/Main/Fable.Tests.fsproj build/tests-js --commonjs",
    "posttest-js": "mocha build/tests-js --reporter dot -t 10000"
  },
  "dependencies": {
    "@matthid/source-map-visualization": "^0.5.0",
    "@types/node": "^14.0.5",
    "concurrently": "^5.1.0",
    "download-cli": "^1.1.1",
    "fable-compiler-js": "^1.3.1",
    "ghreleases": "^3.0.2",
    "mocha": "^7.1.1",
    "nodemon": "^2.0.2",
    "nyc": "^15.0.1",
    "rollup": "^2.10.8",
    "source-map-support": "^0.5.16",
    "terser": "^4.7.0",
    "tslint": "^6.1.2",
    "typescript": "^3.9.3",
<<<<<<< HEAD
    "webpack-cli": "^3.3.11",
    "webpack": "^4.43.0"
=======
    "webpack": "^4.44.1",
    "webpack-cli": "^3.3.12"
  },
  "devDependencies": {
    "@matthid/source-map-visualization": "^0.5.0",
    "nyc": "^15.0.1",
    "source-map-support": "^0.5.16"
>>>>>>> ab186a4d
  },
  "nyc": {
    "extension": [
      ".ts",
      ".fs",
      ".tsx"
    ],
    "exclude": [
      "**/*.d.ts"
    ],
    "reporter": [
      "lcov",
      "cobertura",
      "text"
    ],
    "report-dir": "./build/coverage/nyc",
    "temp-dir": "./build/coverage/nyc/temp",
    "sourceMap": true,
    "produce-source-map": true,
    "all": true
  }
}<|MERGE_RESOLUTION|>--- conflicted
+++ resolved
@@ -25,18 +25,8 @@
     "terser": "^4.7.0",
     "tslint": "^6.1.2",
     "typescript": "^3.9.3",
-<<<<<<< HEAD
-    "webpack-cli": "^3.3.11",
-    "webpack": "^4.43.0"
-=======
-    "webpack": "^4.44.1",
-    "webpack-cli": "^3.3.12"
-  },
-  "devDependencies": {
-    "@matthid/source-map-visualization": "^0.5.0",
-    "nyc": "^15.0.1",
-    "source-map-support": "^0.5.16"
->>>>>>> ab186a4d
+    "webpack-cli": "^3.3.12",
+    "webpack": "^4.44.1"
   },
   "nyc": {
     "extension": [
